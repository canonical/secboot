--- conflicted
+++ resolved
@@ -82,12 +82,8 @@
 	s.keyDataTestBase.SetUpTest(c)
 	s.keyringTestMixin.SetUpTest(c)
 
-<<<<<<< HEAD
-	s.handler.passphraseSupport = true
+	s.handler.userAuthSupport = true
 	internal_bootscope.UnsafeClearModelForTesting()
-=======
-	s.handler.userAuthSupport = true
->>>>>>> 0b89d6d9
 }
 
 func (s *activateSuite) TearDownTest(c *C) {
