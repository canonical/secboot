--- conflicted
+++ resolved
@@ -32,6 +32,7 @@
 	. "gopkg.in/check.v1"
 
 	. "github.com/snapcore/secboot"
+	"github.com/snapcore/secboot/internal/argon2"
 	"github.com/snapcore/secboot/internal/testutil"
 )
 
@@ -292,13 +293,9 @@
 	c.Check(err, ErrorMatches, `invalid number of threads`)
 }
 
-<<<<<<< HEAD
-func (s *argon2Suite) TestSetArgon2KDFSuccess(c *C) {
-	SetArgon2KDF(InProcessArgon2KDF)
-	c.Check(GlobalArgon2KDF(), Equals, InProcessArgon2KDF)
-	c.Check(SetArgon2KDF(nil), Equals, InProcessArgon2KDF)
-	_, err := GlobalArgon2KDF().Time(Argon2id, nil)
-	c.Check(err, ErrorMatches, `no argon2 KDF: please call secboot.SetArgon2KDF`)
+func (s *argon2Suite) TestModeConstants(c *C) {
+	c.Check(Argon2i, Equals, Argon2Mode(argon2.ModeI))
+	c.Check(Argon2id, Equals, Argon2Mode(argon2.ModeID))
 }
 
 func (s *argon2Suite) TestSetArgon2KDFInHandlerProcessPanics(c *C) {
@@ -308,14 +305,6 @@
 }
 
 type argon2Expensive struct{}
-=======
-func (s *argon2Suite) TestModeConstants(c *C) {
-	c.Check(Argon2i, Equals, Argon2Mode(argon2.ModeI))
-	c.Check(Argon2id, Equals, Argon2Mode(argon2.ModeID))
-}
-
-type argon2SuiteExpensive struct{}
->>>>>>> de68d75b
 
 var _ = Suite(&argon2Expensive{})
 
@@ -338,20 +327,7 @@
 func (s *argon2Expensive) testInProcessKDFDerive(c *C, data *testInProcessArgon2KDFDeriveData) {
 	key, err := InProcessArgon2KDF.Derive(data.passphrase, data.salt, data.mode, data.params, data.keyLen)
 	c.Check(err, IsNil)
-<<<<<<< HEAD
 	c.Check(key, DeepEquals, data.expectedKey)
-=======
-	runtime.GC()
-
-	expected, err := argon2.Key(data.passphrase, data.salt, argon2.Mode(data.mode), &argon2.CostParams{
-		Time:      data.params.Time,
-		MemoryKiB: data.params.MemoryKiB,
-		Threads:   data.params.Threads}, data.keyLen)
-	c.Check(err, IsNil)
-	runtime.GC()
-
-	c.Check(key, DeepEquals, expected)
->>>>>>> de68d75b
 }
 
 func (s *argon2Expensive) TestInProcessKDFDerive(c *C) {
