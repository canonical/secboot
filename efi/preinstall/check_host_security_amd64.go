// -*- Mode: Go; indent-tabs-mode: t -*-

/*
 * Copyright (C) 2024 Canonical Ltd
 *
 * This program is free software: you can redistribute it and/or modify
 * it under the terms of the GNU General Public License version 3 as
 * published by the Free Software Foundation.
 *
 * This program is distributed in the hope that it will be useful,
 * but WITHOUT ANY WARRANTY; without even the implied warranty of
 * MERCHANTABILITY or FITNESS FOR A PARTICULAR PURPOSE.  See the
 * GNU General Public License for more details.
 *
 * You should have received a copy of the GNU General Public License
 * along with this program.  If not, see <http://www.gnu.org/licenses/>.
 *
 */

package preinstall

import (
	"errors"
	"fmt"

	"github.com/canonical/tcglog-parser"
	internal_efi "github.com/snapcore/secboot/internal/efi"
)

// checkHostSecurity is the main entry point for verifying that the host security
// is sufficient. Errors that can't be resolved or which should prevent further checks from running
// are returned immediately and without any wrapping. Errors that can be resolved and which shouldn't
// prevent further checks from running are returned wrapped in [joinError].
func checkHostSecurity(env internal_efi.HostEnvironment, log *tcglog.Log) error {
	cpuVendor, err := determineCPUVendor(env)
	if err != nil {
		return &UnsupportedPlatformError{fmt.Errorf("cannot determine CPU vendor: %w", err)}
	}

	amd64Env, err := env.AMD64()
	if err != nil {
		return fmt.Errorf("cannot obtain AMD64 environment: %w", err)
	}

	switch cpuVendor {
	case cpuVendorIntel:
		if err := checkHostSecurityIntelBootGuard(env); err != nil {
			return fmt.Errorf("encountered an error when checking Intel BootGuard configuration: %w", err)
		}
		if err := checkHostSecurityIntelCPUDebuggingLocked(amd64Env); err != nil {
			return fmt.Errorf("encountered an error when checking Intel CPU debugging configuration: %w", err)
		}
	case cpuVendorAMD:
<<<<<<< HEAD
		return &UnsupportedPlatformError{errors.New("checking host security is not yet implemented for AMD")}
=======
		if err := checkHostSecurityAMDPSP(env); err != nil {
			return 0, fmt.Errorf("encountered an error when checking the AMD PSP configuration: %w", err)
		}

		// XXX: Don't set protectedStartupLocalities here - it's only used on Intel and
		// a future PR will remove it from this function anyway.
>>>>>>> c79ddcee
	default:
		panic("not reached")
	}

	var errs []error

	if err := checkSecureBootPolicyPCRForDegradedFirmwareSettings(log); err != nil {
		var ce CompoundError
		if !errors.As(err, &ce) {
			return fmt.Errorf("encountered an error whilst checking the TCG log for degraded firmware settings: %w", err)
		}
		errs = append(errs, ce.Unwrap()...)
	}
	if err := checkForKernelIOMMU(env); err != nil {
		switch {
		case errors.Is(err, ErrNoKernelIOMMU):
			errs = append(errs, err)
		default:
			return fmt.Errorf("encountered an error whilst checking sysfs to determine that kernel IOMMU support is enabled: %w", err)
		}
	}

	if len(errs) > 0 {
		return joinErrors(errs...)
	}

	return nil
}

// checkDiscreteTPMPartialResetAttackMitigationStatus determines whether a partial mitigation
// against discrete TPM reset attacks should be enabled. See the documentation for
// RequestPartialDiscreteTPMResetAttackMitigation.
func checkDiscreteTPMPartialResetAttackMitigationStatus(env internal_efi.HostEnvironment, logResults *pcrBankResults) (discreteTPMPartialResetAttackMitigationStatus, error) {
	cpuVendor, err := determineCPUVendor(env)
	if err != nil {
		return dtpmPartialResetAttackMitigationUnknown, &UnsupportedPlatformError{fmt.Errorf("cannot determine CPU vendor: %w", err)}
	}

	if cpuVendor != cpuVendorIntel {
		// Only enable this on Intel systems.
		return dtpmPartialResetAttackMitigationNotRequired, nil
	}

	amd64Env, err := env.AMD64()
	if err != nil {
		return dtpmPartialResetAttackMitigationUnknown, fmt.Errorf("cannot obtain AMD64 environment: %w", err)
	}

	discreteTPM, err := isTPMDiscrete(env)
	if err != nil {
		return dtpmPartialResetAttackMitigationUnknown, &TPM2DeviceError{err}
	}

	switch {
	case !discreteTPM:
		// Not a discrete TPM.
		return dtpmPartialResetAttackMitigationNotRequired, nil
	case !logResults.Lookup(internal_efi.PlatformFirmwarePCR).Ok():
		// PCR0 is unusable.
		return dtpmPartialResetAttackMitigationUnavailable, nil
	}

	restrictedLocalities := restrictedTPMLocalitiesIntel(amd64Env)
	for _, locality := range restrictedLocalities.Values() {
		if locality == logResults.StartupLocality {
			// The startup locality is not available to the OS, so
			// we can enable the migitation because PCR0 cannot
			// be recreated from the OS.
			return dtpmPartialResetAttackMitigationPreferred, nil
		}
	}

	// The startup locality is available to the OS, so the mitigation
	// is unavailable even though it would have been desired because
	// PCR0 can be recreated from the OS.
	return dtpmPartialResetAttackMitigationUnavailable, nil
}<|MERGE_RESOLUTION|>--- conflicted
+++ resolved
@@ -51,16 +51,9 @@
 			return fmt.Errorf("encountered an error when checking Intel CPU debugging configuration: %w", err)
 		}
 	case cpuVendorAMD:
-<<<<<<< HEAD
-		return &UnsupportedPlatformError{errors.New("checking host security is not yet implemented for AMD")}
-=======
 		if err := checkHostSecurityAMDPSP(env); err != nil {
-			return 0, fmt.Errorf("encountered an error when checking the AMD PSP configuration: %w", err)
+			return fmt.Errorf("encountered an error when checking the AMD PSP configuration: %w", err)
 		}
-
-		// XXX: Don't set protectedStartupLocalities here - it's only used on Intel and
-		// a future PR will remove it from this function anyway.
->>>>>>> c79ddcee
 	default:
 		panic("not reached")
 	}
