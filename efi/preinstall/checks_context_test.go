// -*- Mode: Go; indent-tabs-mode: t -*-

/*
 * Copyright (C) 2024 Canonical Ltd
 *
 * This program is free software: you can redistribute it and/or modify
 * it under the terms of the GNU General Public License version 3 as
 * published by the Free Software Foundation.
 *
 * This program is distributed in the hope that it will be useful,
 * but WITHOUT ANY WARRANTY; without even the implied warranty of
 * MERCHANTABILITY or FITNESS FOR A PARTICULAR PURPOSE.  See the
 * GNU General Public License for more details.
 *
 * You should have received a copy of the GNU General Public License
 * along with this program.  If not, see <http://www.gnu.org/licenses/>.
 *
 */

package preinstall_test

import (
	"context"
	"crypto"
	"crypto/rand"
	"encoding/json"
	"errors"
	"io"
	"time"

	"github.com/canonical/cpuid"
	efi "github.com/canonical/go-efilib"
	"github.com/canonical/go-tpm2"
	"github.com/canonical/go-tpm2/objectutil"
	"github.com/canonical/go-tpm2/ppi"
	tpm2_testutil "github.com/canonical/go-tpm2/testutil"
	"github.com/canonical/tcglog-parser"
	secboot_efi "github.com/snapcore/secboot/efi"
	. "github.com/snapcore/secboot/efi/preinstall"
	internal_efi "github.com/snapcore/secboot/internal/efi"
	"github.com/snapcore/secboot/internal/efitest"
	pe "github.com/snapcore/secboot/internal/pe1.14"
	"github.com/snapcore/secboot/internal/testutil"
	"github.com/snapcore/secboot/internal/tpm2_device"
	. "gopkg.in/check.v1"
)

type runChecksContextSuite struct {
	tpm2_testutil.TPMSimulatorTest
	tpmPropertyModifierMixin
	tcglogReplayMixin
}

func (s *runChecksContextSuite) SetUpTest(c *C) {
	s.TPMSimulatorTest.SetUpTest(c)
	s.tpmPropertyModifierMixin.transport = s.Transport
	s.tcglogReplayMixin.impl = s
}

func (s *runChecksContextSuite) Tpm() *tpm2.TPMContext {
	return s.TPM
}

var _ = Suite(&runChecksContextSuite{})

type actionAndArgs struct {
	action Action
	args   any
}

type testRunChecksContextRunParams struct {
	env                  internal_efi.HostEnvironment
	tpmPropertyModifiers map[tpm2.Property]uint32
	enabledBanks         []tpm2.HashAlgorithmId

	initialFlags CheckFlags
	loadedImages []secboot_efi.Image
	profileOpts  PCRProfileOptionsFlags

	iterations            int
	prepare               func(int)
	actions               []actionAndArgs
	checkIntermediateErrs func(int, []*WithKindAndActionsError)

	expectedPcrAlg            tpm2.HashAlgorithmId
	expectedUsedSecureBootCAs []*X509CertificateID
	expectedFlags             CheckResultFlags
	expectedWarningsMatch     string
}

func (s *runChecksContextSuite) testRun(c *C, params *testRunChecksContextRunParams) (errs []*WithKindAndActionsError) {
	dev, err := params.env.TPMDevice()
	if err == nil {
		s.allocatePCRBanks(c, params.enabledBanks...)
		s.addTPMPropertyModifiers(c, params.tpmPropertyModifiers)

		s.ForgetCommands()

		log, err := params.env.ReadEventLog()
		if err == nil {
			s.resetTPMAndReplayLog(c, log, log.Algorithms...)
		}
	}

	restore := MockEfiComputePeImageDigest(func(alg crypto.Hash, r io.ReaderAt, sz int64) ([]byte, error) {
		c.Check(alg, Equals, params.expectedPcrAlg.GetHash())
		c.Assert(r, testutil.ConvertibleTo, &mockImageReader{})
		imageReader := r.(*mockImageReader)
		c.Check(sz, Equals, int64(len(imageReader.contents)))
		return imageReader.digest, nil
	})
	defer restore()

	restore = MockRunChecksEnv(params.env)
	defer restore()

	restore = MockInternalEfiSecureBootSignaturesFromPEFile(func(pefile *pe.File, r io.ReaderAt) ([]*efi.WinCertificateAuthenticode, error) {
		c.Assert(r, testutil.ConvertibleTo, &mockImageReader{})
		imageReader := r.(*mockImageReader)
		return imageReader.signatures, nil
	})
	defer restore()

	restore = MockPeNewFile(func(r io.ReaderAt) (*pe.File, error) {
		return new(pe.File), nil
	})
	defer restore()

	ctx := NewRunChecksContext(params.initialFlags, params.loadedImages, params.profileOpts)
	c.Assert(ctx, NotNil)

	iterations := params.iterations
	if iterations == 0 {
		iterations = 1
	}
	c.Assert(params.actions, HasLen, iterations)

	var result *CheckResult
	for i := 0; i < iterations; i++ {
		if params.prepare != nil {
			params.prepare(i)
		}

		errs = nil

		var args map[string]json.RawMessage
		if params.actions[i].args != nil {
			jsonArgs, err := json.Marshal(params.actions[i].args)
			c.Assert(err, IsNil)
			c.Assert(json.Unmarshal(jsonArgs, &args), IsNil)
		}

		var err error
		result, err = ctx.Run(context.Background(), params.actions[i].action, args)
		if err == nil {
			c.Check(i, Equals, iterations-1)
			break
		}

		for _, e := range UnwrapCompoundError(err) {
			c.Assert(e, testutil.ConvertibleTo, &WithKindAndActionsError{})
			errs = append(errs, e.(*WithKindAndActionsError))
		}

		if i < (iterations-1) && params.checkIntermediateErrs != nil {
			params.checkIntermediateErrs(i, errs)
		}
	}

	// Make sure we don't leave any open TPM connections
	dev, err = params.env.TPMDevice()
	if err == nil {
		c.Assert(dev, testutil.ConvertibleTo, &tpmDevice{})
		c.Assert(dev.(*tpmDevice).TPMDevice, testutil.ConvertibleTo, &tpm2_testutil.TransportBackedDevice{})
		c.Check(dev.(*tpmDevice).TPMDevice.(*tpm2_testutil.TransportBackedDevice).NumberOpen(), Equals, 0)
	}

	// Check errors that were captured from intermediate execution of the Run() loop.
	expectedErrsLen := iterations - 1
	if len(errs) > 0 {
		// The final loop failed, so we're expecting an extra error.
		expectedErrsLen += 1
	}
	c.Assert(ctx.Errors(), HasLen, expectedErrsLen)

	// Make sure that LastError() is the same as the last value returned from Errors(),
	// only if the last execution of the Run() loop failed else LastError() will
	// return nil
	if len(errs) > 0 && len(ctx.Errors()) > 0 {
		c.Check(ctx.LastError(), Equals, ctx.Errors()[len(ctx.Errors())-1])
	}

	if len(errs) > 0 {
		// Bail early on errors and have the caller test these.
		return errs
	}

	// We passed without any errors, so test the result.
	c.Check(result.PCRAlg, Equals, params.expectedPcrAlg)
	c.Assert(result.UsedSecureBootCAs, HasLen, len(params.expectedUsedSecureBootCAs))
	for i, ca := range result.UsedSecureBootCAs {
		c.Check(ca, DeepEquals, params.expectedUsedSecureBootCAs[i])
	}
	c.Check(result.Flags, Equals, params.expectedFlags)
	c.Check(result.Warnings, ErrorMatches, params.expectedWarningsMatch)

	c.Check(ctx.Result(), DeepEquals, result)

	return nil
}

func (s *runChecksContextSuite) TestRunGood(c *C) {
	// Good test on a fTPM with a single run
	meiAttrs := map[string][]byte{
		"fw_ver": []byte(`0:16.1.27.2176
0:16.1.27.2176
0:16.0.15.1624
`),
		"fw_status": []byte(`94000245
09F10506
00000020
00004000
00041F03
C7E003CB
`),
	}
	devices := []internal_efi.SysfsDevice{
		efitest.NewMockSysfsDevice("/sys/devices/virtual/iommu/dmar0", nil, "iommu", nil, nil),
		efitest.NewMockSysfsDevice("/sys/devices/virtual/iommu/dmar1", nil, "iommu", nil, nil),
		efitest.NewMockSysfsDevice("/sys/devices/pci0000:00/0000:00:16.0/mei/mei0", map[string]string{"DEVNAME": "mei0"}, "mei", meiAttrs, efitest.NewMockSysfsDevice(
			"/sys/devices/pci0000:00:16:0", map[string]string{"DRIVER": "mei_me"}, "pci", nil, nil,
		)),
	}

	errs := s.testRun(c, &testRunChecksContextRunParams{
		env: efitest.NewMockHostEnvironmentWithOpts(
			efitest.WithVirtMode(internal_efi.VirtModeNone, internal_efi.DetectVirtModeAll),
			efitest.WithTPMDevice(newTpmDevice(tpm2_testutil.NewTransportBackedDevice(s.Transport, false, 1), nil, tpm2_device.ErrNoPPI)),
			efitest.WithLog(efitest.NewLog(c, &efitest.LogOptions{Algorithms: []tpm2.HashAlgorithmId{tpm2.HashAlgorithmSHA256}})),
			efitest.WithAMD64Environment("GenuineIntel", []uint64{cpuid.SDBG, cpuid.SMX}, 4, map[uint32]uint64{0x13a: (3 << 1), 0xc80: 0x40000000}),
			efitest.WithSysfsDevices(devices...),
			efitest.WithMockVars(efitest.MockVars{
				{Name: "AuditMode", GUID: efi.GlobalVariable}:              &efitest.VarEntry{Attrs: efi.AttributeNonVolatile | efi.AttributeBootserviceAccess | efi.AttributeRuntimeAccess, Payload: []byte{0x0}},
				{Name: "BootCurrent", GUID: efi.GlobalVariable}:            &efitest.VarEntry{Attrs: efi.AttributeBootserviceAccess | efi.AttributeRuntimeAccess, Payload: []byte{0x3, 0x0}},
				{Name: "BootOptionSupport", GUID: efi.GlobalVariable}:      &efitest.VarEntry{Attrs: efi.AttributeBootserviceAccess | efi.AttributeRuntimeAccess, Payload: []byte{0x13, 0x03, 0x00, 0x00}},
				{Name: "DeployedMode", GUID: efi.GlobalVariable}:           &efitest.VarEntry{Attrs: efi.AttributeNonVolatile | efi.AttributeBootserviceAccess | efi.AttributeRuntimeAccess, Payload: []byte{0x1}},
				{Name: "SetupMode", GUID: efi.GlobalVariable}:              &efitest.VarEntry{Attrs: efi.AttributeBootserviceAccess | efi.AttributeRuntimeAccess, Payload: []byte{0x0}},
				{Name: "OsIndicationsSupported", GUID: efi.GlobalVariable}: &efitest.VarEntry{Attrs: efi.AttributeBootserviceAccess | efi.AttributeRuntimeAccess, Payload: []byte{0x41, 0x00, 0x00, 0x00, 0x00, 0x00, 0x00, 0x00}},
			}.SetSecureBoot(true).SetPK(c, efitest.NewSignatureListX509(c, snakeoilCert, efi.MakeGUID(0x03f66fa4, 0x5eee, 0x479c, 0xa408, [...]uint8{0xc4, 0xdc, 0x0a, 0x33, 0xfc, 0xde})))),
		),
		tpmPropertyModifiers: map[tpm2.Property]uint32{
			tpm2.PropertyNVCountersMax:     0,
			tpm2.PropertyPSFamilyIndicator: 1,
			tpm2.PropertyManufacturer:      uint32(tpm2.TPMManufacturerINTC),
		},
		enabledBanks: []tpm2.HashAlgorithmId{tpm2.HashAlgorithmSHA256},
		loadedImages: []secboot_efi.Image{
			&mockImage{
				contents: []byte("mock shim executable"),
				digest:   testutil.DecodeHexString(c, "25e1b08db2f31ff5f5d2ea53e1a1e8fda6e1d81af4f26a7908071f1dec8611b7"),
				signatures: []*efi.WinCertificateAuthenticode{
					efitest.ReadWinCertificateAuthenticodeDetached(c, shimUbuntuSig4),
				},
			},
			&mockImage{contents: []byte("mock grub executable"), digest: testutil.DecodeHexString(c, "d5a9780e9f6a43c2e53fe9fda547be77f7783f31aea8013783242b040ff21dc0")},
			&mockImage{contents: []byte("mock kernel executable"), digest: testutil.DecodeHexString(c, "2ddfbd91fa1698b0d133c38ba90dbba76c9e08371ff83d03b5fb4c2e56d7e81f")},
		},
		profileOpts:               PCRProfileOptionsDefault,
		actions:                   []actionAndArgs{{action: ActionNone}},
		expectedPcrAlg:            tpm2.HashAlgorithmSHA256,
		expectedUsedSecureBootCAs: []*X509CertificateID{NewX509CertificateID(testutil.ParseCertificate(c, msUefiCACert))},
		expectedFlags:             NoPlatformConfigProfileSupport | NoDriversAndAppsConfigProfileSupport | NoBootManagerConfigProfileSupport,
		expectedWarningsMatch: `3 errors detected:
- error with platform config \(PCR1\) measurements: generating profiles for PCR 1 is not supported yet
- error with drivers and apps config \(PCR3\) measurements: generating profiles for PCR 3 is not supported yet
- error with boot manager config \(PCR5\) measurements: generating profiles for PCR 5 is not supported yet
`,
	})
	c.Check(errs, HasLen, 0)
}

func (s *runChecksContextSuite) TestRunGoodSHA384(c *C) {
	// Good test on a fTPM with a single run and SHA384 selected as the PCR bank
	s.RequireAlgorithm(c, tpm2.AlgorithmSHA384)

	meiAttrs := map[string][]byte{
		"fw_ver": []byte(`0:16.1.27.2176
0:16.1.27.2176
0:16.0.15.1624
`),
		"fw_status": []byte(`94000245
09F10506
00000020
00004000
00041F03
C7E003CB
`),
	}
	devices := []internal_efi.SysfsDevice{
		efitest.NewMockSysfsDevice("/sys/devices/virtual/iommu/dmar0", nil, "iommu", nil, nil),
		efitest.NewMockSysfsDevice("/sys/devices/virtual/iommu/dmar1", nil, "iommu", nil, nil),
		efitest.NewMockSysfsDevice("/sys/devices/pci0000:00/0000:00:16.0/mei/mei0", map[string]string{"DEVNAME": "mei0"}, "mei", meiAttrs, efitest.NewMockSysfsDevice(
			"/sys/devices/pci0000:00:16:0", map[string]string{"DRIVER": "mei_me"}, "pci", nil, nil,
		)),
	}

	errs := s.testRun(c, &testRunChecksContextRunParams{
		env: efitest.NewMockHostEnvironmentWithOpts(
			efitest.WithVirtMode(internal_efi.VirtModeNone, internal_efi.DetectVirtModeAll),
			efitest.WithTPMDevice(newTpmDevice(tpm2_testutil.NewTransportBackedDevice(s.Transport, false, 1), nil, tpm2_device.ErrNoPPI)),
			efitest.WithLog(efitest.NewLog(c, &efitest.LogOptions{Algorithms: []tpm2.HashAlgorithmId{tpm2.HashAlgorithmSHA256, tpm2.HashAlgorithmSHA384}})),
			efitest.WithAMD64Environment("GenuineIntel", []uint64{cpuid.SDBG, cpuid.SMX}, 4, map[uint32]uint64{0x13a: (3 << 1), 0xc80: 0x40000000}),
			efitest.WithSysfsDevices(devices...),
			efitest.WithMockVars(efitest.MockVars{
				{Name: "AuditMode", GUID: efi.GlobalVariable}:              &efitest.VarEntry{Attrs: efi.AttributeNonVolatile | efi.AttributeBootserviceAccess | efi.AttributeRuntimeAccess, Payload: []byte{0x0}},
				{Name: "BootCurrent", GUID: efi.GlobalVariable}:            &efitest.VarEntry{Attrs: efi.AttributeBootserviceAccess | efi.AttributeRuntimeAccess, Payload: []byte{0x3, 0x0}},
				{Name: "BootOptionSupport", GUID: efi.GlobalVariable}:      &efitest.VarEntry{Attrs: efi.AttributeBootserviceAccess | efi.AttributeRuntimeAccess, Payload: []byte{0x13, 0x03, 0x00, 0x00}},
				{Name: "DeployedMode", GUID: efi.GlobalVariable}:           &efitest.VarEntry{Attrs: efi.AttributeNonVolatile | efi.AttributeBootserviceAccess | efi.AttributeRuntimeAccess, Payload: []byte{0x1}},
				{Name: "SetupMode", GUID: efi.GlobalVariable}:              &efitest.VarEntry{Attrs: efi.AttributeBootserviceAccess | efi.AttributeRuntimeAccess, Payload: []byte{0x0}},
				{Name: "OsIndicationsSupported", GUID: efi.GlobalVariable}: &efitest.VarEntry{Attrs: efi.AttributeBootserviceAccess | efi.AttributeRuntimeAccess, Payload: []byte{0x41, 0x00, 0x00, 0x00, 0x00, 0x00, 0x00, 0x00}},
			}.SetSecureBoot(true).SetPK(c, efitest.NewSignatureListX509(c, snakeoilCert, efi.MakeGUID(0x03f66fa4, 0x5eee, 0x479c, 0xa408, [...]uint8{0xc4, 0xdc, 0x0a, 0x33, 0xfc, 0xde})))),
		),
		tpmPropertyModifiers: map[tpm2.Property]uint32{
			tpm2.PropertyNVCountersMax:     0,
			tpm2.PropertyPSFamilyIndicator: 1,
			tpm2.PropertyManufacturer:      uint32(tpm2.TPMManufacturerINTC),
		},
		enabledBanks: []tpm2.HashAlgorithmId{tpm2.HashAlgorithmSHA256, tpm2.HashAlgorithmSHA384},
		loadedImages: []secboot_efi.Image{
			&mockImage{
				contents: []byte("mock shim executable"),
				digest:   testutil.DecodeHexString(c, "030ac3c913dab858f1d69239115545035cff671d6229f95577bb0ffbd827b35abaf6af6bfd223e04ecc9b60a9803642d"),
				signatures: []*efi.WinCertificateAuthenticode{
					efitest.ReadWinCertificateAuthenticodeDetached(c, shimUbuntuSig4),
				},
			},
			&mockImage{contents: []byte("mock grub executable"), digest: testutil.DecodeHexString(c, "6c2df9007211786438be210b6908f2935d0b25ebdcd2c65621826fd2ec55fb9fbacbfe080d48db98f0ef970273b8254a")},
			&mockImage{contents: []byte("mock kernel executable"), digest: testutil.DecodeHexString(c, "42f61b3089f5ce0646b422a59c9632065db2630f3e5b01690e63c41420ed31f10ff2a191f3440f9501109fc85f7fb00f")},
		},
		profileOpts:               PCRProfileOptionsDefault,
		actions:                   []actionAndArgs{{action: ActionNone}},
		expectedPcrAlg:            tpm2.HashAlgorithmSHA384,
		expectedUsedSecureBootCAs: []*X509CertificateID{NewX509CertificateID(testutil.ParseCertificate(c, msUefiCACert))},
		expectedFlags:             NoPlatformConfigProfileSupport | NoDriversAndAppsConfigProfileSupport | NoBootManagerConfigProfileSupport,
		expectedWarningsMatch: `3 errors detected:
- error with platform config \(PCR1\) measurements: generating profiles for PCR 1 is not supported yet
- error with drivers and apps config \(PCR3\) measurements: generating profiles for PCR 3 is not supported yet
- error with boot manager config \(PCR5\) measurements: generating profiles for PCR 5 is not supported yet
`,
	})
	c.Check(errs, HasLen, 0)
}

func (s *runChecksContextSuite) TestRunGoodSHA1FromInitialFlags(c *C) {
	// Good test on a fTPM with a single run and SHA1 as the selected algorithm,
	// permitted by passing the PermitWeakPCRBanks flag as an initial flag.
	meiAttrs := map[string][]byte{
		"fw_ver": []byte(`0:16.1.27.2176
0:16.1.27.2176
0:16.0.15.1624
`),
		"fw_status": []byte(`94000245
09F10506
00000020
00004000
00041F03
C7E003CB
`),
	}
	devices := []internal_efi.SysfsDevice{
		efitest.NewMockSysfsDevice("/sys/devices/virtual/iommu/dmar0", nil, "iommu", nil, nil),
		efitest.NewMockSysfsDevice("/sys/devices/virtual/iommu/dmar1", nil, "iommu", nil, nil),
		efitest.NewMockSysfsDevice("/sys/devices/pci0000:00/0000:00:16.0/mei/mei0", map[string]string{"DEVNAME": "mei0"}, "mei", meiAttrs, efitest.NewMockSysfsDevice(
			"/sys/devices/pci0000:00:16:0", map[string]string{"DRIVER": "mei_me"}, "pci", nil, nil,
		)),
	}

	errs := s.testRun(c, &testRunChecksContextRunParams{
		env: efitest.NewMockHostEnvironmentWithOpts(
			efitest.WithVirtMode(internal_efi.VirtModeNone, internal_efi.DetectVirtModeAll),
			efitest.WithTPMDevice(newTpmDevice(tpm2_testutil.NewTransportBackedDevice(s.Transport, false, 1), nil, tpm2_device.ErrNoPPI)),
			efitest.WithLog(efitest.NewLog(c, &efitest.LogOptions{Algorithms: []tpm2.HashAlgorithmId{tpm2.HashAlgorithmSHA1}})),
			efitest.WithAMD64Environment("GenuineIntel", []uint64{cpuid.SDBG, cpuid.SMX}, 4, map[uint32]uint64{0x13a: (3 << 1), 0xc80: 0x40000000}),
			efitest.WithSysfsDevices(devices...),
			efitest.WithMockVars(efitest.MockVars{
				{Name: "AuditMode", GUID: efi.GlobalVariable}:              &efitest.VarEntry{Attrs: efi.AttributeNonVolatile | efi.AttributeBootserviceAccess | efi.AttributeRuntimeAccess, Payload: []byte{0x0}},
				{Name: "BootCurrent", GUID: efi.GlobalVariable}:            &efitest.VarEntry{Attrs: efi.AttributeBootserviceAccess | efi.AttributeRuntimeAccess, Payload: []byte{0x3, 0x0}},
				{Name: "BootOptionSupport", GUID: efi.GlobalVariable}:      &efitest.VarEntry{Attrs: efi.AttributeBootserviceAccess | efi.AttributeRuntimeAccess, Payload: []byte{0x13, 0x03, 0x00, 0x00}},
				{Name: "DeployedMode", GUID: efi.GlobalVariable}:           &efitest.VarEntry{Attrs: efi.AttributeNonVolatile | efi.AttributeBootserviceAccess | efi.AttributeRuntimeAccess, Payload: []byte{0x1}},
				{Name: "SetupMode", GUID: efi.GlobalVariable}:              &efitest.VarEntry{Attrs: efi.AttributeBootserviceAccess | efi.AttributeRuntimeAccess, Payload: []byte{0x0}},
				{Name: "OsIndicationsSupported", GUID: efi.GlobalVariable}: &efitest.VarEntry{Attrs: efi.AttributeBootserviceAccess | efi.AttributeRuntimeAccess, Payload: []byte{0x41, 0x00, 0x00, 0x00, 0x00, 0x00, 0x00, 0x00}},
			}.SetSecureBoot(true).SetPK(c, efitest.NewSignatureListX509(c, snakeoilCert, efi.MakeGUID(0x03f66fa4, 0x5eee, 0x479c, 0xa408, [...]uint8{0xc4, 0xdc, 0x0a, 0x33, 0xfc, 0xde})))),
		),
		tpmPropertyModifiers: map[tpm2.Property]uint32{
			tpm2.PropertyNVCountersMax:     0,
			tpm2.PropertyPSFamilyIndicator: 1,
			tpm2.PropertyManufacturer:      uint32(tpm2.TPMManufacturerINTC),
		},
		enabledBanks: []tpm2.HashAlgorithmId{tpm2.HashAlgorithmSHA1},
		initialFlags: PermitWeakPCRBanks,
		loadedImages: []secboot_efi.Image{
			&mockImage{
				contents: []byte("mock shim executable"),
				digest:   testutil.DecodeHexString(c, "25b4e4624ea1f2144a90d7de7aff87b23de0457d"),
				signatures: []*efi.WinCertificateAuthenticode{
					efitest.ReadWinCertificateAuthenticodeDetached(c, shimUbuntuSig4),
				},
			},
			&mockImage{contents: []byte("mock grub executable"), digest: testutil.DecodeHexString(c, "1dc8bcbdb8b5ee60e87281e36161ec1f923f53b7")},
			&mockImage{contents: []byte("mock kernel executable"), digest: testutil.DecodeHexString(c, "fc7840d38322a595e50a6b477685fdd2244f9292")},
		},
		profileOpts:               PCRProfileOptionsDefault,
		actions:                   []actionAndArgs{{action: ActionNone}},
		expectedPcrAlg:            tpm2.HashAlgorithmSHA1,
		expectedUsedSecureBootCAs: []*X509CertificateID{NewX509CertificateID(testutil.ParseCertificate(c, msUefiCACert))},
		expectedFlags:             NoPlatformConfigProfileSupport | NoDriversAndAppsConfigProfileSupport | NoBootManagerConfigProfileSupport,
		expectedWarningsMatch: `3 errors detected:
- error with platform config \(PCR1\) measurements: generating profiles for PCR 1 is not supported yet
- error with drivers and apps config \(PCR3\) measurements: generating profiles for PCR 3 is not supported yet
- error with boot manager config \(PCR5\) measurements: generating profiles for PCR 5 is not supported yet
`,
	})
	c.Check(errs, HasLen, 0)
}

// TODO: Test a good case that selects SHA1 without supplying the initial flag when we have an action to enable PermitWeakPCRBanks.

func (s *runChecksContextSuite) TestRunGoodEmptySHA384FromInitialFlags(c *C) {
	// Good test case on a fTPM despite an empty PCR bank, permitted by using
	// PermitEmptyPCRBanks as an initial flag.
	s.RequireAlgorithm(c, tpm2.AlgorithmSHA384)

	meiAttrs := map[string][]byte{
		"fw_ver": []byte(`0:16.1.27.2176
0:16.1.27.2176
0:16.0.15.1624
`),
		"fw_status": []byte(`94000245
09F10506
00000020
00004000
00041F03
C7E003CB
`),
	}
	devices := []internal_efi.SysfsDevice{
		efitest.NewMockSysfsDevice("/sys/devices/virtual/iommu/dmar0", nil, "iommu", nil, nil),
		efitest.NewMockSysfsDevice("/sys/devices/virtual/iommu/dmar1", nil, "iommu", nil, nil),
		efitest.NewMockSysfsDevice("/sys/devices/pci0000:00/0000:00:16.0/mei/mei0", map[string]string{"DEVNAME": "mei0"}, "mei", meiAttrs, efitest.NewMockSysfsDevice(
			"/sys/devices/pci0000:00:16:0", map[string]string{"DRIVER": "mei_me"}, "pci", nil, nil,
		)),
	}

	errs := s.testRun(c, &testRunChecksContextRunParams{
		env: efitest.NewMockHostEnvironmentWithOpts(
			efitest.WithVirtMode(internal_efi.VirtModeNone, internal_efi.DetectVirtModeAll),
			efitest.WithTPMDevice(newTpmDevice(tpm2_testutil.NewTransportBackedDevice(s.Transport, false, 1), nil, tpm2_device.ErrNoPPI)),
			efitest.WithLog(efitest.NewLog(c, &efitest.LogOptions{Algorithms: []tpm2.HashAlgorithmId{tpm2.HashAlgorithmSHA256}})),
			efitest.WithAMD64Environment("GenuineIntel", []uint64{cpuid.SDBG, cpuid.SMX}, 4, map[uint32]uint64{0x13a: (3 << 1), 0xc80: 0x40000000}),
			efitest.WithSysfsDevices(devices...),
			efitest.WithMockVars(efitest.MockVars{
				{Name: "AuditMode", GUID: efi.GlobalVariable}:              &efitest.VarEntry{Attrs: efi.AttributeNonVolatile | efi.AttributeBootserviceAccess | efi.AttributeRuntimeAccess, Payload: []byte{0x0}},
				{Name: "BootCurrent", GUID: efi.GlobalVariable}:            &efitest.VarEntry{Attrs: efi.AttributeBootserviceAccess | efi.AttributeRuntimeAccess, Payload: []byte{0x3, 0x0}},
				{Name: "BootOptionSupport", GUID: efi.GlobalVariable}:      &efitest.VarEntry{Attrs: efi.AttributeBootserviceAccess | efi.AttributeRuntimeAccess, Payload: []byte{0x13, 0x03, 0x00, 0x00}},
				{Name: "DeployedMode", GUID: efi.GlobalVariable}:           &efitest.VarEntry{Attrs: efi.AttributeNonVolatile | efi.AttributeBootserviceAccess | efi.AttributeRuntimeAccess, Payload: []byte{0x1}},
				{Name: "SetupMode", GUID: efi.GlobalVariable}:              &efitest.VarEntry{Attrs: efi.AttributeBootserviceAccess | efi.AttributeRuntimeAccess, Payload: []byte{0x0}},
				{Name: "OsIndicationsSupported", GUID: efi.GlobalVariable}: &efitest.VarEntry{Attrs: efi.AttributeBootserviceAccess | efi.AttributeRuntimeAccess, Payload: []byte{0x41, 0x00, 0x00, 0x00, 0x00, 0x00, 0x00, 0x00}},
			}.SetSecureBoot(true).SetPK(c, efitest.NewSignatureListX509(c, snakeoilCert, efi.MakeGUID(0x03f66fa4, 0x5eee, 0x479c, 0xa408, [...]uint8{0xc4, 0xdc, 0x0a, 0x33, 0xfc, 0xde})))),
		),
		tpmPropertyModifiers: map[tpm2.Property]uint32{
			tpm2.PropertyNVCountersMax:     0,
			tpm2.PropertyPSFamilyIndicator: 1,
			tpm2.PropertyManufacturer:      uint32(tpm2.TPMManufacturerINTC),
		},
		enabledBanks: []tpm2.HashAlgorithmId{tpm2.HashAlgorithmSHA256, tpm2.HashAlgorithmSHA384},
		initialFlags: PermitEmptyPCRBanks,
		loadedImages: []secboot_efi.Image{
			&mockImage{
				contents: []byte("mock shim executable"),
				digest:   testutil.DecodeHexString(c, "25e1b08db2f31ff5f5d2ea53e1a1e8fda6e1d81af4f26a7908071f1dec8611b7"),
				signatures: []*efi.WinCertificateAuthenticode{
					efitest.ReadWinCertificateAuthenticodeDetached(c, shimUbuntuSig4),
				},
			},
			&mockImage{contents: []byte("mock grub executable"), digest: testutil.DecodeHexString(c, "d5a9780e9f6a43c2e53fe9fda547be77f7783f31aea8013783242b040ff21dc0")},
			&mockImage{contents: []byte("mock kernel executable"), digest: testutil.DecodeHexString(c, "2ddfbd91fa1698b0d133c38ba90dbba76c9e08371ff83d03b5fb4c2e56d7e81f")},
		},
		profileOpts:               PCRProfileOptionsDefault,
		actions:                   []actionAndArgs{{action: ActionNone}},
		expectedPcrAlg:            tpm2.HashAlgorithmSHA256,
		expectedUsedSecureBootCAs: []*X509CertificateID{NewX509CertificateID(testutil.ParseCertificate(c, msUefiCACert))},
		expectedFlags:             NoPlatformConfigProfileSupport | NoDriversAndAppsConfigProfileSupport | NoBootManagerConfigProfileSupport,
		expectedWarningsMatch: `3 errors detected:
- error with platform config \(PCR1\) measurements: generating profiles for PCR 1 is not supported yet
- error with drivers and apps config \(PCR3\) measurements: generating profiles for PCR 3 is not supported yet
- error with boot manager config \(PCR5\) measurements: generating profiles for PCR 5 is not supported yet
`,
	})
	c.Check(errs, HasLen, 0)
}

func (s *runChecksContextSuite) TestRunGoodActionProceedPermitEmptyPCRBanks(c *C) {
	// Test that ActionProceed turns on PermitEmptyPCRBanks.
	s.RequireAlgorithm(c, tpm2.AlgorithmSHA384)

	meiAttrs := map[string][]byte{
		"fw_ver": []byte(`0:16.1.27.2176
0:16.1.27.2176
0:16.0.15.1624
`),
		"fw_status": []byte(`94000245
09F10506
00000020
00004000
00041F03
C7E003CB
`),
	}
	devices := []internal_efi.SysfsDevice{
		efitest.NewMockSysfsDevice("/sys/devices/virtual/iommu/dmar0", nil, "iommu", nil, nil),
		efitest.NewMockSysfsDevice("/sys/devices/virtual/iommu/dmar1", nil, "iommu", nil, nil),
		efitest.NewMockSysfsDevice("/sys/devices/pci0000:00/0000:00:16.0/mei/mei0", map[string]string{"DEVNAME": "mei0"}, "mei", meiAttrs, efitest.NewMockSysfsDevice(
			"/sys/devices/pci0000:00:16:0", map[string]string{"DRIVER": "mei_me"}, "pci", nil, nil,
		)),
	}

	errs := s.testRun(c, &testRunChecksContextRunParams{
		env: efitest.NewMockHostEnvironmentWithOpts(
			efitest.WithVirtMode(internal_efi.VirtModeNone, internal_efi.DetectVirtModeAll),
			efitest.WithTPMDevice(newTpmDevice(tpm2_testutil.NewTransportBackedDevice(s.Transport, false, 1), nil, tpm2_device.ErrNoPPI)),
			efitest.WithLog(efitest.NewLog(c, &efitest.LogOptions{Algorithms: []tpm2.HashAlgorithmId{tpm2.HashAlgorithmSHA256}})),
			efitest.WithAMD64Environment("GenuineIntel", []uint64{cpuid.SDBG, cpuid.SMX}, 4, map[uint32]uint64{0x13a: (3 << 1), 0xc80: 0x40000000}),
			efitest.WithSysfsDevices(devices...),
			efitest.WithMockVars(efitest.MockVars{
				{Name: "AuditMode", GUID: efi.GlobalVariable}:              &efitest.VarEntry{Attrs: efi.AttributeNonVolatile | efi.AttributeBootserviceAccess | efi.AttributeRuntimeAccess, Payload: []byte{0x0}},
				{Name: "BootCurrent", GUID: efi.GlobalVariable}:            &efitest.VarEntry{Attrs: efi.AttributeBootserviceAccess | efi.AttributeRuntimeAccess, Payload: []byte{0x3, 0x0}},
				{Name: "BootOptionSupport", GUID: efi.GlobalVariable}:      &efitest.VarEntry{Attrs: efi.AttributeBootserviceAccess | efi.AttributeRuntimeAccess, Payload: []byte{0x13, 0x03, 0x00, 0x00}},
				{Name: "DeployedMode", GUID: efi.GlobalVariable}:           &efitest.VarEntry{Attrs: efi.AttributeNonVolatile | efi.AttributeBootserviceAccess | efi.AttributeRuntimeAccess, Payload: []byte{0x1}},
				{Name: "SetupMode", GUID: efi.GlobalVariable}:              &efitest.VarEntry{Attrs: efi.AttributeBootserviceAccess | efi.AttributeRuntimeAccess, Payload: []byte{0x0}},
				{Name: "OsIndicationsSupported", GUID: efi.GlobalVariable}: &efitest.VarEntry{Attrs: efi.AttributeBootserviceAccess | efi.AttributeRuntimeAccess, Payload: []byte{0x41, 0x00, 0x00, 0x00, 0x00, 0x00, 0x00, 0x00}},
			}.SetSecureBoot(true).SetPK(c, efitest.NewSignatureListX509(c, snakeoilCert, efi.MakeGUID(0x03f66fa4, 0x5eee, 0x479c, 0xa408, [...]uint8{0xc4, 0xdc, 0x0a, 0x33, 0xfc, 0xde})))),
		),
		tpmPropertyModifiers: map[tpm2.Property]uint32{
			tpm2.PropertyNVCountersMax:     0,
			tpm2.PropertyPSFamilyIndicator: 1,
			tpm2.PropertyManufacturer:      uint32(tpm2.TPMManufacturerINTC),
		},
		enabledBanks: []tpm2.HashAlgorithmId{tpm2.HashAlgorithmSHA256, tpm2.HashAlgorithmSHA384},
		iterations:   2,
		loadedImages: []secboot_efi.Image{
			&mockImage{
				contents: []byte("mock shim executable"),
				digest:   testutil.DecodeHexString(c, "25e1b08db2f31ff5f5d2ea53e1a1e8fda6e1d81af4f26a7908071f1dec8611b7"),
				signatures: []*efi.WinCertificateAuthenticode{
					efitest.ReadWinCertificateAuthenticodeDetached(c, shimUbuntuSig4),
				},
			},
			&mockImage{contents: []byte("mock grub executable"), digest: testutil.DecodeHexString(c, "d5a9780e9f6a43c2e53fe9fda547be77f7783f31aea8013783242b040ff21dc0")},
			&mockImage{contents: []byte("mock kernel executable"), digest: testutil.DecodeHexString(c, "2ddfbd91fa1698b0d133c38ba90dbba76c9e08371ff83d03b5fb4c2e56d7e81f")},
		},
		profileOpts: PCRProfileOptionsDefault,
		actions: []actionAndArgs{
			{action: ActionNone},
			{action: ActionProceed},
		},
		checkIntermediateErrs: func(i int, errs []*WithKindAndActionsError) {
			switch i {
			case 0:
				c.Assert(errs, HasLen, 1)
				c.Check(errs[0], DeepEquals, NewWithKindAndActionsErrorForTest(
					ErrorKindEmptyPCRBanks,
					map[string]json.RawMessage{"algs": []byte("[12]")},
					[]Action{ActionProceed, ActionContactOEM},
					&EmptyPCRBanksError{Algs: []tpm2.HashAlgorithmId{tpm2.HashAlgorithmSHA384}},
				))
			}
		},
		expectedPcrAlg:            tpm2.HashAlgorithmSHA256,
		expectedUsedSecureBootCAs: []*X509CertificateID{NewX509CertificateID(testutil.ParseCertificate(c, msUefiCACert))},
		expectedFlags:             NoPlatformConfigProfileSupport | NoDriversAndAppsConfigProfileSupport | NoBootManagerConfigProfileSupport,
		expectedWarningsMatch: `3 errors detected:
- error with platform config \(PCR1\) measurements: generating profiles for PCR 1 is not supported yet
- error with drivers and apps config \(PCR3\) measurements: generating profiles for PCR 3 is not supported yet
- error with boot manager config \(PCR5\) measurements: generating profiles for PCR 5 is not supported yet
`,
	})
	c.Check(errs, HasLen, 0)
}

func (s *runChecksContextSuite) TestRunGoodPermitInsufficientDMAProtectionFromInitialFlags(c *C) {
	// Test case where there is an empty PCR bank, but it is permitted by
	// supplying PermitInsufficientDMAProtection as an initial flag.
	meiAttrs := map[string][]byte{
		"fw_ver": []byte(`0:16.1.27.2176
0:16.1.27.2176
0:16.0.15.1624
`),
		"fw_status": []byte(`94000245
09F10506
00000020
00004000
00041F03
C7E003CB
`),
	}
	devices := []internal_efi.SysfsDevice{
		efitest.NewMockSysfsDevice("/sys/devices/virtual/iommu/dmar0", nil, "iommu", nil, nil),
		efitest.NewMockSysfsDevice("/sys/devices/virtual/iommu/dmar1", nil, "iommu", nil, nil),
		efitest.NewMockSysfsDevice("/sys/devices/pci0000:00/0000:00:16.0/mei/mei0", map[string]string{"DEVNAME": "mei0"}, "mei", meiAttrs, efitest.NewMockSysfsDevice(
			"/sys/devices/pci0000:00:16:0", map[string]string{"DRIVER": "mei_me"}, "pci", nil, nil,
		)),
	}

	errs := s.testRun(c, &testRunChecksContextRunParams{
		env: efitest.NewMockHostEnvironmentWithOpts(
			efitest.WithVirtMode(internal_efi.VirtModeNone, internal_efi.DetectVirtModeAll),
			efitest.WithTPMDevice(newTpmDevice(tpm2_testutil.NewTransportBackedDevice(s.Transport, false, 1), nil, tpm2_device.ErrNoPPI)),
			efitest.WithLog(efitest.NewLog(c, &efitest.LogOptions{
				Algorithms:    []tpm2.HashAlgorithmId{tpm2.HashAlgorithmSHA256},
				DMAProtection: efitest.DMAProtectionDisabled,
			})),
			efitest.WithAMD64Environment("GenuineIntel", []uint64{cpuid.SDBG, cpuid.SMX}, 4, map[uint32]uint64{0x13a: (3 << 1), 0xc80: 0x40000000}),
			efitest.WithSysfsDevices(devices...),
			efitest.WithMockVars(efitest.MockVars{
				{Name: "AuditMode", GUID: efi.GlobalVariable}:              &efitest.VarEntry{Attrs: efi.AttributeNonVolatile | efi.AttributeBootserviceAccess | efi.AttributeRuntimeAccess, Payload: []byte{0x0}},
				{Name: "BootCurrent", GUID: efi.GlobalVariable}:            &efitest.VarEntry{Attrs: efi.AttributeBootserviceAccess | efi.AttributeRuntimeAccess, Payload: []byte{0x3, 0x0}},
				{Name: "BootOptionSupport", GUID: efi.GlobalVariable}:      &efitest.VarEntry{Attrs: efi.AttributeBootserviceAccess | efi.AttributeRuntimeAccess, Payload: []byte{0x13, 0x03, 0x00, 0x00}},
				{Name: "DeployedMode", GUID: efi.GlobalVariable}:           &efitest.VarEntry{Attrs: efi.AttributeNonVolatile | efi.AttributeBootserviceAccess | efi.AttributeRuntimeAccess, Payload: []byte{0x1}},
				{Name: "SetupMode", GUID: efi.GlobalVariable}:              &efitest.VarEntry{Attrs: efi.AttributeBootserviceAccess | efi.AttributeRuntimeAccess, Payload: []byte{0x0}},
				{Name: "OsIndicationsSupported", GUID: efi.GlobalVariable}: &efitest.VarEntry{Attrs: efi.AttributeBootserviceAccess | efi.AttributeRuntimeAccess, Payload: []byte{0x41, 0x00, 0x00, 0x00, 0x00, 0x00, 0x00, 0x00}},
			}.SetSecureBoot(true).SetPK(c, efitest.NewSignatureListX509(c, snakeoilCert, efi.MakeGUID(0x03f66fa4, 0x5eee, 0x479c, 0xa408, [...]uint8{0xc4, 0xdc, 0x0a, 0x33, 0xfc, 0xde})))),
		),
		tpmPropertyModifiers: map[tpm2.Property]uint32{
			tpm2.PropertyNVCountersMax:     0,
			tpm2.PropertyPSFamilyIndicator: 1,
			tpm2.PropertyManufacturer:      uint32(tpm2.TPMManufacturerINTC),
		},
		enabledBanks: []tpm2.HashAlgorithmId{tpm2.HashAlgorithmSHA256},
		initialFlags: PermitInsufficientDMAProtection,
		loadedImages: []secboot_efi.Image{
			&mockImage{
				contents: []byte("mock shim executable"),
				digest:   testutil.DecodeHexString(c, "25e1b08db2f31ff5f5d2ea53e1a1e8fda6e1d81af4f26a7908071f1dec8611b7"),
				signatures: []*efi.WinCertificateAuthenticode{
					efitest.ReadWinCertificateAuthenticodeDetached(c, shimUbuntuSig4),
				},
			},
			&mockImage{contents: []byte("mock grub executable"), digest: testutil.DecodeHexString(c, "d5a9780e9f6a43c2e53fe9fda547be77f7783f31aea8013783242b040ff21dc0")},
			&mockImage{contents: []byte("mock kernel executable"), digest: testutil.DecodeHexString(c, "2ddfbd91fa1698b0d133c38ba90dbba76c9e08371ff83d03b5fb4c2e56d7e81f")},
		},
		profileOpts:               PCRProfileOptionsDefault,
		actions:                   []actionAndArgs{{action: ActionNone}},
		expectedPcrAlg:            tpm2.HashAlgorithmSHA256,
		expectedUsedSecureBootCAs: []*X509CertificateID{NewX509CertificateID(testutil.ParseCertificate(c, msUefiCACert))},
		expectedFlags:             NoPlatformConfigProfileSupport | NoDriversAndAppsConfigProfileSupport | NoBootManagerConfigProfileSupport | InsufficientDMAProtectionDetected,
		expectedWarningsMatch: `3 errors detected:
- error with platform config \(PCR1\) measurements: generating profiles for PCR 1 is not supported yet
- error with drivers and apps config \(PCR3\) measurements: generating profiles for PCR 3 is not supported yet
- error with boot manager config \(PCR5\) measurements: generating profiles for PCR 5 is not supported yet
`,
	})
	c.Assert(errs, HasLen, 0)
}

func (s *runChecksContextSuite) TestRunGoodActionProceedPermitInsufficientDMAProtection(c *C) {
	// Test that ActionProceed enables PermitInsufficientDMAProtection.
	meiAttrs := map[string][]byte{
		"fw_ver": []byte(`0:16.1.27.2176
0:16.1.27.2176
0:16.0.15.1624
`),
		"fw_status": []byte(`94000245
09F10506
00000020
00004000
00041F03
C7E003CB
`),
	}
	devices := []internal_efi.SysfsDevice{
		efitest.NewMockSysfsDevice("/sys/devices/virtual/iommu/dmar0", nil, "iommu", nil, nil),
		efitest.NewMockSysfsDevice("/sys/devices/virtual/iommu/dmar1", nil, "iommu", nil, nil),
		efitest.NewMockSysfsDevice("/sys/devices/pci0000:00/0000:00:16.0/mei/mei0", map[string]string{"DEVNAME": "mei0"}, "mei", meiAttrs, efitest.NewMockSysfsDevice(
			"/sys/devices/pci0000:00:16:0", map[string]string{"DRIVER": "mei_me"}, "pci", nil, nil,
		)),
	}

	errs := s.testRun(c, &testRunChecksContextRunParams{
		env: efitest.NewMockHostEnvironmentWithOpts(
			efitest.WithVirtMode(internal_efi.VirtModeNone, internal_efi.DetectVirtModeAll),
			efitest.WithTPMDevice(newTpmDevice(tpm2_testutil.NewTransportBackedDevice(s.Transport, false, 1), nil, tpm2_device.ErrNoPPI)),
			efitest.WithLog(efitest.NewLog(c, &efitest.LogOptions{
				Algorithms:    []tpm2.HashAlgorithmId{tpm2.HashAlgorithmSHA256},
				DMAProtection: efitest.DMAProtectionDisabled,
			})),
			efitest.WithAMD64Environment("GenuineIntel", []uint64{cpuid.SDBG, cpuid.SMX}, 4, map[uint32]uint64{0x13a: (3 << 1), 0xc80: 0x40000000}),
			efitest.WithSysfsDevices(devices...),
			efitest.WithMockVars(efitest.MockVars{
				{Name: "AuditMode", GUID: efi.GlobalVariable}:              &efitest.VarEntry{Attrs: efi.AttributeNonVolatile | efi.AttributeBootserviceAccess | efi.AttributeRuntimeAccess, Payload: []byte{0x0}},
				{Name: "BootCurrent", GUID: efi.GlobalVariable}:            &efitest.VarEntry{Attrs: efi.AttributeBootserviceAccess | efi.AttributeRuntimeAccess, Payload: []byte{0x3, 0x0}},
				{Name: "BootOptionSupport", GUID: efi.GlobalVariable}:      &efitest.VarEntry{Attrs: efi.AttributeBootserviceAccess | efi.AttributeRuntimeAccess, Payload: []byte{0x13, 0x03, 0x00, 0x00}},
				{Name: "DeployedMode", GUID: efi.GlobalVariable}:           &efitest.VarEntry{Attrs: efi.AttributeNonVolatile | efi.AttributeBootserviceAccess | efi.AttributeRuntimeAccess, Payload: []byte{0x1}},
				{Name: "SetupMode", GUID: efi.GlobalVariable}:              &efitest.VarEntry{Attrs: efi.AttributeBootserviceAccess | efi.AttributeRuntimeAccess, Payload: []byte{0x0}},
				{Name: "OsIndicationsSupported", GUID: efi.GlobalVariable}: &efitest.VarEntry{Attrs: efi.AttributeBootserviceAccess | efi.AttributeRuntimeAccess, Payload: []byte{0x41, 0x00, 0x00, 0x00, 0x00, 0x00, 0x00, 0x00}},
			}.SetSecureBoot(true).SetPK(c, efitest.NewSignatureListX509(c, snakeoilCert, efi.MakeGUID(0x03f66fa4, 0x5eee, 0x479c, 0xa408, [...]uint8{0xc4, 0xdc, 0x0a, 0x33, 0xfc, 0xde})))),
		),
		tpmPropertyModifiers: map[tpm2.Property]uint32{
			tpm2.PropertyNVCountersMax:     0,
			tpm2.PropertyPSFamilyIndicator: 1,
			tpm2.PropertyManufacturer:      uint32(tpm2.TPMManufacturerINTC),
		},
		enabledBanks: []tpm2.HashAlgorithmId{tpm2.HashAlgorithmSHA256},
		iterations:   2,
		loadedImages: []secboot_efi.Image{
			&mockImage{
				contents: []byte("mock shim executable"),
				digest:   testutil.DecodeHexString(c, "25e1b08db2f31ff5f5d2ea53e1a1e8fda6e1d81af4f26a7908071f1dec8611b7"),
				signatures: []*efi.WinCertificateAuthenticode{
					efitest.ReadWinCertificateAuthenticodeDetached(c, shimUbuntuSig4),
				},
			},
			&mockImage{contents: []byte("mock grub executable"), digest: testutil.DecodeHexString(c, "d5a9780e9f6a43c2e53fe9fda547be77f7783f31aea8013783242b040ff21dc0")},
			&mockImage{contents: []byte("mock kernel executable"), digest: testutil.DecodeHexString(c, "2ddfbd91fa1698b0d133c38ba90dbba76c9e08371ff83d03b5fb4c2e56d7e81f")},
		},
		profileOpts: PCRProfileOptionsDefault,
		checkIntermediateErrs: func(i int, errs []*WithKindAndActionsError) {
			switch i {
			case 0:
				c.Assert(errs, HasLen, 1)
				c.Check(errs[0], DeepEquals, NewWithKindAndActionsError(
					ErrorKindInsufficientDMAProtection,
					nil,
					[]Action{ActionRebootToFWSettings, ActionProceed, ActionContactOEM},
					errs[0].Unwrap(),
				))
			}
		},
		actions: []actionAndArgs{
			{action: ActionNone},
			{action: ActionProceed},
		},
		expectedPcrAlg:            tpm2.HashAlgorithmSHA256,
		expectedUsedSecureBootCAs: []*X509CertificateID{NewX509CertificateID(testutil.ParseCertificate(c, msUefiCACert))},
		expectedFlags:             NoPlatformConfigProfileSupport | NoDriversAndAppsConfigProfileSupport | NoBootManagerConfigProfileSupport | InsufficientDMAProtectionDetected,
		expectedWarningsMatch: `3 errors detected:
- error with platform config \(PCR1\) measurements: generating profiles for PCR 1 is not supported yet
- error with drivers and apps config \(PCR3\) measurements: generating profiles for PCR 3 is not supported yet
- error with boot manager config \(PCR5\) measurements: generating profiles for PCR 5 is not supported yet
`,
	})
	c.Assert(errs, HasLen, 0)
}

func (s *runChecksContextSuite) TestRunGoodPostInstall(c *C) {
	// Test good post-install scenario on a fTPM, which skips some tests related to
	// TPM ownership, lockout status and checking the number of available
	// NV counters.
	meiAttrs := map[string][]byte{
		"fw_ver": []byte(`0:16.1.27.2176
0:16.1.27.2176
0:16.0.15.1624
`),
		"fw_status": []byte(`94000245
09F10506
00000020
00004000
00041F03
C7E003CB
`),
	}
	devices := []internal_efi.SysfsDevice{
		efitest.NewMockSysfsDevice("/sys/devices/virtual/iommu/dmar0", nil, "iommu", nil, nil),
		efitest.NewMockSysfsDevice("/sys/devices/virtual/iommu/dmar1", nil, "iommu", nil, nil),
		efitest.NewMockSysfsDevice("/sys/devices/pci0000:00/0000:00:16.0/mei/mei0", map[string]string{"DEVNAME": "mei0"}, "mei", meiAttrs, efitest.NewMockSysfsDevice(
			"/sys/devices/pci0000:00:16:0", map[string]string{"DRIVER": "mei_me"}, "pci", nil, nil,
		)),
	}

	errs := s.testRun(c, &testRunChecksContextRunParams{
		env: efitest.NewMockHostEnvironmentWithOpts(
			efitest.WithVirtMode(internal_efi.VirtModeNone, internal_efi.DetectVirtModeAll),
			efitest.WithTPMDevice(newTpmDevice(tpm2_testutil.NewTransportBackedDevice(s.Transport, false, 1), nil, tpm2_device.ErrNoPPI)),
			efitest.WithLog(efitest.NewLog(c, &efitest.LogOptions{Algorithms: []tpm2.HashAlgorithmId{tpm2.HashAlgorithmSHA256}})),
			efitest.WithAMD64Environment("GenuineIntel", []uint64{cpuid.SDBG, cpuid.SMX}, 4, map[uint32]uint64{0x13a: (3 << 1), 0xc80: 0x40000000}),
			efitest.WithSysfsDevices(devices...),
			efitest.WithMockVars(efitest.MockVars{
				{Name: "AuditMode", GUID: efi.GlobalVariable}:              &efitest.VarEntry{Attrs: efi.AttributeNonVolatile | efi.AttributeBootserviceAccess | efi.AttributeRuntimeAccess, Payload: []byte{0x0}},
				{Name: "BootCurrent", GUID: efi.GlobalVariable}:            &efitest.VarEntry{Attrs: efi.AttributeBootserviceAccess | efi.AttributeRuntimeAccess, Payload: []byte{0x3, 0x0}},
				{Name: "BootOptionSupport", GUID: efi.GlobalVariable}:      &efitest.VarEntry{Attrs: efi.AttributeBootserviceAccess | efi.AttributeRuntimeAccess, Payload: []byte{0x13, 0x03, 0x00, 0x00}},
				{Name: "DeployedMode", GUID: efi.GlobalVariable}:           &efitest.VarEntry{Attrs: efi.AttributeNonVolatile | efi.AttributeBootserviceAccess | efi.AttributeRuntimeAccess, Payload: []byte{0x1}},
				{Name: "SetupMode", GUID: efi.GlobalVariable}:              &efitest.VarEntry{Attrs: efi.AttributeBootserviceAccess | efi.AttributeRuntimeAccess, Payload: []byte{0x0}},
				{Name: "OsIndicationsSupported", GUID: efi.GlobalVariable}: &efitest.VarEntry{Attrs: efi.AttributeBootserviceAccess | efi.AttributeRuntimeAccess, Payload: []byte{0x41, 0x00, 0x00, 0x00, 0x00, 0x00, 0x00, 0x00}},
			}.SetSecureBoot(true).SetPK(c, efitest.NewSignatureListX509(c, snakeoilCert, efi.MakeGUID(0x03f66fa4, 0x5eee, 0x479c, 0xa408, [...]uint8{0xc4, 0xdc, 0x0a, 0x33, 0xfc, 0xde})))),
		),
		tpmPropertyModifiers: map[tpm2.Property]uint32{
			tpm2.PropertyNVCountersMax:     6,
			tpm2.PropertyNVCounters:        5,
			tpm2.PropertyPSFamilyIndicator: 1,
			tpm2.PropertyManufacturer:      uint32(tpm2.TPMManufacturerINTC),
		},
		enabledBanks: []tpm2.HashAlgorithmId{tpm2.HashAlgorithmSHA256},
		initialFlags: PostInstallChecks,
		loadedImages: []secboot_efi.Image{
			&mockImage{
				contents: []byte("mock shim executable"),
				digest:   testutil.DecodeHexString(c, "25e1b08db2f31ff5f5d2ea53e1a1e8fda6e1d81af4f26a7908071f1dec8611b7"),
				signatures: []*efi.WinCertificateAuthenticode{
					efitest.ReadWinCertificateAuthenticodeDetached(c, shimUbuntuSig4),
				},
			},
			&mockImage{contents: []byte("mock grub executable"), digest: testutil.DecodeHexString(c, "d5a9780e9f6a43c2e53fe9fda547be77f7783f31aea8013783242b040ff21dc0")},
			&mockImage{contents: []byte("mock kernel executable"), digest: testutil.DecodeHexString(c, "2ddfbd91fa1698b0d133c38ba90dbba76c9e08371ff83d03b5fb4c2e56d7e81f")},
		},
		profileOpts:               PCRProfileOptionsDefault,
		actions:                   []actionAndArgs{{action: ActionNone}},
		expectedPcrAlg:            tpm2.HashAlgorithmSHA256,
		expectedUsedSecureBootCAs: []*X509CertificateID{NewX509CertificateID(testutil.ParseCertificate(c, msUefiCACert))},
		expectedFlags:             NoPlatformConfigProfileSupport | NoDriversAndAppsConfigProfileSupport | NoBootManagerConfigProfileSupport,
		expectedWarningsMatch: `3 errors detected:
- error with platform config \(PCR1\) measurements: generating profiles for PCR 1 is not supported yet
- error with drivers and apps config \(PCR3\) measurements: generating profiles for PCR 3 is not supported yet
- error with boot manager config \(PCR5\) measurements: generating profiles for PCR 5 is not supported yet
`,
	})
	c.Check(errs, HasLen, 0)
}

func (s *runChecksContextSuite) TestRunGoodPreAndPostInstall(c *C) {
	// Test good pre-install and post-install scenario on a fTPM.
	meiAttrs := map[string][]byte{
		"fw_ver": []byte(`0:16.1.27.2176
0:16.1.27.2176
0:16.0.15.1624
`),
		"fw_status": []byte(`94000245
09F10506
00000020
00004000
00041F03
C7E003CB
`),
	}
	devices := []internal_efi.SysfsDevice{
		efitest.NewMockSysfsDevice("/sys/devices/virtual/iommu/dmar0", nil, "iommu", nil, nil),
		efitest.NewMockSysfsDevice("/sys/devices/virtual/iommu/dmar1", nil, "iommu", nil, nil),
		efitest.NewMockSysfsDevice("/sys/devices/pci0000:00/0000:00:16.0/mei/mei0", map[string]string{"DEVNAME": "mei0"}, "mei", meiAttrs, efitest.NewMockSysfsDevice(
			"/sys/devices/pci0000:00:16:0", map[string]string{"DRIVER": "mei_me"}, "pci", nil, nil,
		)),
	}

	errs := s.testRun(c, &testRunChecksContextRunParams{
		env: efitest.NewMockHostEnvironmentWithOpts(
			efitest.WithVirtMode(internal_efi.VirtModeNone, internal_efi.DetectVirtModeAll),
			efitest.WithTPMDevice(newTpmDevice(tpm2_testutil.NewTransportBackedDevice(s.Transport, false, 1), nil, tpm2_device.ErrNoPPI)),
			efitest.WithLog(efitest.NewLog(c, &efitest.LogOptions{Algorithms: []tpm2.HashAlgorithmId{tpm2.HashAlgorithmSHA256}})),
			efitest.WithAMD64Environment("GenuineIntel", []uint64{cpuid.SDBG, cpuid.SMX}, 4, map[uint32]uint64{0x13a: (3 << 1), 0xc80: 0x40000000}),
			efitest.WithSysfsDevices(devices...),
			efitest.WithMockVars(efitest.MockVars{
				{Name: "AuditMode", GUID: efi.GlobalVariable}:              &efitest.VarEntry{Attrs: efi.AttributeNonVolatile | efi.AttributeBootserviceAccess | efi.AttributeRuntimeAccess, Payload: []byte{0x0}},
				{Name: "BootCurrent", GUID: efi.GlobalVariable}:            &efitest.VarEntry{Attrs: efi.AttributeBootserviceAccess | efi.AttributeRuntimeAccess, Payload: []byte{0x3, 0x0}},
				{Name: "BootOptionSupport", GUID: efi.GlobalVariable}:      &efitest.VarEntry{Attrs: efi.AttributeBootserviceAccess | efi.AttributeRuntimeAccess, Payload: []byte{0x13, 0x03, 0x00, 0x00}},
				{Name: "DeployedMode", GUID: efi.GlobalVariable}:           &efitest.VarEntry{Attrs: efi.AttributeNonVolatile | efi.AttributeBootserviceAccess | efi.AttributeRuntimeAccess, Payload: []byte{0x1}},
				{Name: "SetupMode", GUID: efi.GlobalVariable}:              &efitest.VarEntry{Attrs: efi.AttributeBootserviceAccess | efi.AttributeRuntimeAccess, Payload: []byte{0x0}},
				{Name: "OsIndicationsSupported", GUID: efi.GlobalVariable}: &efitest.VarEntry{Attrs: efi.AttributeBootserviceAccess | efi.AttributeRuntimeAccess, Payload: []byte{0x41, 0x00, 0x00, 0x00, 0x00, 0x00, 0x00, 0x00}},
			}.SetSecureBoot(true).SetPK(c, efitest.NewSignatureListX509(c, snakeoilCert, efi.MakeGUID(0x03f66fa4, 0x5eee, 0x479c, 0xa408, [...]uint8{0xc4, 0xdc, 0x0a, 0x33, 0xfc, 0xde})))),
		),
		tpmPropertyModifiers: map[tpm2.Property]uint32{
			tpm2.PropertyNVCountersMax:     6,
			tpm2.PropertyNVCounters:        4,
			tpm2.PropertyPSFamilyIndicator: 1,
			tpm2.PropertyManufacturer:      uint32(tpm2.TPMManufacturerINTC),
		},
		enabledBanks: []tpm2.HashAlgorithmId{tpm2.HashAlgorithmSHA256},
		loadedImages: []secboot_efi.Image{
			&mockImage{
				contents: []byte("mock shim executable"),
				digest:   testutil.DecodeHexString(c, "25e1b08db2f31ff5f5d2ea53e1a1e8fda6e1d81af4f26a7908071f1dec8611b7"),
				signatures: []*efi.WinCertificateAuthenticode{
					efitest.ReadWinCertificateAuthenticodeDetached(c, shimUbuntuSig4),
				},
			},
			&mockImage{contents: []byte("mock grub executable"), digest: testutil.DecodeHexString(c, "d5a9780e9f6a43c2e53fe9fda547be77f7783f31aea8013783242b040ff21dc0")},
			&mockImage{contents: []byte("mock kernel executable"), digest: testutil.DecodeHexString(c, "2ddfbd91fa1698b0d133c38ba90dbba76c9e08371ff83d03b5fb4c2e56d7e81f")},
		},
		profileOpts:               PCRProfileOptionsDefault,
		actions:                   []actionAndArgs{{action: ActionNone}},
		expectedPcrAlg:            tpm2.HashAlgorithmSHA256,
		expectedUsedSecureBootCAs: []*X509CertificateID{NewX509CertificateID(testutil.ParseCertificate(c, msUefiCACert))},
		expectedFlags:             NoPlatformConfigProfileSupport | NoDriversAndAppsConfigProfileSupport | NoBootManagerConfigProfileSupport,
		expectedWarningsMatch: `3 errors detected:
- error with platform config \(PCR1\) measurements: generating profiles for PCR 1 is not supported yet
- error with drivers and apps config \(PCR3\) measurements: generating profiles for PCR 3 is not supported yet
- error with boot manager config \(PCR5\) measurements: generating profiles for PCR 5 is not supported yet
`,
	})
	c.Check(errs, HasLen, 0)

	errs = s.testRun(c, &testRunChecksContextRunParams{
		env: efitest.NewMockHostEnvironmentWithOpts(
			efitest.WithVirtMode(internal_efi.VirtModeNone, internal_efi.DetectVirtModeAll),
			efitest.WithTPMDevice(newTpmDevice(tpm2_testutil.NewTransportBackedDevice(s.Transport, false, 1), nil, tpm2_device.ErrNoPPI)),
			efitest.WithLog(efitest.NewLog(c, &efitest.LogOptions{Algorithms: []tpm2.HashAlgorithmId{tpm2.HashAlgorithmSHA256}})),
			efitest.WithAMD64Environment("GenuineIntel", []uint64{cpuid.SDBG, cpuid.SMX}, 4, map[uint32]uint64{0x13a: (3 << 1), 0xc80: 0x40000000}),
			efitest.WithSysfsDevices(devices...),
			efitest.WithMockVars(efitest.MockVars{
				{Name: "AuditMode", GUID: efi.GlobalVariable}:              &efitest.VarEntry{Attrs: efi.AttributeNonVolatile | efi.AttributeBootserviceAccess | efi.AttributeRuntimeAccess, Payload: []byte{0x0}},
				{Name: "BootCurrent", GUID: efi.GlobalVariable}:            &efitest.VarEntry{Attrs: efi.AttributeBootserviceAccess | efi.AttributeRuntimeAccess, Payload: []byte{0x3, 0x0}},
				{Name: "BootOptionSupport", GUID: efi.GlobalVariable}:      &efitest.VarEntry{Attrs: efi.AttributeBootserviceAccess | efi.AttributeRuntimeAccess, Payload: []byte{0x13, 0x03, 0x00, 0x00}},
				{Name: "DeployedMode", GUID: efi.GlobalVariable}:           &efitest.VarEntry{Attrs: efi.AttributeNonVolatile | efi.AttributeBootserviceAccess | efi.AttributeRuntimeAccess, Payload: []byte{0x1}},
				{Name: "SetupMode", GUID: efi.GlobalVariable}:              &efitest.VarEntry{Attrs: efi.AttributeBootserviceAccess | efi.AttributeRuntimeAccess, Payload: []byte{0x0}},
				{Name: "OsIndicationsSupported", GUID: efi.GlobalVariable}: &efitest.VarEntry{Attrs: efi.AttributeBootserviceAccess | efi.AttributeRuntimeAccess, Payload: []byte{0x41, 0x00, 0x00, 0x00, 0x00, 0x00, 0x00, 0x00}},
			}.SetSecureBoot(true).SetPK(c, efitest.NewSignatureListX509(c, snakeoilCert, efi.MakeGUID(0x03f66fa4, 0x5eee, 0x479c, 0xa408, [...]uint8{0xc4, 0xdc, 0x0a, 0x33, 0xfc, 0xde})))),
		),
		tpmPropertyModifiers: map[tpm2.Property]uint32{
			tpm2.PropertyNVCountersMax:     6,
			tpm2.PropertyNVCounters:        5,
			tpm2.PropertyPSFamilyIndicator: 1,
			tpm2.PropertyManufacturer:      uint32(tpm2.TPMManufacturerINTC),
			tpm2.PropertyPermanent:         uint32(tpm2.AttrLockoutAuthSet),
		},
		enabledBanks: []tpm2.HashAlgorithmId{tpm2.HashAlgorithmSHA256},
		initialFlags: PostInstallChecks,
		loadedImages: []secboot_efi.Image{
			&mockImage{
				contents: []byte("mock shim executable"),
				digest:   testutil.DecodeHexString(c, "25e1b08db2f31ff5f5d2ea53e1a1e8fda6e1d81af4f26a7908071f1dec8611b7"),
				signatures: []*efi.WinCertificateAuthenticode{
					efitest.ReadWinCertificateAuthenticodeDetached(c, shimUbuntuSig4),
				},
			},
			&mockImage{contents: []byte("mock grub executable"), digest: testutil.DecodeHexString(c, "d5a9780e9f6a43c2e53fe9fda547be77f7783f31aea8013783242b040ff21dc0")},
			&mockImage{contents: []byte("mock kernel executable"), digest: testutil.DecodeHexString(c, "2ddfbd91fa1698b0d133c38ba90dbba76c9e08371ff83d03b5fb4c2e56d7e81f")},
		},
		profileOpts:               PCRProfileOptionsDefault,
		actions:                   []actionAndArgs{{action: ActionNone}},
		expectedPcrAlg:            tpm2.HashAlgorithmSHA256,
		expectedUsedSecureBootCAs: []*X509CertificateID{NewX509CertificateID(testutil.ParseCertificate(c, msUefiCACert))},
		expectedFlags:             NoPlatformConfigProfileSupport | NoDriversAndAppsConfigProfileSupport | NoBootManagerConfigProfileSupport,
		expectedWarningsMatch: `4 errors detected:
- availability of TPM's lockout hierarchy was not checked because the lockout hierarchy has an authorization value set
- error with platform config \(PCR1\) measurements: generating profiles for PCR 1 is not supported yet
- error with drivers and apps config \(PCR3\) measurements: generating profiles for PCR 3 is not supported yet
- error with boot manager config \(PCR5\) measurements: generating profiles for PCR 5 is not supported yet
`,
	})
	c.Check(errs, HasLen, 0)
}

func (s *runChecksContextSuite) TestRunGoodPermitVirtualMachineFromInitialFlags(c *C) {
	// Test on a virtual machine, wehere PermitVirtualMachine is supplied via
	// the initial flags to permit it.
	meiAttrs := map[string][]byte{
		"fw_ver": []byte(`0:16.1.27.2176
0:16.1.27.2176
0:16.0.15.1624
`),
		"fw_status": []byte(`94000245
09F10506
00000020
00004000
00041F03
C7E003CB
`),
	}
	devices := []internal_efi.SysfsDevice{
		efitest.NewMockSysfsDevice("/sys/devices/virtual/iommu/dmar0", nil, "iommu", nil, nil),
		efitest.NewMockSysfsDevice("/sys/devices/virtual/iommu/dmar1", nil, "iommu", nil, nil),
		efitest.NewMockSysfsDevice("/sys/devices/pci0000:00/0000:00:16.0/mei/mei0", map[string]string{"DEVNAME": "mei0"}, "mei", meiAttrs, efitest.NewMockSysfsDevice(
			"/sys/devices/pci0000:00:16:0", map[string]string{"DRIVER": "mei_me"}, "pci", nil, nil,
		)),
	}

	errs := s.testRun(c, &testRunChecksContextRunParams{
		env: efitest.NewMockHostEnvironmentWithOpts(
			efitest.WithVirtMode("qemu", internal_efi.DetectVirtModeVM),
			efitest.WithTPMDevice(newTpmDevice(tpm2_testutil.NewTransportBackedDevice(s.Transport, false, 1), nil, tpm2_device.ErrNoPPI)),
			efitest.WithLog(efitest.NewLog(c, &efitest.LogOptions{Algorithms: []tpm2.HashAlgorithmId{tpm2.HashAlgorithmSHA256}})),
			efitest.WithAMD64Environment("GenuineIntel", []uint64{cpuid.SDBG, cpuid.SMX}, 4, map[uint32]uint64{}),
			efitest.WithSysfsDevices(devices...),
			efitest.WithMockVars(efitest.MockVars{
				{Name: "AuditMode", GUID: efi.GlobalVariable}:              &efitest.VarEntry{Attrs: efi.AttributeNonVolatile | efi.AttributeBootserviceAccess | efi.AttributeRuntimeAccess, Payload: []byte{0x0}},
				{Name: "BootCurrent", GUID: efi.GlobalVariable}:            &efitest.VarEntry{Attrs: efi.AttributeBootserviceAccess | efi.AttributeRuntimeAccess, Payload: []byte{0x3, 0x0}},
				{Name: "BootOptionSupport", GUID: efi.GlobalVariable}:      &efitest.VarEntry{Attrs: efi.AttributeBootserviceAccess | efi.AttributeRuntimeAccess, Payload: []byte{0x13, 0x03, 0x00, 0x00}},
				{Name: "DeployedMode", GUID: efi.GlobalVariable}:           &efitest.VarEntry{Attrs: efi.AttributeNonVolatile | efi.AttributeBootserviceAccess | efi.AttributeRuntimeAccess, Payload: []byte{0x1}},
				{Name: "SetupMode", GUID: efi.GlobalVariable}:              &efitest.VarEntry{Attrs: efi.AttributeBootserviceAccess | efi.AttributeRuntimeAccess, Payload: []byte{0x0}},
				{Name: "OsIndicationsSupported", GUID: efi.GlobalVariable}: &efitest.VarEntry{Attrs: efi.AttributeBootserviceAccess | efi.AttributeRuntimeAccess, Payload: []byte{0x41, 0x00, 0x00, 0x00, 0x00, 0x00, 0x00, 0x00}},
			}.SetSecureBoot(true).SetPK(c, efitest.NewSignatureListX509(c, snakeoilCert, efi.MakeGUID(0x03f66fa4, 0x5eee, 0x479c, 0xa408, [...]uint8{0xc4, 0xdc, 0x0a, 0x33, 0xfc, 0xde})))),
		),
		tpmPropertyModifiers: map[tpm2.Property]uint32{
			tpm2.PropertyNVCountersMax:     0,
			tpm2.PropertyPSFamilyIndicator: 1,
			tpm2.PropertyManufacturer:      uint32(tpm2.TPMManufacturerINTC),
		},
		enabledBanks: []tpm2.HashAlgorithmId{tpm2.HashAlgorithmSHA256},
		initialFlags: PermitVirtualMachine,
		loadedImages: []secboot_efi.Image{
			&mockImage{
				contents: []byte("mock shim executable"),
				digest:   testutil.DecodeHexString(c, "25e1b08db2f31ff5f5d2ea53e1a1e8fda6e1d81af4f26a7908071f1dec8611b7"),
				signatures: []*efi.WinCertificateAuthenticode{
					efitest.ReadWinCertificateAuthenticodeDetached(c, shimUbuntuSig4),
				},
			},
			&mockImage{contents: []byte("mock grub executable"), digest: testutil.DecodeHexString(c, "d5a9780e9f6a43c2e53fe9fda547be77f7783f31aea8013783242b040ff21dc0")},
			&mockImage{contents: []byte("mock kernel executable"), digest: testutil.DecodeHexString(c, "2ddfbd91fa1698b0d133c38ba90dbba76c9e08371ff83d03b5fb4c2e56d7e81f")},
		},
		profileOpts:               PCRProfileOptionsDefault,
		actions:                   []actionAndArgs{{action: ActionNone}},
		expectedPcrAlg:            tpm2.HashAlgorithmSHA256,
		expectedUsedSecureBootCAs: []*X509CertificateID{NewX509CertificateID(testutil.ParseCertificate(c, msUefiCACert))},
		expectedFlags:             NoPlatformConfigProfileSupport | NoDriversAndAppsConfigProfileSupport | NoBootManagerConfigProfileSupport,
		expectedWarningsMatch: `4 errors detected:
- virtual machine environment detected
- error with platform config \(PCR1\) measurements: generating profiles for PCR 1 is not supported yet
- error with drivers and apps config \(PCR3\) measurements: generating profiles for PCR 3 is not supported yet
- error with boot manager config \(PCR5\) measurements: generating profiles for PCR 5 is not supported yet
`,
	})
	c.Check(errs, HasLen, 0)
}

func (s *runChecksContextSuite) TestRunGoodActionProceedPermitVirtualMachine(c *C) {
	// Test that ActionProceed turns on PermitVirtualMachine.
	meiAttrs := map[string][]byte{
		"fw_ver": []byte(`0:16.1.27.2176
0:16.1.27.2176
0:16.0.15.1624
`),
		"fw_status": []byte(`94000245
09F10506
00000020
00004000
00041F03
C7E003CB
`),
	}
	devices := []internal_efi.SysfsDevice{
		efitest.NewMockSysfsDevice("/sys/devices/virtual/iommu/dmar0", nil, "iommu", nil, nil),
		efitest.NewMockSysfsDevice("/sys/devices/virtual/iommu/dmar1", nil, "iommu", nil, nil),
		efitest.NewMockSysfsDevice("/sys/devices/pci0000:00/0000:00:16.0/mei/mei0", map[string]string{"DEVNAME": "mei0"}, "mei", meiAttrs, efitest.NewMockSysfsDevice(
			"/sys/devices/pci0000:00:16:0", map[string]string{"DRIVER": "mei_me"}, "pci", nil, nil,
		)),
	}

	errs := s.testRun(c, &testRunChecksContextRunParams{
		env: efitest.NewMockHostEnvironmentWithOpts(
			efitest.WithVirtMode("qemu", internal_efi.DetectVirtModeVM),
			efitest.WithTPMDevice(newTpmDevice(tpm2_testutil.NewTransportBackedDevice(s.Transport, false, 1), nil, tpm2_device.ErrNoPPI)),
			efitest.WithLog(efitest.NewLog(c, &efitest.LogOptions{Algorithms: []tpm2.HashAlgorithmId{tpm2.HashAlgorithmSHA256}})),
			efitest.WithAMD64Environment("GenuineIntel", []uint64{cpuid.SDBG, cpuid.SMX}, 4, map[uint32]uint64{}),
			efitest.WithSysfsDevices(devices...),
			efitest.WithMockVars(efitest.MockVars{
				{Name: "AuditMode", GUID: efi.GlobalVariable}:              &efitest.VarEntry{Attrs: efi.AttributeNonVolatile | efi.AttributeBootserviceAccess | efi.AttributeRuntimeAccess, Payload: []byte{0x0}},
				{Name: "BootCurrent", GUID: efi.GlobalVariable}:            &efitest.VarEntry{Attrs: efi.AttributeBootserviceAccess | efi.AttributeRuntimeAccess, Payload: []byte{0x3, 0x0}},
				{Name: "BootOptionSupport", GUID: efi.GlobalVariable}:      &efitest.VarEntry{Attrs: efi.AttributeBootserviceAccess | efi.AttributeRuntimeAccess, Payload: []byte{0x13, 0x03, 0x00, 0x00}},
				{Name: "DeployedMode", GUID: efi.GlobalVariable}:           &efitest.VarEntry{Attrs: efi.AttributeNonVolatile | efi.AttributeBootserviceAccess | efi.AttributeRuntimeAccess, Payload: []byte{0x1}},
				{Name: "SetupMode", GUID: efi.GlobalVariable}:              &efitest.VarEntry{Attrs: efi.AttributeBootserviceAccess | efi.AttributeRuntimeAccess, Payload: []byte{0x0}},
				{Name: "OsIndicationsSupported", GUID: efi.GlobalVariable}: &efitest.VarEntry{Attrs: efi.AttributeBootserviceAccess | efi.AttributeRuntimeAccess, Payload: []byte{0x41, 0x00, 0x00, 0x00, 0x00, 0x00, 0x00, 0x00}},
			}.SetSecureBoot(true).SetPK(c, efitest.NewSignatureListX509(c, snakeoilCert, efi.MakeGUID(0x03f66fa4, 0x5eee, 0x479c, 0xa408, [...]uint8{0xc4, 0xdc, 0x0a, 0x33, 0xfc, 0xde})))),
		),
		tpmPropertyModifiers: map[tpm2.Property]uint32{
			tpm2.PropertyNVCountersMax:     0,
			tpm2.PropertyPSFamilyIndicator: 1,
			tpm2.PropertyManufacturer:      uint32(tpm2.TPMManufacturerINTC),
		},
		enabledBanks: []tpm2.HashAlgorithmId{tpm2.HashAlgorithmSHA256},
		iterations:   2,
		loadedImages: []secboot_efi.Image{
			&mockImage{
				contents: []byte("mock shim executable"),
				digest:   testutil.DecodeHexString(c, "25e1b08db2f31ff5f5d2ea53e1a1e8fda6e1d81af4f26a7908071f1dec8611b7"),
				signatures: []*efi.WinCertificateAuthenticode{
					efitest.ReadWinCertificateAuthenticodeDetached(c, shimUbuntuSig4),
				},
			},
			&mockImage{contents: []byte("mock grub executable"), digest: testutil.DecodeHexString(c, "d5a9780e9f6a43c2e53fe9fda547be77f7783f31aea8013783242b040ff21dc0")},
			&mockImage{contents: []byte("mock kernel executable"), digest: testutil.DecodeHexString(c, "2ddfbd91fa1698b0d133c38ba90dbba76c9e08371ff83d03b5fb4c2e56d7e81f")},
		},
		profileOpts: PCRProfileOptionsDefault,
		checkIntermediateErrs: func(i int, errs []*WithKindAndActionsError) {
			switch i {
			case 0:
				c.Assert(errs, HasLen, 1)
				c.Check(errs[0], DeepEquals, NewWithKindAndActionsError(
					ErrorKindRunningInVM,
					nil,
					[]Action{ActionProceed},
					ErrVirtualMachineDetected,
				))
			}
		},
		actions: []actionAndArgs{
			{action: ActionNone},
			{action: ActionProceed},
		},
		expectedPcrAlg:            tpm2.HashAlgorithmSHA256,
		expectedUsedSecureBootCAs: []*X509CertificateID{NewX509CertificateID(testutil.ParseCertificate(c, msUefiCACert))},
		expectedFlags:             NoPlatformConfigProfileSupport | NoDriversAndAppsConfigProfileSupport | NoBootManagerConfigProfileSupport,
		expectedWarningsMatch: `4 errors detected:
- virtual machine environment detected
- error with platform config \(PCR1\) measurements: generating profiles for PCR 1 is not supported yet
- error with drivers and apps config \(PCR3\) measurements: generating profiles for PCR 3 is not supported yet
- error with boot manager config \(PCR5\) measurements: generating profiles for PCR 5 is not supported yet
`,
	})
	c.Check(errs, HasLen, 0)
}

<<<<<<< HEAD
func (s *runChecksContextSuite) TestRunGoodActionProceedPermitNoDiscreteTPMResetMitigationDiscreteTPMDetectedSL0(c *C) {
	// Test that ActionProceed turns on PermitNoDiscreteTPMResetMitigation,
	// for the case where we have a dTPM and the startup locality is 0.
	meiAttrs := map[string][]byte{
		"fw_ver": []byte(`0:16.1.27.2176
0:16.1.27.2176
0:16.0.15.1624
`),
		"fw_status": []byte(`94000245
09F10506
00000020
00004000
00041F03
C7E003CB
`),
	}
	devices := []internal_efi.SysfsDevice{
		efitest.NewMockSysfsDevice("/sys/devices/virtual/iommu/dmar0", nil, "iommu", nil, nil),
		efitest.NewMockSysfsDevice("/sys/devices/virtual/iommu/dmar1", nil, "iommu", nil, nil),
		efitest.NewMockSysfsDevice("/sys/devices/pci0000:00/0000:00:16.0/mei/mei0", map[string]string{"DEVNAME": "mei0"}, "mei", meiAttrs, efitest.NewMockSysfsDevice(
			"/sys/devices/pci0000:00:16:0", map[string]string{"DRIVER": "mei_me"}, "pci", nil, nil,
		)),
	}

	errs := s.testRun(c, &testRunChecksContextRunParams{
		env: efitest.NewMockHostEnvironmentWithOpts(
			efitest.WithVirtMode(internal_efi.VirtModeNone, internal_efi.DetectVirtModeAll),
			efitest.WithTPMDevice(newTpmDevice(tpm2_testutil.NewTransportBackedDevice(s.Transport, false, 1), nil, tpm2_device.ErrNoPPI)),
			efitest.WithLog(efitest.NewLog(c, &efitest.LogOptions{
				Algorithms: []tpm2.HashAlgorithmId{tpm2.HashAlgorithmSHA256},
			})),
			efitest.WithAMD64Environment("GenuineIntel", []uint64{cpuid.SDBG, cpuid.SMX}, 4, map[uint32]uint64{0x13a: (2 << 1), 0xc80: 0x40000000}),
			efitest.WithSysfsDevices(devices...),
			efitest.WithMockVars(efitest.MockVars{
				{Name: "AuditMode", GUID: efi.GlobalVariable}:              &efitest.VarEntry{Attrs: efi.AttributeNonVolatile | efi.AttributeBootserviceAccess | efi.AttributeRuntimeAccess, Payload: []byte{0x0}},
				{Name: "BootCurrent", GUID: efi.GlobalVariable}:            &efitest.VarEntry{Attrs: efi.AttributeBootserviceAccess | efi.AttributeRuntimeAccess, Payload: []byte{0x3, 0x0}},
				{Name: "BootOptionSupport", GUID: efi.GlobalVariable}:      &efitest.VarEntry{Attrs: efi.AttributeBootserviceAccess | efi.AttributeRuntimeAccess, Payload: []byte{0x13, 0x03, 0x00, 0x00}},
				{Name: "DeployedMode", GUID: efi.GlobalVariable}:           &efitest.VarEntry{Attrs: efi.AttributeNonVolatile | efi.AttributeBootserviceAccess | efi.AttributeRuntimeAccess, Payload: []byte{0x1}},
				{Name: "SetupMode", GUID: efi.GlobalVariable}:              &efitest.VarEntry{Attrs: efi.AttributeBootserviceAccess | efi.AttributeRuntimeAccess, Payload: []byte{0x0}},
				{Name: "OsIndicationsSupported", GUID: efi.GlobalVariable}: &efitest.VarEntry{Attrs: efi.AttributeBootserviceAccess | efi.AttributeRuntimeAccess, Payload: []byte{0x41, 0x00, 0x00, 0x00, 0x00, 0x00, 0x00, 0x00}},
			}.SetSecureBoot(true).SetPK(c, efitest.NewSignatureListX509(c, snakeoilCert, efi.MakeGUID(0x03f66fa4, 0x5eee, 0x479c, 0xa408, [...]uint8{0xc4, 0xdc, 0x0a, 0x33, 0xfc, 0xde})))),
		),
		tpmPropertyModifiers: map[tpm2.Property]uint32{
			tpm2.PropertyNVCountersMax:     0,
			tpm2.PropertyPSFamilyIndicator: 1,
			tpm2.PropertyManufacturer:      uint32(tpm2.TPMManufacturerNTC),
		},
		enabledBanks: []tpm2.HashAlgorithmId{tpm2.HashAlgorithmSHA256},
		iterations:   2,
		loadedImages: []secboot_efi.Image{
			&mockImage{
				contents: []byte("mock shim executable"),
				digest:   testutil.DecodeHexString(c, "25e1b08db2f31ff5f5d2ea53e1a1e8fda6e1d81af4f26a7908071f1dec8611b7"),
				signatures: []*efi.WinCertificateAuthenticode{
					efitest.ReadWinCertificateAuthenticodeDetached(c, shimUbuntuSig4),
				},
			},
			&mockImage{contents: []byte("mock grub executable"), digest: testutil.DecodeHexString(c, "d5a9780e9f6a43c2e53fe9fda547be77f7783f31aea8013783242b040ff21dc0")},
			&mockImage{contents: []byte("mock kernel executable"), digest: testutil.DecodeHexString(c, "2ddfbd91fa1698b0d133c38ba90dbba76c9e08371ff83d03b5fb4c2e56d7e81f")},
		},
		profileOpts: PCRProfileOptionsDefault,
		checkIntermediateErrs: func(i int, errs []*WithKindAndActionsError) {
			switch i {
			case 0:
				c.Assert(errs, HasLen, 1)
				c.Check(errs[0], DeepEquals, NewWithKindAndActionsErrorForTest(
					ErrorKindTPMStartupLocalityNotProtected,
					nil,
					[]Action{ActionProceed},
					errs[0].Unwrap(),
				))
			}
		},
		actions: []actionAndArgs{
			{action: ActionNone},
			{action: ActionProceed},
		},
		expectedPcrAlg:            tpm2.HashAlgorithmSHA256,
		expectedUsedSecureBootCAs: []*X509CertificateID{NewX509CertificateID(testutil.ParseCertificate(c, msUefiCACert))},
		expectedFlags:             NoPlatformConfigProfileSupport | NoDriversAndAppsConfigProfileSupport | NoBootManagerConfigProfileSupport | DiscreteTPMDetected | StartupLocalityNotProtected,
		expectedWarningsMatch: `3 errors detected:
- error with platform config \(PCR1\) measurements: generating profiles for PCR 1 is not supported yet
- error with drivers and apps config \(PCR3\) measurements: generating profiles for PCR 3 is not supported yet
- error with boot manager config \(PCR5\) measurements: generating profiles for PCR 5 is not supported yet
`,
	})
	c.Check(errs, HasLen, 0)
}

=======
>>>>>>> fcaa786f
func (s *runChecksContextSuite) TestRunGoodDiscreteTPMDetectedSL3(c *C) {
	// Test a good case on a dTPM where the startup locality is 3 and
	// access to locality 3 is restricted to ring 0 code.
	meiAttrs := map[string][]byte{
		"fw_ver": []byte(`0:16.1.27.2176
0:16.1.27.2176
0:16.0.15.1624
`),
		"fw_status": []byte(`94000245
09F10506
00000020
00004000
00041F03
C7E003CB
`),
	}
	devices := []internal_efi.SysfsDevice{
		efitest.NewMockSysfsDevice("/sys/devices/virtual/iommu/dmar0", nil, "iommu", nil, nil),
		efitest.NewMockSysfsDevice("/sys/devices/virtual/iommu/dmar1", nil, "iommu", nil, nil),
		efitest.NewMockSysfsDevice("/sys/devices/pci0000:00/0000:00:16.0/mei/mei0", map[string]string{"DEVNAME": "mei0"}, "mei", meiAttrs, efitest.NewMockSysfsDevice(
			"/sys/devices/pci0000:00:16:0", map[string]string{"DRIVER": "mei_me"}, "pci", nil, nil,
		)),
	}

	errs := s.testRun(c, &testRunChecksContextRunParams{
		env: efitest.NewMockHostEnvironmentWithOpts(
			efitest.WithVirtMode(internal_efi.VirtModeNone, internal_efi.DetectVirtModeAll),
			efitest.WithTPMDevice(newTpmDevice(tpm2_testutil.NewTransportBackedDevice(s.Transport, false, 1), nil, tpm2_device.ErrNoPPI)),
			efitest.WithLog(efitest.NewLog(c, &efitest.LogOptions{
				Algorithms:      []tpm2.HashAlgorithmId{tpm2.HashAlgorithmSHA256},
				StartupLocality: 3,
			})),
			efitest.WithAMD64Environment("GenuineIntel", []uint64{cpuid.SDBG, cpuid.SMX}, 4, map[uint32]uint64{0x13a: (2 << 1), 0xc80: 0x40000000}),
			efitest.WithSysfsDevices(devices...),
			efitest.WithMockVars(efitest.MockVars{
				{Name: "AuditMode", GUID: efi.GlobalVariable}:              &efitest.VarEntry{Attrs: efi.AttributeNonVolatile | efi.AttributeBootserviceAccess | efi.AttributeRuntimeAccess, Payload: []byte{0x0}},
				{Name: "BootCurrent", GUID: efi.GlobalVariable}:            &efitest.VarEntry{Attrs: efi.AttributeBootserviceAccess | efi.AttributeRuntimeAccess, Payload: []byte{0x3, 0x0}},
				{Name: "BootOptionSupport", GUID: efi.GlobalVariable}:      &efitest.VarEntry{Attrs: efi.AttributeBootserviceAccess | efi.AttributeRuntimeAccess, Payload: []byte{0x13, 0x03, 0x00, 0x00}},
				{Name: "DeployedMode", GUID: efi.GlobalVariable}:           &efitest.VarEntry{Attrs: efi.AttributeNonVolatile | efi.AttributeBootserviceAccess | efi.AttributeRuntimeAccess, Payload: []byte{0x1}},
				{Name: "SetupMode", GUID: efi.GlobalVariable}:              &efitest.VarEntry{Attrs: efi.AttributeBootserviceAccess | efi.AttributeRuntimeAccess, Payload: []byte{0x0}},
				{Name: "OsIndicationsSupported", GUID: efi.GlobalVariable}: &efitest.VarEntry{Attrs: efi.AttributeBootserviceAccess | efi.AttributeRuntimeAccess, Payload: []byte{0x41, 0x00, 0x00, 0x00, 0x00, 0x00, 0x00, 0x00}},
			}.SetSecureBoot(true).SetPK(c, efitest.NewSignatureListX509(c, snakeoilCert, efi.MakeGUID(0x03f66fa4, 0x5eee, 0x479c, 0xa408, [...]uint8{0xc4, 0xdc, 0x0a, 0x33, 0xfc, 0xde})))),
		),
		tpmPropertyModifiers: map[tpm2.Property]uint32{
			tpm2.PropertyNVCountersMax:     0,
			tpm2.PropertyPSFamilyIndicator: 1,
			tpm2.PropertyManufacturer:      uint32(tpm2.TPMManufacturerNTC),
		},
		enabledBanks: []tpm2.HashAlgorithmId{tpm2.HashAlgorithmSHA256},
		loadedImages: []secboot_efi.Image{
			&mockImage{
				contents: []byte("mock shim executable"),
				digest:   testutil.DecodeHexString(c, "25e1b08db2f31ff5f5d2ea53e1a1e8fda6e1d81af4f26a7908071f1dec8611b7"),
				signatures: []*efi.WinCertificateAuthenticode{
					efitest.ReadWinCertificateAuthenticodeDetached(c, shimUbuntuSig4),
				},
			},
			&mockImage{contents: []byte("mock grub executable"), digest: testutil.DecodeHexString(c, "d5a9780e9f6a43c2e53fe9fda547be77f7783f31aea8013783242b040ff21dc0")},
			&mockImage{contents: []byte("mock kernel executable"), digest: testutil.DecodeHexString(c, "2ddfbd91fa1698b0d133c38ba90dbba76c9e08371ff83d03b5fb4c2e56d7e81f")},
		},
		profileOpts:               PCRProfileOptionsDefault,
		actions:                   []actionAndArgs{{action: ActionNone}},
		expectedPcrAlg:            tpm2.HashAlgorithmSHA256,
		expectedUsedSecureBootCAs: []*X509CertificateID{NewX509CertificateID(testutil.ParseCertificate(c, msUefiCACert))},
		expectedFlags:             NoPlatformConfigProfileSupport | NoDriversAndAppsConfigProfileSupport | NoBootManagerConfigProfileSupport | DiscreteTPMDetected,
		expectedWarningsMatch: `3 errors detected:
- error with platform config \(PCR1\) measurements: generating profiles for PCR 1 is not supported yet
- error with drivers and apps config \(PCR3\) measurements: generating profiles for PCR 3 is not supported yet
- error with boot manager config \(PCR5\) measurements: generating profiles for PCR 5 is not supported yet
`,
	})
	c.Check(errs, HasLen, 0)
}

// TODO: Test a good case with a discrete TPM where the startup locality is 3, but not protected, when we have an action to turn on the PermitNoDiscreteTPMResetMitigation flag.

func (s *runChecksContextSuite) TestRunGoodDiscreteTPMDetectedHCRTM(c *C) {
	// Test a good case on a dTPM where there is a H-CRTM event and
	// access to locality 4 is restricted to ring 0 code.
	meiAttrs := map[string][]byte{
		"fw_ver": []byte(`0:16.1.27.2176
0:16.1.27.2176
0:16.0.15.1624
`),
		"fw_status": []byte(`94000245
09F10506
00000020
00004000
00041F03
C7E003CB
`),
	}
	devices := []internal_efi.SysfsDevice{
		efitest.NewMockSysfsDevice("/sys/devices/virtual/iommu/dmar0", nil, "iommu", nil, nil),
		efitest.NewMockSysfsDevice("/sys/devices/virtual/iommu/dmar1", nil, "iommu", nil, nil),
		efitest.NewMockSysfsDevice("/sys/devices/pci0000:00/0000:00:16.0/mei/mei0", map[string]string{"DEVNAME": "mei0"}, "mei", meiAttrs, efitest.NewMockSysfsDevice(
			"/sys/devices/pci0000:00:16:0", map[string]string{"DRIVER": "mei_me"}, "pci", nil, nil,
		)),
	}

	errs := s.testRun(c, &testRunChecksContextRunParams{
		env: efitest.NewMockHostEnvironmentWithOpts(
			efitest.WithVirtMode(internal_efi.VirtModeNone, internal_efi.DetectVirtModeAll),
			efitest.WithTPMDevice(newTpmDevice(tpm2_testutil.NewTransportBackedDevice(s.Transport, false, 1), nil, tpm2_device.ErrNoPPI)),
			efitest.WithLog(efitest.NewLog(c, &efitest.LogOptions{
				Algorithms:      []tpm2.HashAlgorithmId{tpm2.HashAlgorithmSHA256},
				StartupLocality: 4,
			})),
			efitest.WithAMD64Environment("GenuineIntel", []uint64{cpuid.SDBG, cpuid.SMX}, 4, map[uint32]uint64{0x13a: (2 << 1), 0xc80: 0x40000000}),
			efitest.WithSysfsDevices(devices...),
			efitest.WithMockVars(efitest.MockVars{
				{Name: "AuditMode", GUID: efi.GlobalVariable}:              &efitest.VarEntry{Attrs: efi.AttributeNonVolatile | efi.AttributeBootserviceAccess | efi.AttributeRuntimeAccess, Payload: []byte{0x0}},
				{Name: "BootCurrent", GUID: efi.GlobalVariable}:            &efitest.VarEntry{Attrs: efi.AttributeBootserviceAccess | efi.AttributeRuntimeAccess, Payload: []byte{0x3, 0x0}},
				{Name: "BootOptionSupport", GUID: efi.GlobalVariable}:      &efitest.VarEntry{Attrs: efi.AttributeBootserviceAccess | efi.AttributeRuntimeAccess, Payload: []byte{0x13, 0x03, 0x00, 0x00}},
				{Name: "DeployedMode", GUID: efi.GlobalVariable}:           &efitest.VarEntry{Attrs: efi.AttributeNonVolatile | efi.AttributeBootserviceAccess | efi.AttributeRuntimeAccess, Payload: []byte{0x1}},
				{Name: "SetupMode", GUID: efi.GlobalVariable}:              &efitest.VarEntry{Attrs: efi.AttributeBootserviceAccess | efi.AttributeRuntimeAccess, Payload: []byte{0x0}},
				{Name: "OsIndicationsSupported", GUID: efi.GlobalVariable}: &efitest.VarEntry{Attrs: efi.AttributeBootserviceAccess | efi.AttributeRuntimeAccess, Payload: []byte{0x41, 0x00, 0x00, 0x00, 0x00, 0x00, 0x00, 0x00}},
			}.SetSecureBoot(true).SetPK(c, efitest.NewSignatureListX509(c, snakeoilCert, efi.MakeGUID(0x03f66fa4, 0x5eee, 0x479c, 0xa408, [...]uint8{0xc4, 0xdc, 0x0a, 0x33, 0xfc, 0xde})))),
		),
		tpmPropertyModifiers: map[tpm2.Property]uint32{
			tpm2.PropertyNVCountersMax:     0,
			tpm2.PropertyPSFamilyIndicator: 1,
			tpm2.PropertyManufacturer:      uint32(tpm2.TPMManufacturerNTC),
		},
		enabledBanks: []tpm2.HashAlgorithmId{tpm2.HashAlgorithmSHA256},
		loadedImages: []secboot_efi.Image{
			&mockImage{
				contents: []byte("mock shim executable"),
				digest:   testutil.DecodeHexString(c, "25e1b08db2f31ff5f5d2ea53e1a1e8fda6e1d81af4f26a7908071f1dec8611b7"),
				signatures: []*efi.WinCertificateAuthenticode{
					efitest.ReadWinCertificateAuthenticodeDetached(c, shimUbuntuSig4),
				},
			},
			&mockImage{contents: []byte("mock grub executable"), digest: testutil.DecodeHexString(c, "d5a9780e9f6a43c2e53fe9fda547be77f7783f31aea8013783242b040ff21dc0")},
			&mockImage{contents: []byte("mock kernel executable"), digest: testutil.DecodeHexString(c, "2ddfbd91fa1698b0d133c38ba90dbba76c9e08371ff83d03b5fb4c2e56d7e81f")},
		},
		profileOpts:               PCRProfileOptionsDefault,
		actions:                   []actionAndArgs{{action: ActionNone}},
		expectedPcrAlg:            tpm2.HashAlgorithmSHA256,
		expectedUsedSecureBootCAs: []*X509CertificateID{NewX509CertificateID(testutil.ParseCertificate(c, msUefiCACert))},
		expectedFlags:             NoPlatformConfigProfileSupport | NoDriversAndAppsConfigProfileSupport | NoBootManagerConfigProfileSupport | DiscreteTPMDetected,
		expectedWarningsMatch: `3 errors detected:
- error with platform config \(PCR1\) measurements: generating profiles for PCR 1 is not supported yet
- error with drivers and apps config \(PCR3\) measurements: generating profiles for PCR 3 is not supported yet
- error with boot manager config \(PCR5\) measurements: generating profiles for PCR 5 is not supported yet
`,
	})
	c.Check(errs, HasLen, 0)
}

// TODO: Test a good case with a discrete TPM where there is a HCRTM event but startup locality is 4 is not protected, when we have an action to turn on the PermitNoDiscreteTPMResetMitigation flag.

func (s *runChecksContextSuite) TestRunGoodInvalidPCR0Value(c *C) {
	// Test a good case where the value of PCR0 is inconsistent with the log,
	// but in a configuration where PCR0 isn't required because the system is
	// configured with verified boot and there is a fTPM.
	meiAttrs := map[string][]byte{
		"fw_ver": []byte(`0:16.1.27.2176
0:16.1.27.2176
0:16.0.15.1624
`),
		"fw_status": []byte(`94000245
09F10506
00000020
00004000
00041F03
C7E003CB
`),
	}
	devices := []internal_efi.SysfsDevice{
		efitest.NewMockSysfsDevice("/sys/devices/virtual/iommu/dmar0", nil, "iommu", nil, nil),
		efitest.NewMockSysfsDevice("/sys/devices/virtual/iommu/dmar1", nil, "iommu", nil, nil),
		efitest.NewMockSysfsDevice("/sys/devices/pci0000:00/0000:00:16.0/mei/mei0", map[string]string{"DEVNAME": "mei0"}, "mei", meiAttrs, efitest.NewMockSysfsDevice(
			"/sys/devices/pci0000:00:16:0", map[string]string{"DRIVER": "mei_me"}, "pci", nil, nil,
		)),
	}

	errs := s.testRun(c, &testRunChecksContextRunParams{
		env: efitest.NewMockHostEnvironmentWithOpts(
			efitest.WithVirtMode(internal_efi.VirtModeNone, internal_efi.DetectVirtModeAll),
			efitest.WithTPMDevice(newTpmDevice(tpm2_testutil.NewTransportBackedDevice(s.Transport, false, 1), nil, tpm2_device.ErrNoPPI)),
			efitest.WithLog(efitest.NewLog(c, &efitest.LogOptions{Algorithms: []tpm2.HashAlgorithmId{tpm2.HashAlgorithmSHA256}})),
			efitest.WithAMD64Environment("GenuineIntel", []uint64{cpuid.SDBG, cpuid.SMX}, 4, map[uint32]uint64{0x13a: (3 << 1), 0xc80: 0x40000000}),
			efitest.WithSysfsDevices(devices...),
			efitest.WithMockVars(efitest.MockVars{
				{Name: "AuditMode", GUID: efi.GlobalVariable}:              &efitest.VarEntry{Attrs: efi.AttributeNonVolatile | efi.AttributeBootserviceAccess | efi.AttributeRuntimeAccess, Payload: []byte{0x0}},
				{Name: "BootCurrent", GUID: efi.GlobalVariable}:            &efitest.VarEntry{Attrs: efi.AttributeBootserviceAccess | efi.AttributeRuntimeAccess, Payload: []byte{0x3, 0x0}},
				{Name: "BootOptionSupport", GUID: efi.GlobalVariable}:      &efitest.VarEntry{Attrs: efi.AttributeBootserviceAccess | efi.AttributeRuntimeAccess, Payload: []byte{0x13, 0x03, 0x00, 0x00}},
				{Name: "DeployedMode", GUID: efi.GlobalVariable}:           &efitest.VarEntry{Attrs: efi.AttributeNonVolatile | efi.AttributeBootserviceAccess | efi.AttributeRuntimeAccess, Payload: []byte{0x1}},
				{Name: "SetupMode", GUID: efi.GlobalVariable}:              &efitest.VarEntry{Attrs: efi.AttributeBootserviceAccess | efi.AttributeRuntimeAccess, Payload: []byte{0x0}},
				{Name: "OsIndicationsSupported", GUID: efi.GlobalVariable}: &efitest.VarEntry{Attrs: efi.AttributeBootserviceAccess | efi.AttributeRuntimeAccess, Payload: []byte{0x41, 0x00, 0x00, 0x00, 0x00, 0x00, 0x00, 0x00}},
			}.SetSecureBoot(true).SetPK(c, efitest.NewSignatureListX509(c, snakeoilCert, efi.MakeGUID(0x03f66fa4, 0x5eee, 0x479c, 0xa408, [...]uint8{0xc4, 0xdc, 0x0a, 0x33, 0xfc, 0xde})))),
		),
		tpmPropertyModifiers: map[tpm2.Property]uint32{
			tpm2.PropertyNVCountersMax:     0,
			tpm2.PropertyPSFamilyIndicator: 1,
			tpm2.PropertyManufacturer:      uint32(tpm2.TPMManufacturerINTC),
		},
		enabledBanks: []tpm2.HashAlgorithmId{tpm2.HashAlgorithmSHA256},
		loadedImages: []secboot_efi.Image{
			&mockImage{
				contents: []byte("mock shim executable"),
				digest:   testutil.DecodeHexString(c, "25e1b08db2f31ff5f5d2ea53e1a1e8fda6e1d81af4f26a7908071f1dec8611b7"),
				signatures: []*efi.WinCertificateAuthenticode{
					efitest.ReadWinCertificateAuthenticodeDetached(c, shimUbuntuSig4),
				},
			},
			&mockImage{contents: []byte("mock grub executable"), digest: testutil.DecodeHexString(c, "d5a9780e9f6a43c2e53fe9fda547be77f7783f31aea8013783242b040ff21dc0")},
			&mockImage{contents: []byte("mock kernel executable"), digest: testutil.DecodeHexString(c, "2ddfbd91fa1698b0d133c38ba90dbba76c9e08371ff83d03b5fb4c2e56d7e81f")},
		},
		profileOpts: PCRProfileOptionsDefault,
		prepare: func(_ int) {
			_, err := s.TPM.PCREvent(s.TPM.PCRHandleContext(0), []byte("foo"), nil)
			c.Check(err, IsNil)
		},
		actions:                   []actionAndArgs{{action: ActionNone}},
		expectedPcrAlg:            tpm2.HashAlgorithmSHA256,
		expectedUsedSecureBootCAs: []*X509CertificateID{NewX509CertificateID(testutil.ParseCertificate(c, msUefiCACert))},
		expectedFlags:             NoPlatformFirmwareProfileSupport | NoPlatformConfigProfileSupport | NoDriversAndAppsConfigProfileSupport | NoBootManagerConfigProfileSupport,
		expectedWarningsMatch: `4 errors detected:
- error with platform firmware \(PCR0\) measurements: PCR value mismatch \(actual from TPM 0xe9995745ca25279ec699688b70488116fe4d9f053cb0991dd71e82e7edfa66b5, reconstructed from log 0xa6602a7a403068b5556e78cc3f5b00c9c76d33d514093ca9b584dce7590e6c69\)
- error with platform config \(PCR1\) measurements: generating profiles for PCR 1 is not supported yet
- error with drivers and apps config \(PCR3\) measurements: generating profiles for PCR 3 is not supported yet
- error with boot manager config \(PCR5\) measurements: generating profiles for PCR 5 is not supported yet
`,
	})
	c.Check(errs, HasLen, 0)
}

// TODO: Good test case for invalid PCR1 when we support it.

func (s *runChecksContextSuite) TestRunGoodInvalidPCR2ValueWhenOmittedFromPCRProfileOpts(c *C) {
	// Test a good case on a fTPM where the value of PCR2 is inconsistent
	// with the log, but PCR2 isn't required for the specified profile options.
	meiAttrs := map[string][]byte{
		"fw_ver": []byte(`0:16.1.27.2176
0:16.1.27.2176
0:16.0.15.1624
`),
		"fw_status": []byte(`94000245
09F10506
00000020
00004000
00041F03
C7E003CB
`),
	}
	devices := []internal_efi.SysfsDevice{
		efitest.NewMockSysfsDevice("/sys/devices/virtual/iommu/dmar0", nil, "iommu", nil, nil),
		efitest.NewMockSysfsDevice("/sys/devices/virtual/iommu/dmar1", nil, "iommu", nil, nil),
		efitest.NewMockSysfsDevice("/sys/devices/pci0000:00/0000:00:16.0/mei/mei0", map[string]string{"DEVNAME": "mei0"}, "mei", meiAttrs, efitest.NewMockSysfsDevice(
			"/sys/devices/pci0000:00:16:0", map[string]string{"DRIVER": "mei_me"}, "pci", nil, nil,
		)),
	}

	errs := s.testRun(c, &testRunChecksContextRunParams{
		env: efitest.NewMockHostEnvironmentWithOpts(
			efitest.WithVirtMode(internal_efi.VirtModeNone, internal_efi.DetectVirtModeAll),
			efitest.WithTPMDevice(newTpmDevice(tpm2_testutil.NewTransportBackedDevice(s.Transport, false, 1), nil, tpm2_device.ErrNoPPI)),
			efitest.WithLog(efitest.NewLog(c, &efitest.LogOptions{Algorithms: []tpm2.HashAlgorithmId{tpm2.HashAlgorithmSHA256}})),
			efitest.WithAMD64Environment("GenuineIntel", []uint64{cpuid.SDBG, cpuid.SMX}, 4, map[uint32]uint64{0x13a: (3 << 1), 0xc80: 0x40000000}),
			efitest.WithSysfsDevices(devices...),
			efitest.WithMockVars(efitest.MockVars{
				{Name: "AuditMode", GUID: efi.GlobalVariable}:              &efitest.VarEntry{Attrs: efi.AttributeNonVolatile | efi.AttributeBootserviceAccess | efi.AttributeRuntimeAccess, Payload: []byte{0x0}},
				{Name: "BootCurrent", GUID: efi.GlobalVariable}:            &efitest.VarEntry{Attrs: efi.AttributeBootserviceAccess | efi.AttributeRuntimeAccess, Payload: []byte{0x3, 0x0}},
				{Name: "BootOptionSupport", GUID: efi.GlobalVariable}:      &efitest.VarEntry{Attrs: efi.AttributeBootserviceAccess | efi.AttributeRuntimeAccess, Payload: []byte{0x13, 0x03, 0x00, 0x00}},
				{Name: "DeployedMode", GUID: efi.GlobalVariable}:           &efitest.VarEntry{Attrs: efi.AttributeNonVolatile | efi.AttributeBootserviceAccess | efi.AttributeRuntimeAccess, Payload: []byte{0x1}},
				{Name: "SetupMode", GUID: efi.GlobalVariable}:              &efitest.VarEntry{Attrs: efi.AttributeBootserviceAccess | efi.AttributeRuntimeAccess, Payload: []byte{0x0}},
				{Name: "OsIndicationsSupported", GUID: efi.GlobalVariable}: &efitest.VarEntry{Attrs: efi.AttributeBootserviceAccess | efi.AttributeRuntimeAccess, Payload: []byte{0x41, 0x00, 0x00, 0x00, 0x00, 0x00, 0x00, 0x00}},
			}.SetSecureBoot(true).SetPK(c, efitest.NewSignatureListX509(c, snakeoilCert, efi.MakeGUID(0x03f66fa4, 0x5eee, 0x479c, 0xa408, [...]uint8{0xc4, 0xdc, 0x0a, 0x33, 0xfc, 0xde})))),
		),
		tpmPropertyModifiers: map[tpm2.Property]uint32{
			tpm2.PropertyNVCountersMax:     0,
			tpm2.PropertyPSFamilyIndicator: 1,
			tpm2.PropertyManufacturer:      uint32(tpm2.TPMManufacturerINTC),
		},
		enabledBanks: []tpm2.HashAlgorithmId{tpm2.HashAlgorithmSHA256},
		loadedImages: []secboot_efi.Image{
			&mockImage{
				contents: []byte("mock shim executable"),
				digest:   testutil.DecodeHexString(c, "25e1b08db2f31ff5f5d2ea53e1a1e8fda6e1d81af4f26a7908071f1dec8611b7"),
				signatures: []*efi.WinCertificateAuthenticode{
					efitest.ReadWinCertificateAuthenticodeDetached(c, shimUbuntuSig4),
				},
			},
			&mockImage{contents: []byte("mock grub executable"), digest: testutil.DecodeHexString(c, "d5a9780e9f6a43c2e53fe9fda547be77f7783f31aea8013783242b040ff21dc0")},
			&mockImage{contents: []byte("mock kernel executable"), digest: testutil.DecodeHexString(c, "2ddfbd91fa1698b0d133c38ba90dbba76c9e08371ff83d03b5fb4c2e56d7e81f")},
		},
		profileOpts: PCRProfileOptionTrustCAsForVARSuppliedDrivers,
		prepare: func(_ int) {
			_, err := s.TPM.PCREvent(s.TPM.PCRHandleContext(2), []byte("foo"), nil)
			c.Check(err, IsNil)
		},
		actions:                   []actionAndArgs{{action: ActionNone}},
		expectedPcrAlg:            tpm2.HashAlgorithmSHA256,
		expectedUsedSecureBootCAs: []*X509CertificateID{NewX509CertificateID(testutil.ParseCertificate(c, msUefiCACert))},
		expectedFlags:             NoPlatformConfigProfileSupport | NoDriversAndAppsProfileSupport | NoDriversAndAppsConfigProfileSupport | NoBootManagerConfigProfileSupport,
		expectedWarningsMatch: `4 errors detected:
- error with drivers and apps \(PCR2\) measurements: PCR value mismatch \(actual from TPM 0xfa734a6a4d262d7405d47d48c0a1b127229ca808032555ad919ed5dd7c1f6519, reconstructed from log 0x3d458cfe55cc03ea1f443f1562beec8df51c75e14a9fcf9a7234a13f198e7969\)
- error with platform config \(PCR1\) measurements: generating profiles for PCR 1 is not supported yet
- error with drivers and apps config \(PCR3\) measurements: generating profiles for PCR 3 is not supported yet
- error with boot manager config \(PCR5\) measurements: generating profiles for PCR 5 is not supported yet
`,
	})
	c.Check(errs, HasLen, 0)
}

// TODO: Good test case for invalid PCR3 when we support it.

func (s *runChecksContextSuite) TestRunGoodInvalidPCR4ValueWhenOmittedFromPCRProfileOpts(c *C) {
	// Test a good case on a fTPM where the value of PCR4 is inconsistent
	// with the log, but PCR4 isn't required for the specified profile options.
	meiAttrs := map[string][]byte{
		"fw_ver": []byte(`0:16.1.27.2176
0:16.1.27.2176
0:16.0.15.1624
`),
		"fw_status": []byte(`94000245
09F10506
00000020
00004000
00041F03
C7E003CB
`),
	}
	devices := []internal_efi.SysfsDevice{
		efitest.NewMockSysfsDevice("/sys/devices/virtual/iommu/dmar0", nil, "iommu", nil, nil),
		efitest.NewMockSysfsDevice("/sys/devices/virtual/iommu/dmar1", nil, "iommu", nil, nil),
		efitest.NewMockSysfsDevice("/sys/devices/pci0000:00/0000:00:16.0/mei/mei0", map[string]string{"DEVNAME": "mei0"}, "mei", meiAttrs, efitest.NewMockSysfsDevice(
			"/sys/devices/pci0000:00:16:0", map[string]string{"DRIVER": "mei_me"}, "pci", nil, nil,
		)),
	}

	errs := s.testRun(c, &testRunChecksContextRunParams{
		env: efitest.NewMockHostEnvironmentWithOpts(
			efitest.WithVirtMode(internal_efi.VirtModeNone, internal_efi.DetectVirtModeAll),
			efitest.WithTPMDevice(newTpmDevice(tpm2_testutil.NewTransportBackedDevice(s.Transport, false, 1), nil, tpm2_device.ErrNoPPI)),
			efitest.WithLog(efitest.NewLog(c, &efitest.LogOptions{Algorithms: []tpm2.HashAlgorithmId{tpm2.HashAlgorithmSHA256}})),
			efitest.WithAMD64Environment("GenuineIntel", []uint64{cpuid.SDBG, cpuid.SMX}, 4, map[uint32]uint64{0x13a: (3 << 1), 0xc80: 0x40000000}),
			efitest.WithSysfsDevices(devices...),
			efitest.WithMockVars(efitest.MockVars{
				{Name: "AuditMode", GUID: efi.GlobalVariable}:              &efitest.VarEntry{Attrs: efi.AttributeNonVolatile | efi.AttributeBootserviceAccess | efi.AttributeRuntimeAccess, Payload: []byte{0x0}},
				{Name: "BootCurrent", GUID: efi.GlobalVariable}:            &efitest.VarEntry{Attrs: efi.AttributeBootserviceAccess | efi.AttributeRuntimeAccess, Payload: []byte{0x3, 0x0}},
				{Name: "BootOptionSupport", GUID: efi.GlobalVariable}:      &efitest.VarEntry{Attrs: efi.AttributeBootserviceAccess | efi.AttributeRuntimeAccess, Payload: []byte{0x13, 0x03, 0x00, 0x00}},
				{Name: "DeployedMode", GUID: efi.GlobalVariable}:           &efitest.VarEntry{Attrs: efi.AttributeNonVolatile | efi.AttributeBootserviceAccess | efi.AttributeRuntimeAccess, Payload: []byte{0x1}},
				{Name: "SetupMode", GUID: efi.GlobalVariable}:              &efitest.VarEntry{Attrs: efi.AttributeBootserviceAccess | efi.AttributeRuntimeAccess, Payload: []byte{0x0}},
				{Name: "OsIndicationsSupported", GUID: efi.GlobalVariable}: &efitest.VarEntry{Attrs: efi.AttributeBootserviceAccess | efi.AttributeRuntimeAccess, Payload: []byte{0x41, 0x00, 0x00, 0x00, 0x00, 0x00, 0x00, 0x00}},
			}.SetSecureBoot(true).SetPK(c, efitest.NewSignatureListX509(c, snakeoilCert, efi.MakeGUID(0x03f66fa4, 0x5eee, 0x479c, 0xa408, [...]uint8{0xc4, 0xdc, 0x0a, 0x33, 0xfc, 0xde})))),
		),
		tpmPropertyModifiers: map[tpm2.Property]uint32{
			tpm2.PropertyNVCountersMax:     0,
			tpm2.PropertyPSFamilyIndicator: 1,
			tpm2.PropertyManufacturer:      uint32(tpm2.TPMManufacturerINTC),
		},
		enabledBanks: []tpm2.HashAlgorithmId{tpm2.HashAlgorithmSHA256},
		loadedImages: []secboot_efi.Image{
			&mockImage{
				contents: []byte("mock shim executable"),
				digest:   testutil.DecodeHexString(c, "25e1b08db2f31ff5f5d2ea53e1a1e8fda6e1d81af4f26a7908071f1dec8611b7"),
				signatures: []*efi.WinCertificateAuthenticode{
					efitest.ReadWinCertificateAuthenticodeDetached(c, shimUbuntuSig4),
				},
			},
			&mockImage{contents: []byte("mock grub executable"), digest: testutil.DecodeHexString(c, "d5a9780e9f6a43c2e53fe9fda547be77f7783f31aea8013783242b040ff21dc0")},
			&mockImage{contents: []byte("mock kernel executable"), digest: testutil.DecodeHexString(c, "2ddfbd91fa1698b0d133c38ba90dbba76c9e08371ff83d03b5fb4c2e56d7e81f")},
		},
		profileOpts: PCRProfileOptionTrustCAsForBootCode,
		prepare: func(_ int) {
			_, err := s.TPM.PCREvent(s.TPM.PCRHandleContext(4), []byte("foo"), nil)
			c.Check(err, IsNil)
		},
		actions:                   []actionAndArgs{{action: ActionNone}},
		expectedPcrAlg:            tpm2.HashAlgorithmSHA256,
		expectedUsedSecureBootCAs: []*X509CertificateID{NewX509CertificateID(testutil.ParseCertificate(c, msUefiCACert))},
		expectedFlags:             NoPlatformConfigProfileSupport | NoDriversAndAppsConfigProfileSupport | NoBootManagerCodeProfileSupport | NoBootManagerConfigProfileSupport,
		expectedWarningsMatch: `4 errors detected:
- error with boot manager code \(PCR4\) measurements: PCR value mismatch \(actual from TPM 0x1c93930d6b26232e061eaa33ecf6341fae63ce598a0c6a26ee96a0828639c044, reconstructed from log 0x4bc74f3ffe49b4dd275c9f475887b68193e2db8348d72e1c3c9099c2dcfa85b0\)
- error with platform config \(PCR1\) measurements: generating profiles for PCR 1 is not supported yet
- error with drivers and apps config \(PCR3\) measurements: generating profiles for PCR 3 is not supported yet
- error with boot manager config \(PCR5\) measurements: generating profiles for PCR 5 is not supported yet
`,
	})
	c.Check(errs, HasLen, 0)
}

// TODO: Good test case for invalid PCR5 when we support it.
// TODO: Good test case for invalid PCR7 when PCRProfileOptionPermitNoSecureBootPolicyProfile is supported.

func (s *runChecksContextSuite) TestRunGoodVARDriversPresentFromInitialFlags(c *C) {
	// Test good case on a fTPM where there are value-added-retailer drivers
	// detected, and these are permitted with the PermitVARSuppliedDrivers
	// initial flag.
	meiAttrs := map[string][]byte{
		"fw_ver": []byte(`0:16.1.27.2176
0:16.1.27.2176
0:16.0.15.1624
`),
		"fw_status": []byte(`94000245
09F10506
00000020
00004000
00041F03
C7E003CB
`),
	}
	devices := []internal_efi.SysfsDevice{
		efitest.NewMockSysfsDevice("/sys/devices/virtual/iommu/dmar0", nil, "iommu", nil, nil),
		efitest.NewMockSysfsDevice("/sys/devices/virtual/iommu/dmar1", nil, "iommu", nil, nil),
		efitest.NewMockSysfsDevice("/sys/devices/pci0000:00/0000:00:16.0/mei/mei0", map[string]string{"DEVNAME": "mei0"}, "mei", meiAttrs, efitest.NewMockSysfsDevice(
			"/sys/devices/pci0000:00:16:0", map[string]string{"DRIVER": "mei_me"}, "pci", nil, nil,
		)),
	}

	errs := s.testRun(c, &testRunChecksContextRunParams{
		env: efitest.NewMockHostEnvironmentWithOpts(
			efitest.WithVirtMode(internal_efi.VirtModeNone, internal_efi.DetectVirtModeAll),
			efitest.WithTPMDevice(newTpmDevice(tpm2_testutil.NewTransportBackedDevice(s.Transport, false, 1), nil, tpm2_device.ErrNoPPI)),
			efitest.WithLog(efitest.NewLog(c, &efitest.LogOptions{
				Algorithms:          []tpm2.HashAlgorithmId{tpm2.HashAlgorithmSHA256},
				IncludeDriverLaunch: true,
			})),
			efitest.WithAMD64Environment("GenuineIntel", []uint64{cpuid.SDBG, cpuid.SMX}, 4, map[uint32]uint64{0x13a: (3 << 1), 0xc80: 0x40000000}),
			efitest.WithSysfsDevices(devices...),
			efitest.WithMockVars(efitest.MockVars{
				{Name: "AuditMode", GUID: efi.GlobalVariable}:              &efitest.VarEntry{Attrs: efi.AttributeNonVolatile | efi.AttributeBootserviceAccess | efi.AttributeRuntimeAccess, Payload: []byte{0x0}},
				{Name: "BootCurrent", GUID: efi.GlobalVariable}:            &efitest.VarEntry{Attrs: efi.AttributeBootserviceAccess | efi.AttributeRuntimeAccess, Payload: []byte{0x3, 0x0}},
				{Name: "BootOptionSupport", GUID: efi.GlobalVariable}:      &efitest.VarEntry{Attrs: efi.AttributeBootserviceAccess | efi.AttributeRuntimeAccess, Payload: []byte{0x13, 0x03, 0x00, 0x00}},
				{Name: "DeployedMode", GUID: efi.GlobalVariable}:           &efitest.VarEntry{Attrs: efi.AttributeNonVolatile | efi.AttributeBootserviceAccess | efi.AttributeRuntimeAccess, Payload: []byte{0x1}},
				{Name: "SetupMode", GUID: efi.GlobalVariable}:              &efitest.VarEntry{Attrs: efi.AttributeBootserviceAccess | efi.AttributeRuntimeAccess, Payload: []byte{0x0}},
				{Name: "OsIndicationsSupported", GUID: efi.GlobalVariable}: &efitest.VarEntry{Attrs: efi.AttributeBootserviceAccess | efi.AttributeRuntimeAccess, Payload: []byte{0x41, 0x00, 0x00, 0x00, 0x00, 0x00, 0x00, 0x00}},
			}.SetSecureBoot(true).SetPK(c, efitest.NewSignatureListX509(c, snakeoilCert, efi.MakeGUID(0x03f66fa4, 0x5eee, 0x479c, 0xa408, [...]uint8{0xc4, 0xdc, 0x0a, 0x33, 0xfc, 0xde})))),
		),
		tpmPropertyModifiers: map[tpm2.Property]uint32{
			tpm2.PropertyNVCountersMax:     0,
			tpm2.PropertyPSFamilyIndicator: 1,
			tpm2.PropertyManufacturer:      uint32(tpm2.TPMManufacturerINTC),
		},
		enabledBanks: []tpm2.HashAlgorithmId{tpm2.HashAlgorithmSHA256},
		initialFlags: PermitVARSuppliedDrivers,
		loadedImages: []secboot_efi.Image{
			&mockImage{
				contents: []byte("mock shim executable"),
				digest:   testutil.DecodeHexString(c, "25e1b08db2f31ff5f5d2ea53e1a1e8fda6e1d81af4f26a7908071f1dec8611b7"),
				signatures: []*efi.WinCertificateAuthenticode{
					efitest.ReadWinCertificateAuthenticodeDetached(c, shimUbuntuSig4),
				},
			},
			&mockImage{contents: []byte("mock grub executable"), digest: testutil.DecodeHexString(c, "d5a9780e9f6a43c2e53fe9fda547be77f7783f31aea8013783242b040ff21dc0")},
			&mockImage{contents: []byte("mock kernel executable"), digest: testutil.DecodeHexString(c, "2ddfbd91fa1698b0d133c38ba90dbba76c9e08371ff83d03b5fb4c2e56d7e81f")},
		},
		profileOpts:               PCRProfileOptionsDefault,
		actions:                   []actionAndArgs{{action: ActionNone}},
		expectedPcrAlg:            tpm2.HashAlgorithmSHA256,
		expectedUsedSecureBootCAs: []*X509CertificateID{NewX509CertificateID(testutil.ParseCertificate(c, msUefiCACert))},
		expectedFlags:             NoPlatformConfigProfileSupport | NoDriversAndAppsConfigProfileSupport | NoBootManagerConfigProfileSupport,
		expectedWarningsMatch: `4 errors detected:
- error with platform config \(PCR1\) measurements: generating profiles for PCR 1 is not supported yet
- value added retailer supplied drivers were detected to be running
- error with drivers and apps config \(PCR3\) measurements: generating profiles for PCR 3 is not supported yet
- error with boot manager config \(PCR5\) measurements: generating profiles for PCR 5 is not supported yet
`,
	})
	c.Check(errs, HasLen, 0)
}

// TODO: Test the above case without the initial flag when we have an action to set PermitVARSuppliedDrivers.

func (s *runChecksContextSuite) TestRunGoodActionProceedPermitVARSuppliedDrivers(c *C) {
	// Test that ActionProceed turns on PermitVARSuppliedDrivers.
	meiAttrs := map[string][]byte{
		"fw_ver": []byte(`0:16.1.27.2176
0:16.1.27.2176
0:16.0.15.1624
`),
		"fw_status": []byte(`94000245
09F10506
00000020
00004000
00041F03
C7E003CB
`),
	}
	devices := []internal_efi.SysfsDevice{
		efitest.NewMockSysfsDevice("/sys/devices/virtual/iommu/dmar0", nil, "iommu", nil, nil),
		efitest.NewMockSysfsDevice("/sys/devices/virtual/iommu/dmar1", nil, "iommu", nil, nil),
		efitest.NewMockSysfsDevice("/sys/devices/pci0000:00/0000:00:16.0/mei/mei0", map[string]string{"DEVNAME": "mei0"}, "mei", meiAttrs, efitest.NewMockSysfsDevice(
			"/sys/devices/pci0000:00:16:0", map[string]string{"DRIVER": "mei_me"}, "pci", nil, nil,
		)),
	}

	errs := s.testRun(c, &testRunChecksContextRunParams{
		env: efitest.NewMockHostEnvironmentWithOpts(
			efitest.WithVirtMode(internal_efi.VirtModeNone, internal_efi.DetectVirtModeAll),
			efitest.WithTPMDevice(newTpmDevice(tpm2_testutil.NewTransportBackedDevice(s.Transport, false, 1), nil, tpm2_device.ErrNoPPI)),
			efitest.WithLog(efitest.NewLog(c, &efitest.LogOptions{
				Algorithms:          []tpm2.HashAlgorithmId{tpm2.HashAlgorithmSHA256},
				IncludeDriverLaunch: true,
			})),
			efitest.WithAMD64Environment("GenuineIntel", []uint64{cpuid.SDBG, cpuid.SMX}, 4, map[uint32]uint64{0x13a: (3 << 1), 0xc80: 0x40000000}),
			efitest.WithSysfsDevices(devices...),
			efitest.WithMockVars(efitest.MockVars{
				{Name: "AuditMode", GUID: efi.GlobalVariable}:              &efitest.VarEntry{Attrs: efi.AttributeNonVolatile | efi.AttributeBootserviceAccess | efi.AttributeRuntimeAccess, Payload: []byte{0x0}},
				{Name: "BootCurrent", GUID: efi.GlobalVariable}:            &efitest.VarEntry{Attrs: efi.AttributeBootserviceAccess | efi.AttributeRuntimeAccess, Payload: []byte{0x3, 0x0}},
				{Name: "BootOptionSupport", GUID: efi.GlobalVariable}:      &efitest.VarEntry{Attrs: efi.AttributeBootserviceAccess | efi.AttributeRuntimeAccess, Payload: []byte{0x13, 0x03, 0x00, 0x00}},
				{Name: "DeployedMode", GUID: efi.GlobalVariable}:           &efitest.VarEntry{Attrs: efi.AttributeNonVolatile | efi.AttributeBootserviceAccess | efi.AttributeRuntimeAccess, Payload: []byte{0x1}},
				{Name: "SetupMode", GUID: efi.GlobalVariable}:              &efitest.VarEntry{Attrs: efi.AttributeBootserviceAccess | efi.AttributeRuntimeAccess, Payload: []byte{0x0}},
				{Name: "OsIndicationsSupported", GUID: efi.GlobalVariable}: &efitest.VarEntry{Attrs: efi.AttributeBootserviceAccess | efi.AttributeRuntimeAccess, Payload: []byte{0x41, 0x00, 0x00, 0x00, 0x00, 0x00, 0x00, 0x00}},
			}.SetSecureBoot(true).SetPK(c, efitest.NewSignatureListX509(c, snakeoilCert, efi.MakeGUID(0x03f66fa4, 0x5eee, 0x479c, 0xa408, [...]uint8{0xc4, 0xdc, 0x0a, 0x33, 0xfc, 0xde})))),
		),
		tpmPropertyModifiers: map[tpm2.Property]uint32{
			tpm2.PropertyNVCountersMax:     0,
			tpm2.PropertyPSFamilyIndicator: 1,
			tpm2.PropertyManufacturer:      uint32(tpm2.TPMManufacturerINTC),
		},
		enabledBanks: []tpm2.HashAlgorithmId{tpm2.HashAlgorithmSHA256},
		iterations:   2,
		loadedImages: []secboot_efi.Image{
			&mockImage{
				contents: []byte("mock shim executable"),
				digest:   testutil.DecodeHexString(c, "25e1b08db2f31ff5f5d2ea53e1a1e8fda6e1d81af4f26a7908071f1dec8611b7"),
				signatures: []*efi.WinCertificateAuthenticode{
					efitest.ReadWinCertificateAuthenticodeDetached(c, shimUbuntuSig4),
				},
			},
			&mockImage{contents: []byte("mock grub executable"), digest: testutil.DecodeHexString(c, "d5a9780e9f6a43c2e53fe9fda547be77f7783f31aea8013783242b040ff21dc0")},
			&mockImage{contents: []byte("mock kernel executable"), digest: testutil.DecodeHexString(c, "2ddfbd91fa1698b0d133c38ba90dbba76c9e08371ff83d03b5fb4c2e56d7e81f")},
		},
		profileOpts: PCRProfileOptionsDefault,
		checkIntermediateErrs: func(i int, errs []*WithKindAndActionsError) {
			switch i {
			case 0:
				c.Assert(errs, HasLen, 1)
				c.Check(errs[0], DeepEquals, NewWithKindAndActionsError(
					ErrorKindVARSuppliedDriversPresent,
					nil,
					[]Action{ActionProceed},
					ErrVARSuppliedDriversPresent,
				))
			}
		},
		actions: []actionAndArgs{
			{action: ActionNone},
			{action: ActionProceed},
		},
		expectedPcrAlg:            tpm2.HashAlgorithmSHA256,
		expectedUsedSecureBootCAs: []*X509CertificateID{NewX509CertificateID(testutil.ParseCertificate(c, msUefiCACert))},
		expectedFlags:             NoPlatformConfigProfileSupport | NoDriversAndAppsConfigProfileSupport | NoBootManagerConfigProfileSupport,
		expectedWarningsMatch: `4 errors detected:
- error with platform config \(PCR1\) measurements: generating profiles for PCR 1 is not supported yet
- value added retailer supplied drivers were detected to be running
- error with drivers and apps config \(PCR3\) measurements: generating profiles for PCR 3 is not supported yet
- error with boot manager config \(PCR5\) measurements: generating profiles for PCR 5 is not supported yet
`,
	})
	c.Check(errs, HasLen, 0)
}

func (s *runChecksContextSuite) TestRunGoodSysPrepAppsPresentFromInitialFlags(c *C) {
	// Test good case on a fTPM where there are system preparation applications
	// detected, and these are permitted with the PermitSysPrepApplications
	// initial flag.
	meiAttrs := map[string][]byte{
		"fw_ver": []byte(`0:16.1.27.2176
0:16.1.27.2176
0:16.0.15.1624
`),
		"fw_status": []byte(`94000245
09F10506
00000020
00004000
00041F03
C7E003CB
`),
	}
	devices := []internal_efi.SysfsDevice{
		efitest.NewMockSysfsDevice("/sys/devices/virtual/iommu/dmar0", nil, "iommu", nil, nil),
		efitest.NewMockSysfsDevice("/sys/devices/virtual/iommu/dmar1", nil, "iommu", nil, nil),
		efitest.NewMockSysfsDevice("/sys/devices/pci0000:00/0000:00:16.0/mei/mei0", map[string]string{"DEVNAME": "mei0"}, "mei", meiAttrs, efitest.NewMockSysfsDevice(
			"/sys/devices/pci0000:00:16:0", map[string]string{"DRIVER": "mei_me"}, "pci", nil, nil,
		)),
	}

	errs := s.testRun(c, &testRunChecksContextRunParams{
		env: efitest.NewMockHostEnvironmentWithOpts(
			efitest.WithVirtMode(internal_efi.VirtModeNone, internal_efi.DetectVirtModeAll),
			efitest.WithTPMDevice(newTpmDevice(tpm2_testutil.NewTransportBackedDevice(s.Transport, false, 1), nil, tpm2_device.ErrNoPPI)),
			efitest.WithLog(efitest.NewLog(c, &efitest.LogOptions{
				Algorithms:              []tpm2.HashAlgorithmId{tpm2.HashAlgorithmSHA256},
				IncludeSysPrepAppLaunch: true,
			})),
			efitest.WithAMD64Environment("GenuineIntel", []uint64{cpuid.SDBG, cpuid.SMX}, 4, map[uint32]uint64{0x13a: (3 << 1), 0xc80: 0x40000000}),
			efitest.WithSysfsDevices(devices...),
			efitest.WithMockVars(efitest.MockVars{
				{Name: "AuditMode", GUID: efi.GlobalVariable}:              &efitest.VarEntry{Attrs: efi.AttributeNonVolatile | efi.AttributeBootserviceAccess | efi.AttributeRuntimeAccess, Payload: []byte{0x0}},
				{Name: "BootCurrent", GUID: efi.GlobalVariable}:            &efitest.VarEntry{Attrs: efi.AttributeBootserviceAccess | efi.AttributeRuntimeAccess, Payload: []byte{0x3, 0x0}},
				{Name: "BootOptionSupport", GUID: efi.GlobalVariable}:      &efitest.VarEntry{Attrs: efi.AttributeBootserviceAccess | efi.AttributeRuntimeAccess, Payload: []byte{0x13, 0x03, 0x00, 0x00}},
				{Name: "DeployedMode", GUID: efi.GlobalVariable}:           &efitest.VarEntry{Attrs: efi.AttributeNonVolatile | efi.AttributeBootserviceAccess | efi.AttributeRuntimeAccess, Payload: []byte{0x1}},
				{Name: "SetupMode", GUID: efi.GlobalVariable}:              &efitest.VarEntry{Attrs: efi.AttributeBootserviceAccess | efi.AttributeRuntimeAccess, Payload: []byte{0x0}},
				{Name: "OsIndicationsSupported", GUID: efi.GlobalVariable}: &efitest.VarEntry{Attrs: efi.AttributeBootserviceAccess | efi.AttributeRuntimeAccess, Payload: []byte{0x41, 0x00, 0x00, 0x00, 0x00, 0x00, 0x00, 0x00}},
			}.SetSecureBoot(true).SetPK(c, efitest.NewSignatureListX509(c, snakeoilCert, efi.MakeGUID(0x03f66fa4, 0x5eee, 0x479c, 0xa408, [...]uint8{0xc4, 0xdc, 0x0a, 0x33, 0xfc, 0xde})))),
		),
		tpmPropertyModifiers: map[tpm2.Property]uint32{
			tpm2.PropertyNVCountersMax:     0,
			tpm2.PropertyPSFamilyIndicator: 1,
			tpm2.PropertyManufacturer:      uint32(tpm2.TPMManufacturerINTC),
		},
		enabledBanks: []tpm2.HashAlgorithmId{tpm2.HashAlgorithmSHA256},
		initialFlags: PermitSysPrepApplications,
		loadedImages: []secboot_efi.Image{
			&mockImage{
				contents: []byte("mock shim executable"),
				digest:   testutil.DecodeHexString(c, "25e1b08db2f31ff5f5d2ea53e1a1e8fda6e1d81af4f26a7908071f1dec8611b7"),
				signatures: []*efi.WinCertificateAuthenticode{
					efitest.ReadWinCertificateAuthenticodeDetached(c, shimUbuntuSig4),
				},
			},
			&mockImage{contents: []byte("mock grub executable"), digest: testutil.DecodeHexString(c, "d5a9780e9f6a43c2e53fe9fda547be77f7783f31aea8013783242b040ff21dc0")},
			&mockImage{contents: []byte("mock kernel executable"), digest: testutil.DecodeHexString(c, "2ddfbd91fa1698b0d133c38ba90dbba76c9e08371ff83d03b5fb4c2e56d7e81f")},
		},
		profileOpts:               PCRProfileOptionsDefault,
		actions:                   []actionAndArgs{{action: ActionNone}},
		expectedPcrAlg:            tpm2.HashAlgorithmSHA256,
		expectedUsedSecureBootCAs: []*X509CertificateID{NewX509CertificateID(testutil.ParseCertificate(c, msUefiCACert))},
		expectedFlags:             NoPlatformConfigProfileSupport | NoDriversAndAppsConfigProfileSupport | NoBootManagerConfigProfileSupport,
		expectedWarningsMatch: `4 errors detected:
- error with platform config \(PCR1\) measurements: generating profiles for PCR 1 is not supported yet
- error with drivers and apps config \(PCR3\) measurements: generating profiles for PCR 3 is not supported yet
- system preparation applications were detected to be running
- error with boot manager config \(PCR5\) measurements: generating profiles for PCR 5 is not supported yet
`,
	})
	c.Check(errs, HasLen, 0)
}

func (s *runChecksContextSuite) TestRunGoodActionProceedPermitSysPrepApplications(c *C) {
	// Test that ActionProceed enables PermitSysPrepApplications.
	meiAttrs := map[string][]byte{
		"fw_ver": []byte(`0:16.1.27.2176
0:16.1.27.2176
0:16.0.15.1624
`),
		"fw_status": []byte(`94000245
09F10506
00000020
00004000
00041F03
C7E003CB
`),
	}
	devices := []internal_efi.SysfsDevice{
		efitest.NewMockSysfsDevice("/sys/devices/virtual/iommu/dmar0", nil, "iommu", nil, nil),
		efitest.NewMockSysfsDevice("/sys/devices/virtual/iommu/dmar1", nil, "iommu", nil, nil),
		efitest.NewMockSysfsDevice("/sys/devices/pci0000:00/0000:00:16.0/mei/mei0", map[string]string{"DEVNAME": "mei0"}, "mei", meiAttrs, efitest.NewMockSysfsDevice(
			"/sys/devices/pci0000:00:16:0", map[string]string{"DRIVER": "mei_me"}, "pci", nil, nil,
		)),
	}

	errs := s.testRun(c, &testRunChecksContextRunParams{
		env: efitest.NewMockHostEnvironmentWithOpts(
			efitest.WithVirtMode(internal_efi.VirtModeNone, internal_efi.DetectVirtModeAll),
			efitest.WithTPMDevice(newTpmDevice(tpm2_testutil.NewTransportBackedDevice(s.Transport, false, 1), nil, tpm2_device.ErrNoPPI)),
			efitest.WithLog(efitest.NewLog(c, &efitest.LogOptions{
				Algorithms:              []tpm2.HashAlgorithmId{tpm2.HashAlgorithmSHA256},
				IncludeSysPrepAppLaunch: true,
			})),
			efitest.WithAMD64Environment("GenuineIntel", []uint64{cpuid.SDBG, cpuid.SMX}, 4, map[uint32]uint64{0x13a: (3 << 1), 0xc80: 0x40000000}),
			efitest.WithSysfsDevices(devices...),
			efitest.WithMockVars(efitest.MockVars{
				{Name: "AuditMode", GUID: efi.GlobalVariable}:              &efitest.VarEntry{Attrs: efi.AttributeNonVolatile | efi.AttributeBootserviceAccess | efi.AttributeRuntimeAccess, Payload: []byte{0x0}},
				{Name: "BootCurrent", GUID: efi.GlobalVariable}:            &efitest.VarEntry{Attrs: efi.AttributeBootserviceAccess | efi.AttributeRuntimeAccess, Payload: []byte{0x3, 0x0}},
				{Name: "BootOptionSupport", GUID: efi.GlobalVariable}:      &efitest.VarEntry{Attrs: efi.AttributeBootserviceAccess | efi.AttributeRuntimeAccess, Payload: []byte{0x13, 0x03, 0x00, 0x00}},
				{Name: "DeployedMode", GUID: efi.GlobalVariable}:           &efitest.VarEntry{Attrs: efi.AttributeNonVolatile | efi.AttributeBootserviceAccess | efi.AttributeRuntimeAccess, Payload: []byte{0x1}},
				{Name: "SetupMode", GUID: efi.GlobalVariable}:              &efitest.VarEntry{Attrs: efi.AttributeBootserviceAccess | efi.AttributeRuntimeAccess, Payload: []byte{0x0}},
				{Name: "OsIndicationsSupported", GUID: efi.GlobalVariable}: &efitest.VarEntry{Attrs: efi.AttributeBootserviceAccess | efi.AttributeRuntimeAccess, Payload: []byte{0x41, 0x00, 0x00, 0x00, 0x00, 0x00, 0x00, 0x00}},
			}.SetSecureBoot(true).SetPK(c, efitest.NewSignatureListX509(c, snakeoilCert, efi.MakeGUID(0x03f66fa4, 0x5eee, 0x479c, 0xa408, [...]uint8{0xc4, 0xdc, 0x0a, 0x33, 0xfc, 0xde})))),
		),
		tpmPropertyModifiers: map[tpm2.Property]uint32{
			tpm2.PropertyNVCountersMax:     0,
			tpm2.PropertyPSFamilyIndicator: 1,
			tpm2.PropertyManufacturer:      uint32(tpm2.TPMManufacturerINTC),
		},
		enabledBanks: []tpm2.HashAlgorithmId{tpm2.HashAlgorithmSHA256},
		iterations:   2,
		loadedImages: []secboot_efi.Image{
			&mockImage{
				contents: []byte("mock shim executable"),
				digest:   testutil.DecodeHexString(c, "25e1b08db2f31ff5f5d2ea53e1a1e8fda6e1d81af4f26a7908071f1dec8611b7"),
				signatures: []*efi.WinCertificateAuthenticode{
					efitest.ReadWinCertificateAuthenticodeDetached(c, shimUbuntuSig4),
				},
			},
			&mockImage{contents: []byte("mock grub executable"), digest: testutil.DecodeHexString(c, "d5a9780e9f6a43c2e53fe9fda547be77f7783f31aea8013783242b040ff21dc0")},
			&mockImage{contents: []byte("mock kernel executable"), digest: testutil.DecodeHexString(c, "2ddfbd91fa1698b0d133c38ba90dbba76c9e08371ff83d03b5fb4c2e56d7e81f")},
		},
		profileOpts: PCRProfileOptionsDefault,
		actions: []actionAndArgs{
			{action: ActionNone},
			{action: ActionProceed},
		},
		checkIntermediateErrs: func(i int, errs []*WithKindAndActionsError) {
			switch i {
			case 0:
				c.Assert(errs, HasLen, 1)
				c.Check(errs[0], DeepEquals, NewWithKindAndActionsError(
					ErrorKindSysPrepApplicationsPresent,
					nil,
					[]Action{ActionProceed},
					ErrSysPrepApplicationsPresent,
				))
			}
		},
		expectedPcrAlg:            tpm2.HashAlgorithmSHA256,
		expectedUsedSecureBootCAs: []*X509CertificateID{NewX509CertificateID(testutil.ParseCertificate(c, msUefiCACert))},
		expectedFlags:             NoPlatformConfigProfileSupport | NoDriversAndAppsConfigProfileSupport | NoBootManagerConfigProfileSupport,
		expectedWarningsMatch: `4 errors detected:
- error with platform config \(PCR1\) measurements: generating profiles for PCR 1 is not supported yet
- error with drivers and apps config \(PCR3\) measurements: generating profiles for PCR 3 is not supported yet
- system preparation applications were detected to be running
- error with boot manager config \(PCR5\) measurements: generating profiles for PCR 5 is not supported yet
`,
	})
	c.Assert(errs, HasLen, 0)
}

func (s *runChecksContextSuite) TestRunGoodAbsoluteActiveFromInitialFlags(c *C) {
	// Test good case on a fTPM where Absolute is detected, and this is
	// permitted with the PermitAbsoluteComputrace initial flag.
	meiAttrs := map[string][]byte{
		"fw_ver": []byte(`0:16.1.27.2176
0:16.1.27.2176
0:16.0.15.1624
`),
		"fw_status": []byte(`94000245
09F10506
00000020
00004000
00041F03
C7E003CB
`),
	}
	devices := []internal_efi.SysfsDevice{
		efitest.NewMockSysfsDevice("/sys/devices/virtual/iommu/dmar0", nil, "iommu", nil, nil),
		efitest.NewMockSysfsDevice("/sys/devices/virtual/iommu/dmar1", nil, "iommu", nil, nil),
		efitest.NewMockSysfsDevice("/sys/devices/pci0000:00/0000:00:16.0/mei/mei0", map[string]string{"DEVNAME": "mei0"}, "mei", meiAttrs, efitest.NewMockSysfsDevice(
			"/sys/devices/pci0000:00:16:0", map[string]string{"DRIVER": "mei_me"}, "pci", nil, nil,
		)),
	}

	errs := s.testRun(c, &testRunChecksContextRunParams{
		env: efitest.NewMockHostEnvironmentWithOpts(
			efitest.WithVirtMode(internal_efi.VirtModeNone, internal_efi.DetectVirtModeAll),
			efitest.WithTPMDevice(newTpmDevice(tpm2_testutil.NewTransportBackedDevice(s.Transport, false, 1), nil, tpm2_device.ErrNoPPI)),
			efitest.WithLog(efitest.NewLog(c, &efitest.LogOptions{
				Algorithms:                        []tpm2.HashAlgorithmId{tpm2.HashAlgorithmSHA256},
				IncludeOSPresentFirmwareAppLaunch: efi.MakeGUID(0x821aca26, 0x29ea, 0x4993, 0x839f, [...]byte{0x59, 0x7f, 0xc0, 0x21, 0x70, 0x8d}),
			})),
			efitest.WithAMD64Environment("GenuineIntel", []uint64{cpuid.SDBG, cpuid.SMX}, 4, map[uint32]uint64{0x13a: (3 << 1), 0xc80: 0x40000000}),
			efitest.WithSysfsDevices(devices...),
			efitest.WithMockVars(efitest.MockVars{
				{Name: "AuditMode", GUID: efi.GlobalVariable}:              &efitest.VarEntry{Attrs: efi.AttributeNonVolatile | efi.AttributeBootserviceAccess | efi.AttributeRuntimeAccess, Payload: []byte{0x0}},
				{Name: "BootCurrent", GUID: efi.GlobalVariable}:            &efitest.VarEntry{Attrs: efi.AttributeBootserviceAccess | efi.AttributeRuntimeAccess, Payload: []byte{0x3, 0x0}},
				{Name: "BootOptionSupport", GUID: efi.GlobalVariable}:      &efitest.VarEntry{Attrs: efi.AttributeBootserviceAccess | efi.AttributeRuntimeAccess, Payload: []byte{0x13, 0x03, 0x00, 0x00}},
				{Name: "DeployedMode", GUID: efi.GlobalVariable}:           &efitest.VarEntry{Attrs: efi.AttributeNonVolatile | efi.AttributeBootserviceAccess | efi.AttributeRuntimeAccess, Payload: []byte{0x1}},
				{Name: "SetupMode", GUID: efi.GlobalVariable}:              &efitest.VarEntry{Attrs: efi.AttributeBootserviceAccess | efi.AttributeRuntimeAccess, Payload: []byte{0x0}},
				{Name: "OsIndicationsSupported", GUID: efi.GlobalVariable}: &efitest.VarEntry{Attrs: efi.AttributeBootserviceAccess | efi.AttributeRuntimeAccess, Payload: []byte{0x41, 0x00, 0x00, 0x00, 0x00, 0x00, 0x00, 0x00}},
			}.SetSecureBoot(true).SetPK(c, efitest.NewSignatureListX509(c, snakeoilCert, efi.MakeGUID(0x03f66fa4, 0x5eee, 0x479c, 0xa408, [...]uint8{0xc4, 0xdc, 0x0a, 0x33, 0xfc, 0xde})))),
		),
		tpmPropertyModifiers: map[tpm2.Property]uint32{
			tpm2.PropertyNVCountersMax:     0,
			tpm2.PropertyPSFamilyIndicator: 1,
			tpm2.PropertyManufacturer:      uint32(tpm2.TPMManufacturerINTC),
		},
		enabledBanks: []tpm2.HashAlgorithmId{tpm2.HashAlgorithmSHA256},
		profileOpts:  PCRProfileOptionsDefault,
		actions:      []actionAndArgs{{action: ActionNone}},
		initialFlags: PermitAbsoluteComputrace,
		loadedImages: []secboot_efi.Image{
			&mockImage{
				contents: []byte("mock shim executable"),
				digest:   testutil.DecodeHexString(c, "25e1b08db2f31ff5f5d2ea53e1a1e8fda6e1d81af4f26a7908071f1dec8611b7"),
				signatures: []*efi.WinCertificateAuthenticode{
					efitest.ReadWinCertificateAuthenticodeDetached(c, shimUbuntuSig4),
				},
			},
			&mockImage{contents: []byte("mock grub executable"), digest: testutil.DecodeHexString(c, "d5a9780e9f6a43c2e53fe9fda547be77f7783f31aea8013783242b040ff21dc0")},
			&mockImage{contents: []byte("mock kernel executable"), digest: testutil.DecodeHexString(c, "2ddfbd91fa1698b0d133c38ba90dbba76c9e08371ff83d03b5fb4c2e56d7e81f")},
		},
		expectedPcrAlg:            tpm2.HashAlgorithmSHA256,
		expectedUsedSecureBootCAs: []*X509CertificateID{NewX509CertificateID(testutil.ParseCertificate(c, msUefiCACert))},
		expectedFlags:             NoPlatformConfigProfileSupport | NoDriversAndAppsConfigProfileSupport | NoBootManagerConfigProfileSupport,
		expectedWarningsMatch: `4 errors detected:
- error with platform config \(PCR1\) measurements: generating profiles for PCR 1 is not supported yet
- error with drivers and apps config \(PCR3\) measurements: generating profiles for PCR 3 is not supported yet
- Absolute was detected to be active and it is advised that this is disabled
- error with boot manager config \(PCR5\) measurements: generating profiles for PCR 5 is not supported yet
`,
	})
	c.Check(errs, HasLen, 0)
}

func (s *runChecksContextSuite) TestRunGoodActionProceedPermitAbsolute(c *C) {
	// Test that ActionProceed enables PermitAbsoluteComputrace.
	meiAttrs := map[string][]byte{
		"fw_ver": []byte(`0:16.1.27.2176
0:16.1.27.2176
0:16.0.15.1624
`),
		"fw_status": []byte(`94000245
09F10506
00000020
00004000
00041F03
C7E003CB
`),
	}
	devices := []internal_efi.SysfsDevice{
		efitest.NewMockSysfsDevice("/sys/devices/virtual/iommu/dmar0", nil, "iommu", nil, nil),
		efitest.NewMockSysfsDevice("/sys/devices/virtual/iommu/dmar1", nil, "iommu", nil, nil),
		efitest.NewMockSysfsDevice("/sys/devices/pci0000:00/0000:00:16.0/mei/mei0", map[string]string{"DEVNAME": "mei0"}, "mei", meiAttrs, efitest.NewMockSysfsDevice(
			"/sys/devices/pci0000:00:16:0", map[string]string{"DRIVER": "mei_me"}, "pci", nil, nil,
		)),
	}

	errs := s.testRun(c, &testRunChecksContextRunParams{
		env: efitest.NewMockHostEnvironmentWithOpts(
			efitest.WithVirtMode(internal_efi.VirtModeNone, internal_efi.DetectVirtModeAll),
			efitest.WithTPMDevice(newTpmDevice(tpm2_testutil.NewTransportBackedDevice(s.Transport, false, 1), nil, tpm2_device.ErrNoPPI)),
			efitest.WithLog(efitest.NewLog(c, &efitest.LogOptions{
				Algorithms:                        []tpm2.HashAlgorithmId{tpm2.HashAlgorithmSHA256},
				IncludeOSPresentFirmwareAppLaunch: efi.MakeGUID(0x821aca26, 0x29ea, 0x4993, 0x839f, [...]byte{0x59, 0x7f, 0xc0, 0x21, 0x70, 0x8d}),
			})),
			efitest.WithAMD64Environment("GenuineIntel", []uint64{cpuid.SDBG, cpuid.SMX}, 4, map[uint32]uint64{0x13a: (3 << 1), 0xc80: 0x40000000}),
			efitest.WithSysfsDevices(devices...),
			efitest.WithMockVars(efitest.MockVars{
				{Name: "AuditMode", GUID: efi.GlobalVariable}:              &efitest.VarEntry{Attrs: efi.AttributeNonVolatile | efi.AttributeBootserviceAccess | efi.AttributeRuntimeAccess, Payload: []byte{0x0}},
				{Name: "BootCurrent", GUID: efi.GlobalVariable}:            &efitest.VarEntry{Attrs: efi.AttributeBootserviceAccess | efi.AttributeRuntimeAccess, Payload: []byte{0x3, 0x0}},
				{Name: "BootOptionSupport", GUID: efi.GlobalVariable}:      &efitest.VarEntry{Attrs: efi.AttributeBootserviceAccess | efi.AttributeRuntimeAccess, Payload: []byte{0x13, 0x03, 0x00, 0x00}},
				{Name: "DeployedMode", GUID: efi.GlobalVariable}:           &efitest.VarEntry{Attrs: efi.AttributeNonVolatile | efi.AttributeBootserviceAccess | efi.AttributeRuntimeAccess, Payload: []byte{0x1}},
				{Name: "SetupMode", GUID: efi.GlobalVariable}:              &efitest.VarEntry{Attrs: efi.AttributeBootserviceAccess | efi.AttributeRuntimeAccess, Payload: []byte{0x0}},
				{Name: "OsIndicationsSupported", GUID: efi.GlobalVariable}: &efitest.VarEntry{Attrs: efi.AttributeBootserviceAccess | efi.AttributeRuntimeAccess, Payload: []byte{0x41, 0x00, 0x00, 0x00, 0x00, 0x00, 0x00, 0x00}},
			}.SetSecureBoot(true).SetPK(c, efitest.NewSignatureListX509(c, snakeoilCert, efi.MakeGUID(0x03f66fa4, 0x5eee, 0x479c, 0xa408, [...]uint8{0xc4, 0xdc, 0x0a, 0x33, 0xfc, 0xde})))),
		),
		tpmPropertyModifiers: map[tpm2.Property]uint32{
			tpm2.PropertyNVCountersMax:     0,
			tpm2.PropertyPSFamilyIndicator: 1,
			tpm2.PropertyManufacturer:      uint32(tpm2.TPMManufacturerINTC),
		},
		enabledBanks: []tpm2.HashAlgorithmId{tpm2.HashAlgorithmSHA256},
		iterations:   2,
		profileOpts:  PCRProfileOptionsDefault,
		actions: []actionAndArgs{
			{action: ActionNone},
			{action: ActionProceed},
		},
		checkIntermediateErrs: func(i int, errs []*WithKindAndActionsError) {
			switch i {
			case 0:
				c.Check(errs, HasLen, 1)
				c.Check(errs[0], DeepEquals, NewWithKindAndActionsError(
					ErrorKindAbsolutePresent,
					nil,
					[]Action{ActionRebootToFWSettings, ActionProceed, ActionContactOEM},
					ErrAbsoluteComputraceActive,
				))
			}
		},
		loadedImages: []secboot_efi.Image{
			&mockImage{
				contents: []byte("mock shim executable"),
				digest:   testutil.DecodeHexString(c, "25e1b08db2f31ff5f5d2ea53e1a1e8fda6e1d81af4f26a7908071f1dec8611b7"),
				signatures: []*efi.WinCertificateAuthenticode{
					efitest.ReadWinCertificateAuthenticodeDetached(c, shimUbuntuSig4),
				},
			},
			&mockImage{contents: []byte("mock grub executable"), digest: testutil.DecodeHexString(c, "d5a9780e9f6a43c2e53fe9fda547be77f7783f31aea8013783242b040ff21dc0")},
			&mockImage{contents: []byte("mock kernel executable"), digest: testutil.DecodeHexString(c, "2ddfbd91fa1698b0d133c38ba90dbba76c9e08371ff83d03b5fb4c2e56d7e81f")},
		},
		expectedPcrAlg:            tpm2.HashAlgorithmSHA256,
		expectedUsedSecureBootCAs: []*X509CertificateID{NewX509CertificateID(testutil.ParseCertificate(c, msUefiCACert))},
		expectedFlags:             NoPlatformConfigProfileSupport | NoDriversAndAppsConfigProfileSupport | NoBootManagerConfigProfileSupport,
		expectedWarningsMatch: `4 errors detected:
- error with platform config \(PCR1\) measurements: generating profiles for PCR 1 is not supported yet
- error with drivers and apps config \(PCR3\) measurements: generating profiles for PCR 3 is not supported yet
- Absolute was detected to be active and it is advised that this is disabled
- error with boot manager config \(PCR5\) measurements: generating profiles for PCR 5 is not supported yet
`,
	})
	c.Check(errs, HasLen, 0)
}

// TODO: Test the above case without the initial flag when we have an action to set PermitAbsoluteComputrace.

func (s *runChecksContextSuite) TestRunGoodNoBootManagerCodeProfileSupportWhenOmittedFromPCRProfileOpts(c *C) {
	// Test a good case on a fTPM where the launch digests in the log for OS components
	// are invalid, but the profile options permits the omission of PCR4.
	meiAttrs := map[string][]byte{
		"fw_ver": []byte(`0:16.1.27.2176
0:16.1.27.2176
0:16.0.15.1624
`),
		"fw_status": []byte(`94000245
09F10506
00000020
00004000
00041F03
C7E003CB
`),
	}
	devices := []internal_efi.SysfsDevice{
		efitest.NewMockSysfsDevice("/sys/devices/virtual/iommu/dmar0", nil, "iommu", nil, nil),
		efitest.NewMockSysfsDevice("/sys/devices/virtual/iommu/dmar1", nil, "iommu", nil, nil),
		efitest.NewMockSysfsDevice("/sys/devices/pci0000:00/0000:00:16.0/mei/mei0", map[string]string{"DEVNAME": "mei0"}, "mei", meiAttrs, efitest.NewMockSysfsDevice(
			"/sys/devices/pci0000:00:16:0", map[string]string{"DRIVER": "mei_me"}, "pci", nil, nil,
		)),
	}

	errs := s.testRun(c, &testRunChecksContextRunParams{
		env: efitest.NewMockHostEnvironmentWithOpts(
			efitest.WithVirtMode(internal_efi.VirtModeNone, internal_efi.DetectVirtModeAll),
			efitest.WithTPMDevice(newTpmDevice(tpm2_testutil.NewTransportBackedDevice(s.Transport, false, 1), nil, tpm2_device.ErrNoPPI)),
			efitest.WithLog(efitest.NewLog(c, &efitest.LogOptions{
				Algorithms: []tpm2.HashAlgorithmId{tpm2.HashAlgorithmSHA256},
			})),
			efitest.WithAMD64Environment("GenuineIntel", []uint64{cpuid.SDBG, cpuid.SMX}, 4, map[uint32]uint64{0x13a: (3 << 1), 0xc80: 0x40000000}),
			efitest.WithSysfsDevices(devices...),
			efitest.WithMockVars(efitest.MockVars{
				{Name: "AuditMode", GUID: efi.GlobalVariable}:              &efitest.VarEntry{Attrs: efi.AttributeNonVolatile | efi.AttributeBootserviceAccess | efi.AttributeRuntimeAccess, Payload: []byte{0x0}},
				{Name: "BootCurrent", GUID: efi.GlobalVariable}:            &efitest.VarEntry{Attrs: efi.AttributeBootserviceAccess | efi.AttributeRuntimeAccess, Payload: []byte{0x3, 0x0}},
				{Name: "BootOptionSupport", GUID: efi.GlobalVariable}:      &efitest.VarEntry{Attrs: efi.AttributeBootserviceAccess | efi.AttributeRuntimeAccess, Payload: []byte{0x13, 0x03, 0x00, 0x00}},
				{Name: "DeployedMode", GUID: efi.GlobalVariable}:           &efitest.VarEntry{Attrs: efi.AttributeNonVolatile | efi.AttributeBootserviceAccess | efi.AttributeRuntimeAccess, Payload: []byte{0x1}},
				{Name: "SetupMode", GUID: efi.GlobalVariable}:              &efitest.VarEntry{Attrs: efi.AttributeBootserviceAccess | efi.AttributeRuntimeAccess, Payload: []byte{0x0}},
				{Name: "OsIndicationsSupported", GUID: efi.GlobalVariable}: &efitest.VarEntry{Attrs: efi.AttributeBootserviceAccess | efi.AttributeRuntimeAccess, Payload: []byte{0x41, 0x00, 0x00, 0x00, 0x00, 0x00, 0x00, 0x00}},
			}.SetSecureBoot(true).SetPK(c, efitest.NewSignatureListX509(c, snakeoilCert, efi.MakeGUID(0x03f66fa4, 0x5eee, 0x479c, 0xa408, [...]uint8{0xc4, 0xdc, 0x0a, 0x33, 0xfc, 0xde})))),
		),
		tpmPropertyModifiers: map[tpm2.Property]uint32{
			tpm2.PropertyNVCountersMax:     0,
			tpm2.PropertyPSFamilyIndicator: 1,
			tpm2.PropertyManufacturer:      uint32(tpm2.TPMManufacturerINTC),
		},
		enabledBanks: []tpm2.HashAlgorithmId{tpm2.HashAlgorithmSHA256},
		loadedImages: []secboot_efi.Image{
			&mockImage{
				contents: []byte("mock shim executable"),
				digest:   testutil.DecodeHexString(c, "25e1b08db2f31ff5f5d2ea53e1a1e8fda6e1d81af4f26a7908071f1dec8611b7"),
				signatures: []*efi.WinCertificateAuthenticode{
					efitest.ReadWinCertificateAuthenticodeDetached(c, shimUbuntuSig4),
				},
			},
			// We have to cheat a bit here because the digest is hardcoded in the test log. We set an invalid Authenticode digest for the mock image so the intial test
			// fails and then have the following code digest the same string that produces the log digest ("mock grub executable"), to get a digest that matches what's in
			// the log so the test thinks that the log contains the flat file digest.
			&mockImage{contents: []byte("mock grub executable"), digest: testutil.DecodeHexString(c, "80fd5a9364df79953369758a419f7cb167201cf580160b91f837aad455c55bcd")},
			&mockImage{contents: []byte("mock kernel executable"), digest: testutil.DecodeHexString(c, "c49a23d0315fa446781686de3ee5c04288078911c89c39618c6a54d5fedddf44")},
		},
		profileOpts:               PCRProfileOptionTrustCAsForBootCode,
		actions:                   []actionAndArgs{{action: ActionNone}},
		expectedPcrAlg:            tpm2.HashAlgorithmSHA256,
		expectedUsedSecureBootCAs: []*X509CertificateID{NewX509CertificateID(testutil.ParseCertificate(c, msUefiCACert))},
		expectedFlags:             NoPlatformConfigProfileSupport | NoDriversAndAppsConfigProfileSupport | NoBootManagerCodeProfileSupport | NoBootManagerConfigProfileSupport,
		expectedWarningsMatch: `4 errors detected:
- error with platform config \(PCR1\) measurements: generating profiles for PCR 1 is not supported yet
- error with drivers and apps config \(PCR3\) measurements: generating profiles for PCR 3 is not supported yet
- error with boot manager code \(PCR4\) measurements: log contains unexpected EV_EFI_BOOT_SERVICES_APPLICATION digest for OS-present application mock image: log digest matches flat file digest \(0xd5a9780e9f6a43c2e53fe9fda547be77f7783f31aea8013783242b040ff21dc0\) which suggests an image loaded outside of the LoadImage API and firmware lacking support for the EFI_TCG2_PROTOCOL and/or the PE_COFF_IMAGE flag
- error with boot manager config \(PCR5\) measurements: generating profiles for PCR 5 is not supported yet
`,
	})
	c.Check(errs, HasLen, 0)
}

func (s *runChecksContextSuite) TestRunGoodPreOSVerificationUsingDigestsFromInitialFlags(c *C) {
	// Test a good case where there are value-added-retailer drivers being loaded,
	// authenticated by way of a digest in db, permitted by supplying PermitPreOSVerificationUsingDigests
	// as one of the initial flags.
	meiAttrs := map[string][]byte{
		"fw_ver": []byte(`0:16.1.27.2176
0:16.1.27.2176
0:16.0.15.1624
`),
		"fw_status": []byte(`94000245
09F10506
00000020
00004000
00041F03
C7E003CB
`),
	}
	devices := []internal_efi.SysfsDevice{
		efitest.NewMockSysfsDevice("/sys/devices/virtual/iommu/dmar0", nil, "iommu", nil, nil),
		efitest.NewMockSysfsDevice("/sys/devices/virtual/iommu/dmar1", nil, "iommu", nil, nil),
		efitest.NewMockSysfsDevice("/sys/devices/pci0000:00/0000:00:16.0/mei/mei0", map[string]string{"DEVNAME": "mei0"}, "mei", meiAttrs, efitest.NewMockSysfsDevice(
			"/sys/devices/pci0000:00:16:0", map[string]string{"DRIVER": "mei_me"}, "pci", nil, nil,
		)),
	}

	errs := s.testRun(c, &testRunChecksContextRunParams{
		env: efitest.NewMockHostEnvironmentWithOpts(
			efitest.WithVirtMode(internal_efi.VirtModeNone, internal_efi.DetectVirtModeAll),
			efitest.WithTPMDevice(newTpmDevice(tpm2_testutil.NewTransportBackedDevice(s.Transport, false, 1), nil, tpm2_device.ErrNoPPI)),
			efitest.WithLog(efitest.NewLog(c, &efitest.LogOptions{
				Algorithms:                   []tpm2.HashAlgorithmId{tpm2.HashAlgorithmSHA256},
				IncludeDriverLaunch:          true,
				PreOSVerificationUsesDigests: crypto.SHA256,
			})),
			efitest.WithAMD64Environment("GenuineIntel", []uint64{cpuid.SDBG, cpuid.SMX}, 4, map[uint32]uint64{0x13a: (3 << 1), 0xc80: 0x40000000}),
			efitest.WithSysfsDevices(devices...),
			efitest.WithMockVars(efitest.MockVars{
				{Name: "AuditMode", GUID: efi.GlobalVariable}:              &efitest.VarEntry{Attrs: efi.AttributeNonVolatile | efi.AttributeBootserviceAccess | efi.AttributeRuntimeAccess, Payload: []byte{0x0}},
				{Name: "BootCurrent", GUID: efi.GlobalVariable}:            &efitest.VarEntry{Attrs: efi.AttributeBootserviceAccess | efi.AttributeRuntimeAccess, Payload: []byte{0x3, 0x0}},
				{Name: "BootOptionSupport", GUID: efi.GlobalVariable}:      &efitest.VarEntry{Attrs: efi.AttributeBootserviceAccess | efi.AttributeRuntimeAccess, Payload: []byte{0x13, 0x03, 0x00, 0x00}},
				{Name: "DeployedMode", GUID: efi.GlobalVariable}:           &efitest.VarEntry{Attrs: efi.AttributeNonVolatile | efi.AttributeBootserviceAccess | efi.AttributeRuntimeAccess, Payload: []byte{0x1}},
				{Name: "SetupMode", GUID: efi.GlobalVariable}:              &efitest.VarEntry{Attrs: efi.AttributeBootserviceAccess | efi.AttributeRuntimeAccess, Payload: []byte{0x0}},
				{Name: "OsIndicationsSupported", GUID: efi.GlobalVariable}: &efitest.VarEntry{Attrs: efi.AttributeBootserviceAccess | efi.AttributeRuntimeAccess, Payload: []byte{0x41, 0x00, 0x00, 0x00, 0x00, 0x00, 0x00, 0x00}},
			}.SetSecureBoot(true).SetPK(c, efitest.NewSignatureListX509(c, snakeoilCert, efi.MakeGUID(0x03f66fa4, 0x5eee, 0x479c, 0xa408, [...]uint8{0xc4, 0xdc, 0x0a, 0x33, 0xfc, 0xde})))),
		),
		tpmPropertyModifiers: map[tpm2.Property]uint32{
			tpm2.PropertyNVCountersMax:     0,
			tpm2.PropertyPSFamilyIndicator: 1,
			tpm2.PropertyManufacturer:      uint32(tpm2.TPMManufacturerINTC),
		},
		enabledBanks: []tpm2.HashAlgorithmId{tpm2.HashAlgorithmSHA256},
		initialFlags: PermitVARSuppliedDrivers | PermitPreOSVerificationUsingDigests,
		loadedImages: []secboot_efi.Image{
			&mockImage{
				contents: []byte("mock shim executable"),
				digest:   testutil.DecodeHexString(c, "25e1b08db2f31ff5f5d2ea53e1a1e8fda6e1d81af4f26a7908071f1dec8611b7"),
				signatures: []*efi.WinCertificateAuthenticode{
					efitest.ReadWinCertificateAuthenticodeDetached(c, shimUbuntuSig4),
				},
			},
			&mockImage{contents: []byte("mock grub executable"), digest: testutil.DecodeHexString(c, "d5a9780e9f6a43c2e53fe9fda547be77f7783f31aea8013783242b040ff21dc0")},
			&mockImage{contents: []byte("mock kernel executable"), digest: testutil.DecodeHexString(c, "2ddfbd91fa1698b0d133c38ba90dbba76c9e08371ff83d03b5fb4c2e56d7e81f")},
		},
		profileOpts:               PCRProfileOptionsDefault,
		actions:                   []actionAndArgs{{action: ActionNone}},
		expectedPcrAlg:            tpm2.HashAlgorithmSHA256,
		expectedUsedSecureBootCAs: []*X509CertificateID{NewX509CertificateID(testutil.ParseCertificate(c, msUefiCACert))},
		expectedFlags:             NoPlatformConfigProfileSupport | NoDriversAndAppsConfigProfileSupport | NoBootManagerConfigProfileSupport,
		expectedWarningsMatch: `5 errors detected:
- error with platform config \(PCR1\) measurements: generating profiles for PCR 1 is not supported yet
- value added retailer supplied drivers were detected to be running
- error with drivers and apps config \(PCR3\) measurements: generating profiles for PCR 3 is not supported yet
- error with boot manager config \(PCR5\) measurements: generating profiles for PCR 5 is not supported yet
- some pre-OS components were authenticated from the authorized signature database using an Authenticode digest
`,
	})
	c.Check(errs, HasLen, 0)
}

func (s *runChecksContextSuite) TestRunGoodActionProceedPermitPreOSVerificationUsingDigests(c *C) {
	// Test that ActionProceed enables the PermitPreOSVerificationUsingDigests flag. As
	// this test generates 2 errors, it also tests the case where ActionProceed can
	// be used to ignore multiple errors.
	meiAttrs := map[string][]byte{
		"fw_ver": []byte(`0:16.1.27.2176
0:16.1.27.2176
0:16.0.15.1624
`),
		"fw_status": []byte(`94000245
09F10506
00000020
00004000
00041F03
C7E003CB
`),
	}
	devices := []internal_efi.SysfsDevice{
		efitest.NewMockSysfsDevice("/sys/devices/virtual/iommu/dmar0", nil, "iommu", nil, nil),
		efitest.NewMockSysfsDevice("/sys/devices/virtual/iommu/dmar1", nil, "iommu", nil, nil),
		efitest.NewMockSysfsDevice("/sys/devices/pci0000:00/0000:00:16.0/mei/mei0", map[string]string{"DEVNAME": "mei0"}, "mei", meiAttrs, efitest.NewMockSysfsDevice(
			"/sys/devices/pci0000:00:16:0", map[string]string{"DRIVER": "mei_me"}, "pci", nil, nil,
		)),
	}

	errs := s.testRun(c, &testRunChecksContextRunParams{
		env: efitest.NewMockHostEnvironmentWithOpts(
			efitest.WithVirtMode(internal_efi.VirtModeNone, internal_efi.DetectVirtModeAll),
			efitest.WithTPMDevice(newTpmDevice(tpm2_testutil.NewTransportBackedDevice(s.Transport, false, 1), nil, tpm2_device.ErrNoPPI)),
			efitest.WithLog(efitest.NewLog(c, &efitest.LogOptions{
				Algorithms:                   []tpm2.HashAlgorithmId{tpm2.HashAlgorithmSHA256},
				IncludeDriverLaunch:          true,
				PreOSVerificationUsesDigests: crypto.SHA256,
			})),
			efitest.WithAMD64Environment("GenuineIntel", []uint64{cpuid.SDBG, cpuid.SMX}, 4, map[uint32]uint64{0x13a: (3 << 1), 0xc80: 0x40000000}),
			efitest.WithSysfsDevices(devices...),
			efitest.WithMockVars(efitest.MockVars{
				{Name: "AuditMode", GUID: efi.GlobalVariable}:              &efitest.VarEntry{Attrs: efi.AttributeNonVolatile | efi.AttributeBootserviceAccess | efi.AttributeRuntimeAccess, Payload: []byte{0x0}},
				{Name: "BootCurrent", GUID: efi.GlobalVariable}:            &efitest.VarEntry{Attrs: efi.AttributeBootserviceAccess | efi.AttributeRuntimeAccess, Payload: []byte{0x3, 0x0}},
				{Name: "BootOptionSupport", GUID: efi.GlobalVariable}:      &efitest.VarEntry{Attrs: efi.AttributeBootserviceAccess | efi.AttributeRuntimeAccess, Payload: []byte{0x13, 0x03, 0x00, 0x00}},
				{Name: "DeployedMode", GUID: efi.GlobalVariable}:           &efitest.VarEntry{Attrs: efi.AttributeNonVolatile | efi.AttributeBootserviceAccess | efi.AttributeRuntimeAccess, Payload: []byte{0x1}},
				{Name: "SetupMode", GUID: efi.GlobalVariable}:              &efitest.VarEntry{Attrs: efi.AttributeBootserviceAccess | efi.AttributeRuntimeAccess, Payload: []byte{0x0}},
				{Name: "OsIndicationsSupported", GUID: efi.GlobalVariable}: &efitest.VarEntry{Attrs: efi.AttributeBootserviceAccess | efi.AttributeRuntimeAccess, Payload: []byte{0x41, 0x00, 0x00, 0x00, 0x00, 0x00, 0x00, 0x00}},
			}.SetSecureBoot(true).SetPK(c, efitest.NewSignatureListX509(c, snakeoilCert, efi.MakeGUID(0x03f66fa4, 0x5eee, 0x479c, 0xa408, [...]uint8{0xc4, 0xdc, 0x0a, 0x33, 0xfc, 0xde})))),
		),
		tpmPropertyModifiers: map[tpm2.Property]uint32{
			tpm2.PropertyNVCountersMax:     0,
			tpm2.PropertyPSFamilyIndicator: 1,
			tpm2.PropertyManufacturer:      uint32(tpm2.TPMManufacturerINTC),
		},
		enabledBanks: []tpm2.HashAlgorithmId{tpm2.HashAlgorithmSHA256},
		iterations:   2,
		loadedImages: []secboot_efi.Image{
			&mockImage{
				contents: []byte("mock shim executable"),
				digest:   testutil.DecodeHexString(c, "25e1b08db2f31ff5f5d2ea53e1a1e8fda6e1d81af4f26a7908071f1dec8611b7"),
				signatures: []*efi.WinCertificateAuthenticode{
					efitest.ReadWinCertificateAuthenticodeDetached(c, shimUbuntuSig4),
				},
			},
			&mockImage{contents: []byte("mock grub executable"), digest: testutil.DecodeHexString(c, "d5a9780e9f6a43c2e53fe9fda547be77f7783f31aea8013783242b040ff21dc0")},
			&mockImage{contents: []byte("mock kernel executable"), digest: testutil.DecodeHexString(c, "2ddfbd91fa1698b0d133c38ba90dbba76c9e08371ff83d03b5fb4c2e56d7e81f")},
		},
		profileOpts: PCRProfileOptionsDefault,
		actions: []actionAndArgs{
			{action: ActionNone},
			{action: ActionProceed},
		},
		checkIntermediateErrs: func(i int, errs []*WithKindAndActionsError) {
			switch i {
			case 0:
				c.Check(errs, HasLen, 2)
				c.Check(errs[0], DeepEquals, NewWithKindAndActionsError(
					ErrorKindVARSuppliedDriversPresent,
					nil,
					[]Action{ActionProceed},
					ErrVARSuppliedDriversPresent,
				))

				c.Check(errs[1], DeepEquals, NewWithKindAndActionsError(
					ErrorKindPreOSDigestVerificationDetected,
					nil,
					[]Action{ActionProceed},
					ErrPreOSVerificationUsingDigests,
				))
			}
		},
		expectedPcrAlg:            tpm2.HashAlgorithmSHA256,
		expectedUsedSecureBootCAs: []*X509CertificateID{NewX509CertificateID(testutil.ParseCertificate(c, msUefiCACert))},
		expectedFlags:             NoPlatformConfigProfileSupport | NoDriversAndAppsConfigProfileSupport | NoBootManagerConfigProfileSupport,
		expectedWarningsMatch: `5 errors detected:
- error with platform config \(PCR1\) measurements: generating profiles for PCR 1 is not supported yet
- value added retailer supplied drivers were detected to be running
- error with drivers and apps config \(PCR3\) measurements: generating profiles for PCR 3 is not supported yet
- error with boot manager config \(PCR5\) measurements: generating profiles for PCR 5 is not supported yet
- some pre-OS components were authenticated from the authorized signature database using an Authenticode digest
`,
	})
	c.Check(errs, HasLen, 0)
}

func (s *runChecksContextSuite) TestRunGoodWeakSecureBootAlgsFromInitialFlags(c *C) {
	// Test a good case on a fTPM where there are weak secure boot algorithms
	// detected, but this is permitted because PermitWeakSecureBootAlgorithms
	// was supplied as an initial flag.
	meiAttrs := map[string][]byte{
		"fw_ver": []byte(`0:16.1.27.2176
0:16.1.27.2176
0:16.0.15.1624
`),
		"fw_status": []byte(`94000245
09F10506
00000020
00004000
00041F03
C7E003CB
`),
	}
	devices := []internal_efi.SysfsDevice{
		efitest.NewMockSysfsDevice("/sys/devices/virtual/iommu/dmar0", nil, "iommu", nil, nil),
		efitest.NewMockSysfsDevice("/sys/devices/virtual/iommu/dmar1", nil, "iommu", nil, nil),
		efitest.NewMockSysfsDevice("/sys/devices/pci0000:00/0000:00:16.0/mei/mei0", map[string]string{"DEVNAME": "mei0"}, "mei", meiAttrs, efitest.NewMockSysfsDevice(
			"/sys/devices/pci0000:00:16:0", map[string]string{"DRIVER": "mei_me"}, "pci", nil, nil,
		)),
	}

	errs := s.testRun(c, &testRunChecksContextRunParams{
		env: efitest.NewMockHostEnvironmentWithOpts(
			efitest.WithVirtMode(internal_efi.VirtModeNone, internal_efi.DetectVirtModeAll),
			efitest.WithTPMDevice(newTpmDevice(tpm2_testutil.NewTransportBackedDevice(s.Transport, false, 1), nil, tpm2_device.ErrNoPPI)),
			efitest.WithLog(efitest.NewLog(c, &efitest.LogOptions{
				Algorithms:                   []tpm2.HashAlgorithmId{tpm2.HashAlgorithmSHA256},
				IncludeDriverLaunch:          true,
				PreOSVerificationUsesDigests: crypto.SHA1,
			})),
			efitest.WithAMD64Environment("GenuineIntel", []uint64{cpuid.SDBG, cpuid.SMX}, 4, map[uint32]uint64{0x13a: (3 << 1), 0xc80: 0x40000000}),
			efitest.WithSysfsDevices(devices...),
			efitest.WithMockVars(efitest.MockVars{
				{Name: "AuditMode", GUID: efi.GlobalVariable}:              &efitest.VarEntry{Attrs: efi.AttributeNonVolatile | efi.AttributeBootserviceAccess | efi.AttributeRuntimeAccess, Payload: []byte{0x0}},
				{Name: "BootCurrent", GUID: efi.GlobalVariable}:            &efitest.VarEntry{Attrs: efi.AttributeBootserviceAccess | efi.AttributeRuntimeAccess, Payload: []byte{0x3, 0x0}},
				{Name: "BootOptionSupport", GUID: efi.GlobalVariable}:      &efitest.VarEntry{Attrs: efi.AttributeBootserviceAccess | efi.AttributeRuntimeAccess, Payload: []byte{0x13, 0x03, 0x00, 0x00}},
				{Name: "DeployedMode", GUID: efi.GlobalVariable}:           &efitest.VarEntry{Attrs: efi.AttributeNonVolatile | efi.AttributeBootserviceAccess | efi.AttributeRuntimeAccess, Payload: []byte{0x1}},
				{Name: "SetupMode", GUID: efi.GlobalVariable}:              &efitest.VarEntry{Attrs: efi.AttributeBootserviceAccess | efi.AttributeRuntimeAccess, Payload: []byte{0x0}},
				{Name: "OsIndicationsSupported", GUID: efi.GlobalVariable}: &efitest.VarEntry{Attrs: efi.AttributeBootserviceAccess | efi.AttributeRuntimeAccess, Payload: []byte{0x41, 0x00, 0x00, 0x00, 0x00, 0x00, 0x00, 0x00}},
			}.SetSecureBoot(true).SetPK(c, efitest.NewSignatureListX509(c, snakeoilCert, efi.MakeGUID(0x03f66fa4, 0x5eee, 0x479c, 0xa408, [...]uint8{0xc4, 0xdc, 0x0a, 0x33, 0xfc, 0xde})))),
		),
		tpmPropertyModifiers: map[tpm2.Property]uint32{
			tpm2.PropertyNVCountersMax:     0,
			tpm2.PropertyPSFamilyIndicator: 1,
			tpm2.PropertyManufacturer:      uint32(tpm2.TPMManufacturerINTC),
		},
		enabledBanks: []tpm2.HashAlgorithmId{tpm2.HashAlgorithmSHA256},
		initialFlags: PermitVARSuppliedDrivers | PermitWeakSecureBootAlgorithms | PermitPreOSVerificationUsingDigests,
		loadedImages: []secboot_efi.Image{
			&mockImage{
				contents: []byte("mock shim executable"),
				digest:   testutil.DecodeHexString(c, "25e1b08db2f31ff5f5d2ea53e1a1e8fda6e1d81af4f26a7908071f1dec8611b7"),
				signatures: []*efi.WinCertificateAuthenticode{
					efitest.ReadWinCertificateAuthenticodeDetached(c, shimUbuntuSig4),
				},
			},
			&mockImage{contents: []byte("mock grub executable"), digest: testutil.DecodeHexString(c, "d5a9780e9f6a43c2e53fe9fda547be77f7783f31aea8013783242b040ff21dc0")},
			&mockImage{contents: []byte("mock kernel executable"), digest: testutil.DecodeHexString(c, "2ddfbd91fa1698b0d133c38ba90dbba76c9e08371ff83d03b5fb4c2e56d7e81f")},
		},
		profileOpts:               PCRProfileOptionsDefault,
		actions:                   []actionAndArgs{{action: ActionNone}},
		expectedPcrAlg:            tpm2.HashAlgorithmSHA256,
		expectedUsedSecureBootCAs: []*X509CertificateID{NewX509CertificateID(testutil.ParseCertificate(c, msUefiCACert))},
		expectedFlags:             NoPlatformConfigProfileSupport | NoDriversAndAppsConfigProfileSupport | NoBootManagerConfigProfileSupport,
		expectedWarningsMatch: `6 errors detected:
- error with platform config \(PCR1\) measurements: generating profiles for PCR 1 is not supported yet
- value added retailer supplied drivers were detected to be running
- error with drivers and apps config \(PCR3\) measurements: generating profiles for PCR 3 is not supported yet
- error with boot manager config \(PCR5\) measurements: generating profiles for PCR 5 is not supported yet
- a weak cryptographic algorithm was detected during secure boot verification
- some pre-OS components were authenticated from the authorized signature database using an Authenticode digest
`,
	})
	c.Check(errs, HasLen, 0)
}

func (s *runChecksContextSuite) TestRunGoodActionProceedPermitWeakSecureBootAlgs(c *C) {
	// Test that ActionProceed enables PermitWeakSecureBootAlgorithms. As
	// this test generates 3 errors, it also tests the case where ActionProceed
	// can be used to ignore multiple errors.
	meiAttrs := map[string][]byte{
		"fw_ver": []byte(`0:16.1.27.2176
0:16.1.27.2176
0:16.0.15.1624
`),
		"fw_status": []byte(`94000245
09F10506
00000020
00004000
00041F03
C7E003CB
`),
	}
	devices := []internal_efi.SysfsDevice{
		efitest.NewMockSysfsDevice("/sys/devices/virtual/iommu/dmar0", nil, "iommu", nil, nil),
		efitest.NewMockSysfsDevice("/sys/devices/virtual/iommu/dmar1", nil, "iommu", nil, nil),
		efitest.NewMockSysfsDevice("/sys/devices/pci0000:00/0000:00:16.0/mei/mei0", map[string]string{"DEVNAME": "mei0"}, "mei", meiAttrs, efitest.NewMockSysfsDevice(
			"/sys/devices/pci0000:00:16:0", map[string]string{"DRIVER": "mei_me"}, "pci", nil, nil,
		)),
	}

	errs := s.testRun(c, &testRunChecksContextRunParams{
		env: efitest.NewMockHostEnvironmentWithOpts(
			efitest.WithVirtMode(internal_efi.VirtModeNone, internal_efi.DetectVirtModeAll),
			efitest.WithTPMDevice(newTpmDevice(tpm2_testutil.NewTransportBackedDevice(s.Transport, false, 1), nil, tpm2_device.ErrNoPPI)),
			efitest.WithLog(efitest.NewLog(c, &efitest.LogOptions{
				Algorithms:                   []tpm2.HashAlgorithmId{tpm2.HashAlgorithmSHA256},
				IncludeDriverLaunch:          true,
				PreOSVerificationUsesDigests: crypto.SHA1,
			})),
			efitest.WithAMD64Environment("GenuineIntel", []uint64{cpuid.SDBG, cpuid.SMX}, 4, map[uint32]uint64{0x13a: (3 << 1), 0xc80: 0x40000000}),
			efitest.WithSysfsDevices(devices...),
			efitest.WithMockVars(efitest.MockVars{
				{Name: "AuditMode", GUID: efi.GlobalVariable}:              &efitest.VarEntry{Attrs: efi.AttributeNonVolatile | efi.AttributeBootserviceAccess | efi.AttributeRuntimeAccess, Payload: []byte{0x0}},
				{Name: "BootCurrent", GUID: efi.GlobalVariable}:            &efitest.VarEntry{Attrs: efi.AttributeBootserviceAccess | efi.AttributeRuntimeAccess, Payload: []byte{0x3, 0x0}},
				{Name: "BootOptionSupport", GUID: efi.GlobalVariable}:      &efitest.VarEntry{Attrs: efi.AttributeBootserviceAccess | efi.AttributeRuntimeAccess, Payload: []byte{0x13, 0x03, 0x00, 0x00}},
				{Name: "DeployedMode", GUID: efi.GlobalVariable}:           &efitest.VarEntry{Attrs: efi.AttributeNonVolatile | efi.AttributeBootserviceAccess | efi.AttributeRuntimeAccess, Payload: []byte{0x1}},
				{Name: "SetupMode", GUID: efi.GlobalVariable}:              &efitest.VarEntry{Attrs: efi.AttributeBootserviceAccess | efi.AttributeRuntimeAccess, Payload: []byte{0x0}},
				{Name: "OsIndicationsSupported", GUID: efi.GlobalVariable}: &efitest.VarEntry{Attrs: efi.AttributeBootserviceAccess | efi.AttributeRuntimeAccess, Payload: []byte{0x41, 0x00, 0x00, 0x00, 0x00, 0x00, 0x00, 0x00}},
			}.SetSecureBoot(true).SetPK(c, efitest.NewSignatureListX509(c, snakeoilCert, efi.MakeGUID(0x03f66fa4, 0x5eee, 0x479c, 0xa408, [...]uint8{0xc4, 0xdc, 0x0a, 0x33, 0xfc, 0xde})))),
		),
		tpmPropertyModifiers: map[tpm2.Property]uint32{
			tpm2.PropertyNVCountersMax:     0,
			tpm2.PropertyPSFamilyIndicator: 1,
			tpm2.PropertyManufacturer:      uint32(tpm2.TPMManufacturerINTC),
		},
		enabledBanks: []tpm2.HashAlgorithmId{tpm2.HashAlgorithmSHA256},
		iterations:   2,
		loadedImages: []secboot_efi.Image{
			&mockImage{
				contents: []byte("mock shim executable"),
				digest:   testutil.DecodeHexString(c, "25e1b08db2f31ff5f5d2ea53e1a1e8fda6e1d81af4f26a7908071f1dec8611b7"),
				signatures: []*efi.WinCertificateAuthenticode{
					efitest.ReadWinCertificateAuthenticodeDetached(c, shimUbuntuSig4),
				},
			},
			&mockImage{contents: []byte("mock grub executable"), digest: testutil.DecodeHexString(c, "d5a9780e9f6a43c2e53fe9fda547be77f7783f31aea8013783242b040ff21dc0")},
			&mockImage{contents: []byte("mock kernel executable"), digest: testutil.DecodeHexString(c, "2ddfbd91fa1698b0d133c38ba90dbba76c9e08371ff83d03b5fb4c2e56d7e81f")},
		},
		profileOpts: PCRProfileOptionsDefault,
		actions: []actionAndArgs{
			{action: ActionNone},
			{action: ActionProceed},
		},
		checkIntermediateErrs: func(i int, errs []*WithKindAndActionsError) {
			switch i {
			case 0:
				c.Check(errs, HasLen, 3)
				c.Check(errs[0], DeepEquals, NewWithKindAndActionsError(
					ErrorKindVARSuppliedDriversPresent,
					nil,
					[]Action{ActionProceed},
					ErrVARSuppliedDriversPresent,
				))

				c.Check(errs[1], DeepEquals, NewWithKindAndActionsError(
					ErrorKindWeakSecureBootAlgorithmsDetected,
					nil,
					[]Action{ActionProceed},
					ErrWeakSecureBootAlgorithmDetected,
				))

				c.Check(errs[2], DeepEquals, NewWithKindAndActionsError(
					ErrorKindPreOSDigestVerificationDetected,
					nil,
					[]Action{ActionProceed},
					ErrPreOSVerificationUsingDigests,
				))
			}
		},
		expectedPcrAlg:            tpm2.HashAlgorithmSHA256,
		expectedUsedSecureBootCAs: []*X509CertificateID{NewX509CertificateID(testutil.ParseCertificate(c, msUefiCACert))},
		expectedFlags:             NoPlatformConfigProfileSupport | NoDriversAndAppsConfigProfileSupport | NoBootManagerConfigProfileSupport,
		expectedWarningsMatch: `6 errors detected:
- error with platform config \(PCR1\) measurements: generating profiles for PCR 1 is not supported yet
- value added retailer supplied drivers were detected to be running
- error with drivers and apps config \(PCR3\) measurements: generating profiles for PCR 3 is not supported yet
- error with boot manager config \(PCR5\) measurements: generating profiles for PCR 5 is not supported yet
- a weak cryptographic algorithm was detected during secure boot verification
- some pre-OS components were authenticated from the authorized signature database using an Authenticode digest
`,
	})
	c.Check(errs, HasLen, 0)
}

// TODO: Good test case for invalid secure boot config (eg, no DeployedMode) when PCRProfileOptionPermitNoSecureBootPolicyProfile is supported.

func (s *runChecksContextSuite) TestRunGoodActionProceedIndividualWithMultipleErrors(c *C) {
	// Test that ActionProceed can be used to ignore individual errors when
	// multiple errors are reported.
	meiAttrs := map[string][]byte{
		"fw_ver": []byte(`0:16.1.27.2176
0:16.1.27.2176
0:16.0.15.1624
`),
		"fw_status": []byte(`94000245
09F10506
00000020
00004000
00041F03
C7E003CB
`),
	}
	devices := []internal_efi.SysfsDevice{
		efitest.NewMockSysfsDevice("/sys/devices/virtual/iommu/dmar0", nil, "iommu", nil, nil),
		efitest.NewMockSysfsDevice("/sys/devices/virtual/iommu/dmar1", nil, "iommu", nil, nil),
		efitest.NewMockSysfsDevice("/sys/devices/pci0000:00/0000:00:16.0/mei/mei0", map[string]string{"DEVNAME": "mei0"}, "mei", meiAttrs, efitest.NewMockSysfsDevice(
			"/sys/devices/pci0000:00:16:0", map[string]string{"DRIVER": "mei_me"}, "pci", nil, nil,
		)),
	}

	errs := s.testRun(c, &testRunChecksContextRunParams{
		env: efitest.NewMockHostEnvironmentWithOpts(
			efitest.WithVirtMode(internal_efi.VirtModeNone, internal_efi.DetectVirtModeAll),
			efitest.WithTPMDevice(newTpmDevice(tpm2_testutil.NewTransportBackedDevice(s.Transport, false, 1), nil, tpm2_device.ErrNoPPI)),
			efitest.WithLog(efitest.NewLog(c, &efitest.LogOptions{
				Algorithms:                   []tpm2.HashAlgorithmId{tpm2.HashAlgorithmSHA256},
				IncludeDriverLaunch:          true,
				PreOSVerificationUsesDigests: crypto.SHA1,
			})),
			efitest.WithAMD64Environment("GenuineIntel", []uint64{cpuid.SDBG, cpuid.SMX}, 4, map[uint32]uint64{0x13a: (3 << 1), 0xc80: 0x40000000}),
			efitest.WithSysfsDevices(devices...),
			efitest.WithMockVars(efitest.MockVars{
				{Name: "AuditMode", GUID: efi.GlobalVariable}:              &efitest.VarEntry{Attrs: efi.AttributeNonVolatile | efi.AttributeBootserviceAccess | efi.AttributeRuntimeAccess, Payload: []byte{0x0}},
				{Name: "BootCurrent", GUID: efi.GlobalVariable}:            &efitest.VarEntry{Attrs: efi.AttributeBootserviceAccess | efi.AttributeRuntimeAccess, Payload: []byte{0x3, 0x0}},
				{Name: "BootOptionSupport", GUID: efi.GlobalVariable}:      &efitest.VarEntry{Attrs: efi.AttributeBootserviceAccess | efi.AttributeRuntimeAccess, Payload: []byte{0x13, 0x03, 0x00, 0x00}},
				{Name: "DeployedMode", GUID: efi.GlobalVariable}:           &efitest.VarEntry{Attrs: efi.AttributeNonVolatile | efi.AttributeBootserviceAccess | efi.AttributeRuntimeAccess, Payload: []byte{0x1}},
				{Name: "SetupMode", GUID: efi.GlobalVariable}:              &efitest.VarEntry{Attrs: efi.AttributeBootserviceAccess | efi.AttributeRuntimeAccess, Payload: []byte{0x0}},
				{Name: "OsIndicationsSupported", GUID: efi.GlobalVariable}: &efitest.VarEntry{Attrs: efi.AttributeBootserviceAccess | efi.AttributeRuntimeAccess, Payload: []byte{0x41, 0x00, 0x00, 0x00, 0x00, 0x00, 0x00, 0x00}},
			}.SetSecureBoot(true).SetPK(c, efitest.NewSignatureListX509(c, snakeoilCert, efi.MakeGUID(0x03f66fa4, 0x5eee, 0x479c, 0xa408, [...]uint8{0xc4, 0xdc, 0x0a, 0x33, 0xfc, 0xde})))),
		),
		tpmPropertyModifiers: map[tpm2.Property]uint32{
			tpm2.PropertyNVCountersMax:     0,
			tpm2.PropertyPSFamilyIndicator: 1,
			tpm2.PropertyManufacturer:      uint32(tpm2.TPMManufacturerINTC),
		},
		enabledBanks: []tpm2.HashAlgorithmId{tpm2.HashAlgorithmSHA256},
		iterations:   4,
		loadedImages: []secboot_efi.Image{
			&mockImage{
				contents: []byte("mock shim executable"),
				digest:   testutil.DecodeHexString(c, "25e1b08db2f31ff5f5d2ea53e1a1e8fda6e1d81af4f26a7908071f1dec8611b7"),
				signatures: []*efi.WinCertificateAuthenticode{
					efitest.ReadWinCertificateAuthenticodeDetached(c, shimUbuntuSig4),
				},
			},
			&mockImage{contents: []byte("mock grub executable"), digest: testutil.DecodeHexString(c, "d5a9780e9f6a43c2e53fe9fda547be77f7783f31aea8013783242b040ff21dc0")},
			&mockImage{contents: []byte("mock kernel executable"), digest: testutil.DecodeHexString(c, "2ddfbd91fa1698b0d133c38ba90dbba76c9e08371ff83d03b5fb4c2e56d7e81f")},
		},
		profileOpts: PCRProfileOptionsDefault,
		actions: []actionAndArgs{
			{action: ActionNone},
			{action: ActionProceed, args: ActionProceedArgs{ErrorKindVARSuppliedDriversPresent}},
			{action: ActionProceed, args: ActionProceedArgs{ErrorKindWeakSecureBootAlgorithmsDetected}},
			{action: ActionProceed, args: ActionProceedArgs{ErrorKindPreOSDigestVerificationDetected}},
		},
		checkIntermediateErrs: func(i int, errs []*WithKindAndActionsError) {
			switch i {
			case 0:
				c.Check(errs, HasLen, 3)
				c.Check(errs[0], DeepEquals, NewWithKindAndActionsError(
					ErrorKindVARSuppliedDriversPresent,
					nil,
					[]Action{ActionProceed},
					ErrVARSuppliedDriversPresent,
				))

				c.Check(errs[1], DeepEquals, NewWithKindAndActionsError(
					ErrorKindWeakSecureBootAlgorithmsDetected,
					nil,
					[]Action{ActionProceed},
					ErrWeakSecureBootAlgorithmDetected,
				))

				c.Check(errs[2], DeepEquals, NewWithKindAndActionsError(
					ErrorKindPreOSDigestVerificationDetected,
					nil,
					[]Action{ActionProceed},
					ErrPreOSVerificationUsingDigests,
				))
			case 1:
				c.Check(errs, HasLen, 2)
				c.Check(errs[0], DeepEquals, NewWithKindAndActionsError(
					ErrorKindWeakSecureBootAlgorithmsDetected,
					nil,
					[]Action{ActionProceed},
					ErrWeakSecureBootAlgorithmDetected,
				))

				c.Check(errs[1], DeepEquals, NewWithKindAndActionsError(
					ErrorKindPreOSDigestVerificationDetected,
					nil,
					[]Action{ActionProceed},
					ErrPreOSVerificationUsingDigests,
				))
			case 2:
				c.Check(errs, HasLen, 1)
				c.Check(errs[0], DeepEquals, NewWithKindAndActionsError(
					ErrorKindPreOSDigestVerificationDetected,
					nil,
					[]Action{ActionProceed},
					ErrPreOSVerificationUsingDigests,
				))
			}
		},
		expectedPcrAlg:            tpm2.HashAlgorithmSHA256,
		expectedUsedSecureBootCAs: []*X509CertificateID{NewX509CertificateID(testutil.ParseCertificate(c, msUefiCACert))},
		expectedFlags:             NoPlatformConfigProfileSupport | NoDriversAndAppsConfigProfileSupport | NoBootManagerConfigProfileSupport,
		expectedWarningsMatch: `6 errors detected:
- error with platform config \(PCR1\) measurements: generating profiles for PCR 1 is not supported yet
- value added retailer supplied drivers were detected to be running
- error with drivers and apps config \(PCR3\) measurements: generating profiles for PCR 3 is not supported yet
- error with boot manager config \(PCR5\) measurements: generating profiles for PCR 5 is not supported yet
- a weak cryptographic algorithm was detected during secure boot verification
- some pre-OS components were authenticated from the authorized signature database using an Authenticode digest
`,
	})
	c.Check(errs, HasLen, 0)
}

func (s *runChecksContextSuite) TestRunGoodPostInstallTPMDeviceLockedOut(c *C) {
	// Test the good case where the TPM is locked out during post-install
	// where the lockout availability test doesn't run because the lockout
	// hierarchy has an authorization value. The TPM lockout is returned as
	// a warning because it's normally cleared during a successful boot and
	// it will be cleared during a reprovision as well.
	meiAttrs := map[string][]byte{
		"fw_ver": []byte(`0:16.1.27.2176
0:16.1.27.2176
0:16.0.15.1624
`),
		"fw_status": []byte(`94000245
09F10506
00000020
00004000
00041F03
C7E003CB
`),
	}
	devices := []internal_efi.SysfsDevice{
		efitest.NewMockSysfsDevice("/sys/devices/virtual/iommu/dmar0", nil, "iommu", nil, nil),
		efitest.NewMockSysfsDevice("/sys/devices/virtual/iommu/dmar1", nil, "iommu", nil, nil),
		efitest.NewMockSysfsDevice("/sys/devices/pci0000:00/0000:00:16.0/mei/mei0", map[string]string{"DEVNAME": "mei0"}, "mei", meiAttrs, efitest.NewMockSysfsDevice(
			"/sys/devices/pci0000:00:16:0", map[string]string{"DRIVER": "mei_me"}, "pci", nil, nil,
		)),
	}
	errs := s.testRun(c, &testRunChecksContextRunParams{
		env: efitest.NewMockHostEnvironmentWithOpts(
			efitest.WithVirtMode(internal_efi.VirtModeNone, internal_efi.DetectVirtModeAll),
			efitest.WithTPMDevice(newTpmDevice(tpm2_testutil.NewTransportBackedDevice(s.Transport, false, 1), nil, tpm2_device.ErrNoPPI)),
			efitest.WithLog(efitest.NewLog(c, &efitest.LogOptions{
				Algorithms: []tpm2.HashAlgorithmId{tpm2.HashAlgorithmSHA256},
			})),
			efitest.WithAMD64Environment("GenuineIntel", []uint64{cpuid.SDBG, cpuid.SMX}, 4, map[uint32]uint64{0x13a: (3 << 1), 0xc80: 0x40000000}),
			efitest.WithSysfsDevices(devices...),
			efitest.WithMockVars(efitest.MockVars{
				{Name: "AuditMode", GUID: efi.GlobalVariable}:              &efitest.VarEntry{Attrs: efi.AttributeNonVolatile | efi.AttributeBootserviceAccess | efi.AttributeRuntimeAccess, Payload: []byte{0x0}},
				{Name: "BootCurrent", GUID: efi.GlobalVariable}:            &efitest.VarEntry{Attrs: efi.AttributeBootserviceAccess | efi.AttributeRuntimeAccess, Payload: []byte{0x3, 0x0}},
				{Name: "BootOptionSupport", GUID: efi.GlobalVariable}:      &efitest.VarEntry{Attrs: efi.AttributeBootserviceAccess | efi.AttributeRuntimeAccess, Payload: []byte{0x13, 0x03, 0x00, 0x00}},
				{Name: "DeployedMode", GUID: efi.GlobalVariable}:           &efitest.VarEntry{Attrs: efi.AttributeNonVolatile | efi.AttributeBootserviceAccess | efi.AttributeRuntimeAccess, Payload: []byte{0x1}},
				{Name: "SetupMode", GUID: efi.GlobalVariable}:              &efitest.VarEntry{Attrs: efi.AttributeBootserviceAccess | efi.AttributeRuntimeAccess, Payload: []byte{0x0}},
				{Name: "OsIndicationsSupported", GUID: efi.GlobalVariable}: &efitest.VarEntry{Attrs: efi.AttributeBootserviceAccess | efi.AttributeRuntimeAccess, Payload: []byte{0x41, 0x00, 0x00, 0x00, 0x00, 0x00, 0x00, 0x00}},
			}.SetSecureBoot(true).SetPK(c, efitest.NewSignatureListX509(c, snakeoilCert, efi.MakeGUID(0x03f66fa4, 0x5eee, 0x479c, 0xa408, [...]uint8{0xc4, 0xdc, 0x0a, 0x33, 0xfc, 0xde})))),
		),
		tpmPropertyModifiers: map[tpm2.Property]uint32{
			tpm2.PropertyNVCountersMax:     0,
			tpm2.PropertyPSFamilyIndicator: 1,
			tpm2.PropertyManufacturer:      uint32(tpm2.TPMManufacturerINTC),
		},
		enabledBanks: []tpm2.HashAlgorithmId{tpm2.HashAlgorithmSHA256},
		loadedImages: []secboot_efi.Image{
			&mockImage{
				contents: []byte("mock shim executable"),
				digest:   testutil.DecodeHexString(c, "25e1b08db2f31ff5f5d2ea53e1a1e8fda6e1d81af4f26a7908071f1dec8611b7"),
				signatures: []*efi.WinCertificateAuthenticode{
					efitest.ReadWinCertificateAuthenticodeDetached(c, shimUbuntuSig4),
				},
			},
			&mockImage{contents: []byte("mock grub executable"), digest: testutil.DecodeHexString(c, "d5a9780e9f6a43c2e53fe9fda547be77f7783f31aea8013783242b040ff21dc0")},
			&mockImage{contents: []byte("mock kernel executable"), digest: testutil.DecodeHexString(c, "2ddfbd91fa1698b0d133c38ba90dbba76c9e08371ff83d03b5fb4c2e56d7e81f")},
		},
		initialFlags: PostInstallChecks,
		profileOpts:  PCRProfileOptionsDefault,
		prepare: func(_ int) {
			// Trip the DA logic by triggering an auth failure with a DA protected
			// resource.
			c.Assert(s.TPM.DictionaryAttackParameters(s.TPM.LockoutHandleContext(), 1, 10000, 10000, nil), IsNil)
			pub, sensitive, err := objectutil.NewSealedObject(rand.Reader, []byte("foo"), []byte("5678"))
			c.Assert(err, IsNil)
			key, err := s.TPM.LoadExternal(sensitive, pub, tpm2.HandleNull)
			c.Assert(err, IsNil)
			key.SetAuthValue(nil)
			_, err = s.TPM.Unseal(key, nil)
			c.Check(tpm2.IsTPMSessionError(err, tpm2.ErrorAuthFail, tpm2.CommandUnseal, 1), testutil.IsTrue)

			// Take ownership of the lockout hierarchy
			s.HierarchyChangeAuth(c, tpm2.HandleLockout, []byte("1234"))
		},
		actions:                   []actionAndArgs{{action: ActionNone}},
		expectedPcrAlg:            tpm2.HashAlgorithmSHA256,
		expectedUsedSecureBootCAs: []*X509CertificateID{NewX509CertificateID(testutil.ParseCertificate(c, msUefiCACert))},
		expectedFlags:             NoPlatformConfigProfileSupport | NoDriversAndAppsConfigProfileSupport | NoBootManagerConfigProfileSupport,
		expectedWarningsMatch: `5 errors detected:
- availability of TPM's lockout hierarchy was not checked because the lockout hierarchy has an authorization value set
- error with TPM2 device: TPM is in DA lockout mode
- error with platform config \(PCR1\) measurements: generating profiles for PCR 1 is not supported yet
- error with drivers and apps config \(PCR3\) measurements: generating profiles for PCR 3 is not supported yet
- error with boot manager config \(PCR5\) measurements: generating profiles for PCR 5 is not supported yet
`,
	})
	c.Check(errs, HasLen, 0)
}

func (s *runChecksContextSuite) TestRunGoodActionClearTPMSimple(c *C) {
	// Test that ActionClearTPMSimple works.
	meiAttrs := map[string][]byte{
		"fw_ver": []byte(`0:16.1.27.2176
0:16.1.27.2176
0:16.0.15.1624
`),
		"fw_status": []byte(`94000245
09F10506
00000020
00004000
00041F03
C7E003CB
`),
	}
	devices := []internal_efi.SysfsDevice{
		efitest.NewMockSysfsDevice("/sys/devices/virtual/iommu/dmar0", nil, "iommu", nil, nil),
		efitest.NewMockSysfsDevice("/sys/devices/virtual/iommu/dmar1", nil, "iommu", nil, nil),
		efitest.NewMockSysfsDevice("/sys/devices/pci0000:00/0000:00:16.0/mei/mei0", map[string]string{"DEVNAME": "mei0"}, "mei", meiAttrs, efitest.NewMockSysfsDevice(
			"/sys/devices/pci0000:00:16:0", map[string]string{"DRIVER": "mei_me"}, "pci", nil, nil,
		)),
	}

	errs := s.testRun(c, &testRunChecksContextRunParams{
		env: efitest.NewMockHostEnvironmentWithOpts(
			efitest.WithVirtMode(internal_efi.VirtModeNone, internal_efi.DetectVirtModeAll),
			efitest.WithTPMDevice(newTpmDevice(
				tpm2_testutil.NewTransportBackedDevice(s.Transport, false, 1),
				&mockPPI{
					sta: ppi.StateTransitionRebootRequired,
					ops: map[ppi.OperationId]ppi.OperationStatus{
						ppi.OperationEnableTPM:         ppi.OperationPPRequired,
						ppi.OperationClearTPM:          ppi.OperationPPRequired,
						ppi.OperationEnableAndClearTPM: ppi.OperationPPRequired,
					},
				},
				nil,
			)),
			efitest.WithLog(efitest.NewLog(c, &efitest.LogOptions{Algorithms: []tpm2.HashAlgorithmId{tpm2.HashAlgorithmSHA256}})),
			efitest.WithAMD64Environment("GenuineIntel", []uint64{cpuid.SDBG, cpuid.SMX}, 4, map[uint32]uint64{0x13a: (3 << 1), 0xc80: 0x40000000}),
			efitest.WithSysfsDevices(devices...),
			efitest.WithMockVars(efitest.MockVars{
				{Name: "AuditMode", GUID: efi.GlobalVariable}:              &efitest.VarEntry{Attrs: efi.AttributeNonVolatile | efi.AttributeBootserviceAccess | efi.AttributeRuntimeAccess, Payload: []byte{0x0}},
				{Name: "BootCurrent", GUID: efi.GlobalVariable}:            &efitest.VarEntry{Attrs: efi.AttributeBootserviceAccess | efi.AttributeRuntimeAccess, Payload: []byte{0x3, 0x0}},
				{Name: "BootOptionSupport", GUID: efi.GlobalVariable}:      &efitest.VarEntry{Attrs: efi.AttributeBootserviceAccess | efi.AttributeRuntimeAccess, Payload: []byte{0x13, 0x03, 0x00, 0x00}},
				{Name: "DeployedMode", GUID: efi.GlobalVariable}:           &efitest.VarEntry{Attrs: efi.AttributeNonVolatile | efi.AttributeBootserviceAccess | efi.AttributeRuntimeAccess, Payload: []byte{0x1}},
				{Name: "SetupMode", GUID: efi.GlobalVariable}:              &efitest.VarEntry{Attrs: efi.AttributeBootserviceAccess | efi.AttributeRuntimeAccess, Payload: []byte{0x0}},
				{Name: "OsIndicationsSupported", GUID: efi.GlobalVariable}: &efitest.VarEntry{Attrs: efi.AttributeBootserviceAccess | efi.AttributeRuntimeAccess, Payload: []byte{0x41, 0x00, 0x00, 0x00, 0x00, 0x00, 0x00, 0x00}},
			}.SetSecureBoot(true).SetPK(c, efitest.NewSignatureListX509(c, snakeoilCert, efi.MakeGUID(0x03f66fa4, 0x5eee, 0x479c, 0xa408, [...]uint8{0xc4, 0xdc, 0x0a, 0x33, 0xfc, 0xde})))),
		),
		tpmPropertyModifiers: map[tpm2.Property]uint32{
			tpm2.PropertyNVCountersMax:     0,
			tpm2.PropertyPSFamilyIndicator: 1,
			tpm2.PropertyManufacturer:      uint32(tpm2.TPMManufacturerINTC),
		},
		enabledBanks: []tpm2.HashAlgorithmId{tpm2.HashAlgorithmSHA256},
		iterations:   2,
		loadedImages: []secboot_efi.Image{
			&mockImage{
				contents: []byte("mock shim executable"),
				digest:   testutil.DecodeHexString(c, "25e1b08db2f31ff5f5d2ea53e1a1e8fda6e1d81af4f26a7908071f1dec8611b7"),
				signatures: []*efi.WinCertificateAuthenticode{
					efitest.ReadWinCertificateAuthenticodeDetached(c, shimUbuntuSig4),
				},
			},
			&mockImage{contents: []byte("mock grub executable"), digest: testutil.DecodeHexString(c, "d5a9780e9f6a43c2e53fe9fda547be77f7783f31aea8013783242b040ff21dc0")},
			&mockImage{contents: []byte("mock kernel executable"), digest: testutil.DecodeHexString(c, "2ddfbd91fa1698b0d133c38ba90dbba76c9e08371ff83d03b5fb4c2e56d7e81f")},
		},
		profileOpts: PCRProfileOptionsDefault,
		prepare: func(i int) {
			switch i {
			case 0:
				// Set an authorization value for the storage hierarchy.
				s.HierarchyChangeAuth(c, tpm2.HandleOwner, []byte("1234"))
			}
		},
		actions: []actionAndArgs{
			{action: ActionNone},
			{action: ActionClearTPMSimple},
		},
		checkIntermediateErrs: func(i int, errs []*WithKindAndActionsError) {
			switch i {
			case 0:
				c.Assert(errs, HasLen, 1)
				c.Check(errs[0], DeepEquals, NewWithKindAndActionsError(
					ErrorKindTPMHierarchiesOwned,
					&TPM2OwnedHierarchiesError{WithAuthValue: tpm2.HandleList{tpm2.HandleOwner}},
					[]Action{ActionClearTPMViaFirmware, ActionEnableAndClearTPMViaFirmware, ActionClearTPMSimple, ActionClearTPM, ActionRebootToFWSettings},
					errs[0].Unwrap(),
				))
			}
		},
		expectedPcrAlg:            tpm2.HashAlgorithmSHA256,
		expectedUsedSecureBootCAs: []*X509CertificateID{NewX509CertificateID(testutil.ParseCertificate(c, msUefiCACert))},
		expectedFlags:             NoPlatformConfigProfileSupport | NoDriversAndAppsConfigProfileSupport | NoBootManagerConfigProfileSupport,
		expectedWarningsMatch: `3 errors detected:
- error with platform config \(PCR1\) measurements: generating profiles for PCR 1 is not supported yet
- error with drivers and apps config \(PCR3\) measurements: generating profiles for PCR 3 is not supported yet
- error with boot manager config \(PCR5\) measurements: generating profiles for PCR 5 is not supported yet
`,
	})
	c.Check(errs, HasLen, 0)

	val, err := s.TPM.GetCapabilityTPMProperty(tpm2.PropertyPermanent)
	c.Assert(err, IsNil)
	c.Check(tpm2.PermanentAttributes(val)&(tpm2.AttrOwnerAuthSet|tpm2.AttrEndorsementAuthSet|tpm2.AttrLockoutAuthSet), Equals, tpm2.PermanentAttributes(0))
}

func (s *runChecksContextSuite) TestRunGoodActionClearTPM(c *C) {
	// Test that ActionClearTPM works.
	meiAttrs := map[string][]byte{
		"fw_ver": []byte(`0:16.1.27.2176
0:16.1.27.2176
0:16.0.15.1624
`),
		"fw_status": []byte(`94000245
09F10506
00000020
00004000
00041F03
C7E003CB
`),
	}
	devices := []internal_efi.SysfsDevice{
		efitest.NewMockSysfsDevice("/sys/devices/virtual/iommu/dmar0", nil, "iommu", nil, nil),
		efitest.NewMockSysfsDevice("/sys/devices/virtual/iommu/dmar1", nil, "iommu", nil, nil),
		efitest.NewMockSysfsDevice("/sys/devices/pci0000:00/0000:00:16.0/mei/mei0", map[string]string{"DEVNAME": "mei0"}, "mei", meiAttrs, efitest.NewMockSysfsDevice(
			"/sys/devices/pci0000:00:16:0", map[string]string{"DRIVER": "mei_me"}, "pci", nil, nil,
		)),
	}

	errs := s.testRun(c, &testRunChecksContextRunParams{
		env: efitest.NewMockHostEnvironmentWithOpts(
			efitest.WithVirtMode(internal_efi.VirtModeNone, internal_efi.DetectVirtModeAll),
			efitest.WithTPMDevice(newTpmDevice(
				tpm2_testutil.NewTransportBackedDevice(s.Transport, false, 1),
				&mockPPI{
					sta: ppi.StateTransitionRebootRequired,
					ops: map[ppi.OperationId]ppi.OperationStatus{
						ppi.OperationEnableTPM:         ppi.OperationPPRequired,
						ppi.OperationClearTPM:          ppi.OperationPPRequired,
						ppi.OperationEnableAndClearTPM: ppi.OperationPPRequired,
					},
				},
				nil,
			)),
			efitest.WithLog(efitest.NewLog(c, &efitest.LogOptions{Algorithms: []tpm2.HashAlgorithmId{tpm2.HashAlgorithmSHA256}})),
			efitest.WithAMD64Environment("GenuineIntel", []uint64{cpuid.SDBG, cpuid.SMX}, 4, map[uint32]uint64{0x13a: (3 << 1), 0xc80: 0x40000000}),
			efitest.WithSysfsDevices(devices...),
			efitest.WithMockVars(efitest.MockVars{
				{Name: "AuditMode", GUID: efi.GlobalVariable}:              &efitest.VarEntry{Attrs: efi.AttributeNonVolatile | efi.AttributeBootserviceAccess | efi.AttributeRuntimeAccess, Payload: []byte{0x0}},
				{Name: "BootCurrent", GUID: efi.GlobalVariable}:            &efitest.VarEntry{Attrs: efi.AttributeBootserviceAccess | efi.AttributeRuntimeAccess, Payload: []byte{0x3, 0x0}},
				{Name: "BootOptionSupport", GUID: efi.GlobalVariable}:      &efitest.VarEntry{Attrs: efi.AttributeBootserviceAccess | efi.AttributeRuntimeAccess, Payload: []byte{0x13, 0x03, 0x00, 0x00}},
				{Name: "DeployedMode", GUID: efi.GlobalVariable}:           &efitest.VarEntry{Attrs: efi.AttributeNonVolatile | efi.AttributeBootserviceAccess | efi.AttributeRuntimeAccess, Payload: []byte{0x1}},
				{Name: "SetupMode", GUID: efi.GlobalVariable}:              &efitest.VarEntry{Attrs: efi.AttributeBootserviceAccess | efi.AttributeRuntimeAccess, Payload: []byte{0x0}},
				{Name: "OsIndicationsSupported", GUID: efi.GlobalVariable}: &efitest.VarEntry{Attrs: efi.AttributeBootserviceAccess | efi.AttributeRuntimeAccess, Payload: []byte{0x41, 0x00, 0x00, 0x00, 0x00, 0x00, 0x00, 0x00}},
			}.SetSecureBoot(true).SetPK(c, efitest.NewSignatureListX509(c, snakeoilCert, efi.MakeGUID(0x03f66fa4, 0x5eee, 0x479c, 0xa408, [...]uint8{0xc4, 0xdc, 0x0a, 0x33, 0xfc, 0xde})))),
		),
		tpmPropertyModifiers: map[tpm2.Property]uint32{
			tpm2.PropertyNVCountersMax:     0,
			tpm2.PropertyPSFamilyIndicator: 1,
			tpm2.PropertyManufacturer:      uint32(tpm2.TPMManufacturerINTC),
		},
		enabledBanks: []tpm2.HashAlgorithmId{tpm2.HashAlgorithmSHA256},
		iterations:   2,
		loadedImages: []secboot_efi.Image{
			&mockImage{
				contents: []byte("mock shim executable"),
				digest:   testutil.DecodeHexString(c, "25e1b08db2f31ff5f5d2ea53e1a1e8fda6e1d81af4f26a7908071f1dec8611b7"),
				signatures: []*efi.WinCertificateAuthenticode{
					efitest.ReadWinCertificateAuthenticodeDetached(c, shimUbuntuSig4),
				},
			},
			&mockImage{contents: []byte("mock grub executable"), digest: testutil.DecodeHexString(c, "d5a9780e9f6a43c2e53fe9fda547be77f7783f31aea8013783242b040ff21dc0")},
			&mockImage{contents: []byte("mock kernel executable"), digest: testutil.DecodeHexString(c, "2ddfbd91fa1698b0d133c38ba90dbba76c9e08371ff83d03b5fb4c2e56d7e81f")},
		},
		profileOpts: PCRProfileOptionsDefault,
		prepare: func(i int) {
			switch i {
			case 0:
				// Set an authorization value for the lockout hierarchy.
				s.HierarchyChangeAuth(c, tpm2.HandleLockout, []byte("1234"))
			}
		},
		actions: []actionAndArgs{
			{action: ActionNone},
			{action: ActionClearTPM, args: TPMAuthValueArg("1234")},
		},
		checkIntermediateErrs: func(i int, errs []*WithKindAndActionsError) {
			switch i {
			case 0:
				c.Assert(errs, HasLen, 1)
				c.Check(errs[0], DeepEquals, NewWithKindAndActionsError(
					ErrorKindTPMHierarchiesOwned,
					&TPM2OwnedHierarchiesError{WithAuthValue: tpm2.HandleList{tpm2.HandleLockout}},
					[]Action{ActionClearTPMViaFirmware, ActionEnableAndClearTPMViaFirmware, ActionClearTPM, ActionRebootToFWSettings},
					errs[0].Unwrap(),
				))
			}
		},
		expectedPcrAlg:            tpm2.HashAlgorithmSHA256,
		expectedUsedSecureBootCAs: []*X509CertificateID{NewX509CertificateID(testutil.ParseCertificate(c, msUefiCACert))},
		expectedFlags:             NoPlatformConfigProfileSupport | NoDriversAndAppsConfigProfileSupport | NoBootManagerConfigProfileSupport,
		expectedWarningsMatch: `3 errors detected:
- error with platform config \(PCR1\) measurements: generating profiles for PCR 1 is not supported yet
- error with drivers and apps config \(PCR3\) measurements: generating profiles for PCR 3 is not supported yet
- error with boot manager config \(PCR5\) measurements: generating profiles for PCR 5 is not supported yet
`,
	})
	c.Check(errs, HasLen, 0)

	val, err := s.TPM.GetCapabilityTPMProperty(tpm2.PropertyPermanent)
	c.Assert(err, IsNil)
	c.Check(tpm2.PermanentAttributes(val)&(tpm2.AttrOwnerAuthSet|tpm2.AttrEndorsementAuthSet|tpm2.AttrLockoutAuthSet), Equals, tpm2.PermanentAttributes(0))
}

func (s *runChecksContextSuite) TestRunGoodActionClearTPMMissingAuthValueArg(c *C) {
	// Test that ActionClearTPM works if the lockout hierarchy has no authorization
	// value and no arguments are suppled.
	meiAttrs := map[string][]byte{
		"fw_ver": []byte(`0:16.1.27.2176
0:16.1.27.2176
0:16.0.15.1624
`),
		"fw_status": []byte(`94000245
09F10506
00000020
00004000
00041F03
C7E003CB
`),
	}
	devices := []internal_efi.SysfsDevice{
		efitest.NewMockSysfsDevice("/sys/devices/virtual/iommu/dmar0", nil, "iommu", nil, nil),
		efitest.NewMockSysfsDevice("/sys/devices/virtual/iommu/dmar1", nil, "iommu", nil, nil),
		efitest.NewMockSysfsDevice("/sys/devices/pci0000:00/0000:00:16.0/mei/mei0", map[string]string{"DEVNAME": "mei0"}, "mei", meiAttrs, efitest.NewMockSysfsDevice(
			"/sys/devices/pci0000:00:16:0", map[string]string{"DRIVER": "mei_me"}, "pci", nil, nil,
		)),
	}

	errs := s.testRun(c, &testRunChecksContextRunParams{
		env: efitest.NewMockHostEnvironmentWithOpts(
			efitest.WithVirtMode(internal_efi.VirtModeNone, internal_efi.DetectVirtModeAll),
			efitest.WithTPMDevice(newTpmDevice(
				tpm2_testutil.NewTransportBackedDevice(s.Transport, false, 1),
				&mockPPI{
					sta: ppi.StateTransitionRebootRequired,
					ops: map[ppi.OperationId]ppi.OperationStatus{
						ppi.OperationEnableTPM:         ppi.OperationPPRequired,
						ppi.OperationClearTPM:          ppi.OperationPPRequired,
						ppi.OperationEnableAndClearTPM: ppi.OperationPPRequired,
					},
				},
				nil,
			)),
			efitest.WithLog(efitest.NewLog(c, &efitest.LogOptions{Algorithms: []tpm2.HashAlgorithmId{tpm2.HashAlgorithmSHA256}})),
			efitest.WithAMD64Environment("GenuineIntel", []uint64{cpuid.SDBG, cpuid.SMX}, 4, map[uint32]uint64{0x13a: (3 << 1), 0xc80: 0x40000000}),
			efitest.WithSysfsDevices(devices...),
			efitest.WithMockVars(efitest.MockVars{
				{Name: "AuditMode", GUID: efi.GlobalVariable}:              &efitest.VarEntry{Attrs: efi.AttributeNonVolatile | efi.AttributeBootserviceAccess | efi.AttributeRuntimeAccess, Payload: []byte{0x0}},
				{Name: "BootCurrent", GUID: efi.GlobalVariable}:            &efitest.VarEntry{Attrs: efi.AttributeBootserviceAccess | efi.AttributeRuntimeAccess, Payload: []byte{0x3, 0x0}},
				{Name: "BootOptionSupport", GUID: efi.GlobalVariable}:      &efitest.VarEntry{Attrs: efi.AttributeBootserviceAccess | efi.AttributeRuntimeAccess, Payload: []byte{0x13, 0x03, 0x00, 0x00}},
				{Name: "DeployedMode", GUID: efi.GlobalVariable}:           &efitest.VarEntry{Attrs: efi.AttributeNonVolatile | efi.AttributeBootserviceAccess | efi.AttributeRuntimeAccess, Payload: []byte{0x1}},
				{Name: "SetupMode", GUID: efi.GlobalVariable}:              &efitest.VarEntry{Attrs: efi.AttributeBootserviceAccess | efi.AttributeRuntimeAccess, Payload: []byte{0x0}},
				{Name: "OsIndicationsSupported", GUID: efi.GlobalVariable}: &efitest.VarEntry{Attrs: efi.AttributeBootserviceAccess | efi.AttributeRuntimeAccess, Payload: []byte{0x41, 0x00, 0x00, 0x00, 0x00, 0x00, 0x00, 0x00}},
			}.SetSecureBoot(true).SetPK(c, efitest.NewSignatureListX509(c, snakeoilCert, efi.MakeGUID(0x03f66fa4, 0x5eee, 0x479c, 0xa408, [...]uint8{0xc4, 0xdc, 0x0a, 0x33, 0xfc, 0xde})))),
		),
		tpmPropertyModifiers: map[tpm2.Property]uint32{
			tpm2.PropertyNVCountersMax:     0,
			tpm2.PropertyPSFamilyIndicator: 1,
			tpm2.PropertyManufacturer:      uint32(tpm2.TPMManufacturerINTC),
		},
		enabledBanks: []tpm2.HashAlgorithmId{tpm2.HashAlgorithmSHA256},
		iterations:   2,
		loadedImages: []secboot_efi.Image{
			&mockImage{
				contents: []byte("mock shim executable"),
				digest:   testutil.DecodeHexString(c, "25e1b08db2f31ff5f5d2ea53e1a1e8fda6e1d81af4f26a7908071f1dec8611b7"),
				signatures: []*efi.WinCertificateAuthenticode{
					efitest.ReadWinCertificateAuthenticodeDetached(c, shimUbuntuSig4),
				},
			},
			&mockImage{contents: []byte("mock grub executable"), digest: testutil.DecodeHexString(c, "d5a9780e9f6a43c2e53fe9fda547be77f7783f31aea8013783242b040ff21dc0")},
			&mockImage{contents: []byte("mock kernel executable"), digest: testutil.DecodeHexString(c, "2ddfbd91fa1698b0d133c38ba90dbba76c9e08371ff83d03b5fb4c2e56d7e81f")},
		},
		profileOpts: PCRProfileOptionsDefault,
		prepare: func(i int) {
			switch i {
			case 0:
				// Set an authorization value for the storage hierarchy.
				s.HierarchyChangeAuth(c, tpm2.HandleOwner, []byte("1234"))
			}
		},
		actions: []actionAndArgs{
			{action: ActionNone},
			{action: ActionClearTPM},
		},
		checkIntermediateErrs: func(i int, errs []*WithKindAndActionsError) {
			switch i {
			case 0:
				c.Assert(errs, HasLen, 1)
				c.Check(errs[0], DeepEquals, NewWithKindAndActionsError(
					ErrorKindTPMHierarchiesOwned,
					&TPM2OwnedHierarchiesError{WithAuthValue: tpm2.HandleList{tpm2.HandleOwner}},
					[]Action{ActionClearTPMViaFirmware, ActionEnableAndClearTPMViaFirmware, ActionClearTPMSimple, ActionClearTPM, ActionRebootToFWSettings},
					errs[0].Unwrap(),
				))
			}
		},
		expectedPcrAlg:            tpm2.HashAlgorithmSHA256,
		expectedUsedSecureBootCAs: []*X509CertificateID{NewX509CertificateID(testutil.ParseCertificate(c, msUefiCACert))},
		expectedFlags:             NoPlatformConfigProfileSupport | NoDriversAndAppsConfigProfileSupport | NoBootManagerConfigProfileSupport,
		expectedWarningsMatch: `3 errors detected:
- error with platform config \(PCR1\) measurements: generating profiles for PCR 1 is not supported yet
- error with drivers and apps config \(PCR3\) measurements: generating profiles for PCR 3 is not supported yet
- error with boot manager config \(PCR5\) measurements: generating profiles for PCR 5 is not supported yet
`,
	})
	c.Check(errs, HasLen, 0)

	val, err := s.TPM.GetCapabilityTPMProperty(tpm2.PropertyPermanent)
	c.Assert(err, IsNil)
	c.Check(tpm2.PermanentAttributes(val)&(tpm2.AttrOwnerAuthSet|tpm2.AttrEndorsementAuthSet|tpm2.AttrLockoutAuthSet), Equals, tpm2.PermanentAttributes(0))
}

func (s *runChecksContextSuite) TestRunGoodStartupLocalityNotProtected(c *C) {
	// Test the case where there is a dTPM and the startup locality
	// is not protected from ring 0 access.
	meiAttrs := map[string][]byte{
		"fw_ver": []byte(`0:16.1.27.2176
0:16.1.27.2176
0:16.0.15.1624
`),
		"fw_status": []byte(`94000245
09F10506
00000020
00004000
00041F03
C7E003CB
`),
	}
	devices := map[string][]internal_efi.SysfsDevice{
		"iommu": []internal_efi.SysfsDevice{
			efitest.NewMockSysfsDevice("dmar0", "/sys/devices/virtual/iommu/dmar0", "iommu", nil),
			efitest.NewMockSysfsDevice("dmar1", "/sys/devices/virtual/iommu/dmar1", "iommu", nil),
		},
		"mei": []internal_efi.SysfsDevice{
			efitest.NewMockSysfsDevice("mei0", "/sys/devices/pci0000:00/0000:00:16.0/mei/mei0", "mei", meiAttrs),
		},
	}

	errs := s.testRun(c, &testRunChecksContextRunParams{
		env: efitest.NewMockHostEnvironmentWithOpts(
			efitest.WithVirtMode(internal_efi.VirtModeNone, internal_efi.DetectVirtModeAll),
			efitest.WithTPMDevice(newTpmDevice(tpm2_testutil.NewTransportBackedDevice(s.Transport, false, 1), nil, tpm2_device.ErrNoPPI)),
			efitest.WithLog(efitest.NewLog(c, &efitest.LogOptions{Algorithms: []tpm2.HashAlgorithmId{tpm2.HashAlgorithmSHA256}})),
			efitest.WithAMD64Environment("GenuineIntel", []uint64{cpuid.SDBG, cpuid.SMX}, 4, map[uint32]uint64{0x13a: (2 << 1), 0xc80: 0x40000000}),
			efitest.WithSysfsDevices(devices),
			efitest.WithMockVars(efitest.MockVars{
				{Name: "AuditMode", GUID: efi.GlobalVariable}:              &efitest.VarEntry{Attrs: efi.AttributeNonVolatile | efi.AttributeBootserviceAccess | efi.AttributeRuntimeAccess, Payload: []byte{0x0}},
				{Name: "BootCurrent", GUID: efi.GlobalVariable}:            &efitest.VarEntry{Attrs: efi.AttributeBootserviceAccess | efi.AttributeRuntimeAccess, Payload: []byte{0x3, 0x0}},
				{Name: "BootOptionSupport", GUID: efi.GlobalVariable}:      &efitest.VarEntry{Attrs: efi.AttributeBootserviceAccess | efi.AttributeRuntimeAccess, Payload: []byte{0x13, 0x03, 0x00, 0x00}},
				{Name: "DeployedMode", GUID: efi.GlobalVariable}:           &efitest.VarEntry{Attrs: efi.AttributeNonVolatile | efi.AttributeBootserviceAccess | efi.AttributeRuntimeAccess, Payload: []byte{0x1}},
				{Name: "SetupMode", GUID: efi.GlobalVariable}:              &efitest.VarEntry{Attrs: efi.AttributeBootserviceAccess | efi.AttributeRuntimeAccess, Payload: []byte{0x0}},
				{Name: "OsIndicationsSupported", GUID: efi.GlobalVariable}: &efitest.VarEntry{Attrs: efi.AttributeBootserviceAccess | efi.AttributeRuntimeAccess, Payload: []byte{0x41, 0x00, 0x00, 0x00, 0x00, 0x00, 0x00, 0x00}},
			}.SetSecureBoot(true).SetPK(c, efitest.NewSignatureListX509(c, snakeoilCert, efi.MakeGUID(0x03f66fa4, 0x5eee, 0x479c, 0xa408, [...]uint8{0xc4, 0xdc, 0x0a, 0x33, 0xfc, 0xde})))),
		),
		tpmPropertyModifiers: map[tpm2.Property]uint32{
			tpm2.PropertyNVCountersMax:     0,
			tpm2.PropertyPSFamilyIndicator: 1,
			tpm2.PropertyManufacturer:      uint32(tpm2.TPMManufacturerINTC),
		},
		enabledBanks: []tpm2.HashAlgorithmId{tpm2.HashAlgorithmSHA256},
		loadedImages: []secboot_efi.Image{
			&mockImage{
				contents: []byte("mock shim executable"),
				digest:   testutil.DecodeHexString(c, "25e1b08db2f31ff5f5d2ea53e1a1e8fda6e1d81af4f26a7908071f1dec8611b7"),
				signatures: []*efi.WinCertificateAuthenticode{
					efitest.ReadWinCertificateAuthenticodeDetached(c, shimUbuntuSig4),
				},
			},
			&mockImage{contents: []byte("mock grub executable"), digest: testutil.DecodeHexString(c, "d5a9780e9f6a43c2e53fe9fda547be77f7783f31aea8013783242b040ff21dc0")},
			&mockImage{contents: []byte("mock kernel executable"), digest: testutil.DecodeHexString(c, "2ddfbd91fa1698b0d133c38ba90dbba76c9e08371ff83d03b5fb4c2e56d7e81f")},
		},
		profileOpts:               PCRProfileOptionsDefault,
		actions:                   []actionAndArgs{{action: ActionNone}},
		expectedPcrAlg:            tpm2.HashAlgorithmSHA256,
		expectedUsedSecureBootCAs: []*X509CertificateID{NewX509CertificateID(testutil.ParseCertificate(c, msUefiCACert))},
		expectedFlags:             NoPlatformConfigProfileSupport | NoDriversAndAppsConfigProfileSupport | NoBootManagerConfigProfileSupport | DiscreteTPMDetected | StartupLocalityNotProtected,
		expectedWarningsMatch: `4 errors detected:
- error with system security: cannot enable partial mitigation against discrete TPM reset attacks
- error with platform config \(PCR1\) measurements: generating profiles for PCR 1 is not supported yet
- error with drivers and apps config \(PCR3\) measurements: generating profiles for PCR 3 is not supported yet
- error with boot manager config \(PCR5\) measurements: generating profiles for PCR 5 is not supported yet
`,
	})
	c.Check(errs, HasLen, 0)
}

func (s *runChecksContextSuite) TestRunGoodInvalidPCR0ValueDiscreteTPM(c *C) {
	// Test the case where there is a dTPM and PCR0 is inconsistent with
	// the log.
	meiAttrs := map[string][]byte{
		"fw_ver": []byte(`0:16.1.27.2176
0:16.1.27.2176
0:16.0.15.1624
`),
		"fw_status": []byte(`94000245
09F10506
00000020
00004000
00041F03
C7E003CB
`),
	}
	devices := map[string][]internal_efi.SysfsDevice{
		"iommu": []internal_efi.SysfsDevice{
			efitest.NewMockSysfsDevice("dmar0", "/sys/devices/virtual/iommu/dmar0", "iommu", nil),
			efitest.NewMockSysfsDevice("dmar1", "/sys/devices/virtual/iommu/dmar1", "iommu", nil),
		},
		"mei": []internal_efi.SysfsDevice{
			efitest.NewMockSysfsDevice("mei0", "/sys/devices/pci0000:00/0000:00:16.0/mei/mei0", "mei", meiAttrs),
		},
	}

	errs := s.testRun(c, &testRunChecksContextRunParams{
		env: efitest.NewMockHostEnvironmentWithOpts(
			efitest.WithVirtMode(internal_efi.VirtModeNone, internal_efi.DetectVirtModeAll),
			efitest.WithTPMDevice(newTpmDevice(tpm2_testutil.NewTransportBackedDevice(s.Transport, false, 1), nil, tpm2_device.ErrNoPPI)),
			efitest.WithLog(efitest.NewLog(c, &efitest.LogOptions{
				Algorithms:      []tpm2.HashAlgorithmId{tpm2.HashAlgorithmSHA256},
				StartupLocality: 3,
			})),
			efitest.WithAMD64Environment("GenuineIntel", []uint64{cpuid.SDBG, cpuid.SMX}, 4, map[uint32]uint64{0x13a: (2 << 1), 0xc80: 0x40000000}),
			efitest.WithSysfsDevices(devices),
			efitest.WithMockVars(efitest.MockVars{
				{Name: "AuditMode", GUID: efi.GlobalVariable}:              &efitest.VarEntry{Attrs: efi.AttributeNonVolatile | efi.AttributeBootserviceAccess | efi.AttributeRuntimeAccess, Payload: []byte{0x0}},
				{Name: "BootCurrent", GUID: efi.GlobalVariable}:            &efitest.VarEntry{Attrs: efi.AttributeBootserviceAccess | efi.AttributeRuntimeAccess, Payload: []byte{0x3, 0x0}},
				{Name: "BootOptionSupport", GUID: efi.GlobalVariable}:      &efitest.VarEntry{Attrs: efi.AttributeBootserviceAccess | efi.AttributeRuntimeAccess, Payload: []byte{0x13, 0x03, 0x00, 0x00}},
				{Name: "DeployedMode", GUID: efi.GlobalVariable}:           &efitest.VarEntry{Attrs: efi.AttributeNonVolatile | efi.AttributeBootserviceAccess | efi.AttributeRuntimeAccess, Payload: []byte{0x1}},
				{Name: "SetupMode", GUID: efi.GlobalVariable}:              &efitest.VarEntry{Attrs: efi.AttributeBootserviceAccess | efi.AttributeRuntimeAccess, Payload: []byte{0x0}},
				{Name: "OsIndicationsSupported", GUID: efi.GlobalVariable}: &efitest.VarEntry{Attrs: efi.AttributeBootserviceAccess | efi.AttributeRuntimeAccess, Payload: []byte{0x41, 0x00, 0x00, 0x00, 0x00, 0x00, 0x00, 0x00}},
			}.SetSecureBoot(true).SetPK(c, efitest.NewSignatureListX509(c, snakeoilCert, efi.MakeGUID(0x03f66fa4, 0x5eee, 0x479c, 0xa408, [...]uint8{0xc4, 0xdc, 0x0a, 0x33, 0xfc, 0xde})))),
		),
		tpmPropertyModifiers: map[tpm2.Property]uint32{
			tpm2.PropertyNVCountersMax:     0,
			tpm2.PropertyPSFamilyIndicator: 1,
			tpm2.PropertyManufacturer:      uint32(tpm2.TPMManufacturerNTC),
		},
		enabledBanks: []tpm2.HashAlgorithmId{tpm2.HashAlgorithmSHA256},
		loadedImages: []secboot_efi.Image{
			&mockImage{
				contents: []byte("mock shim executable"),
				digest:   testutil.DecodeHexString(c, "25e1b08db2f31ff5f5d2ea53e1a1e8fda6e1d81af4f26a7908071f1dec8611b7"),
				signatures: []*efi.WinCertificateAuthenticode{
					efitest.ReadWinCertificateAuthenticodeDetached(c, shimUbuntuSig4),
				},
			},
			&mockImage{contents: []byte("mock grub executable"), digest: testutil.DecodeHexString(c, "d5a9780e9f6a43c2e53fe9fda547be77f7783f31aea8013783242b040ff21dc0")},
			&mockImage{contents: []byte("mock kernel executable"), digest: testutil.DecodeHexString(c, "2ddfbd91fa1698b0d133c38ba90dbba76c9e08371ff83d03b5fb4c2e56d7e81f")},
		},
		profileOpts: PCRProfileOptionsDefault,
		prepare: func(_ int) {
			_, err := s.TPM.PCREvent(s.TPM.PCRHandleContext(0), []byte("foo"), nil)
			c.Check(err, IsNil)
		},
		actions:                   []actionAndArgs{{action: ActionNone}},
		expectedPcrAlg:            tpm2.HashAlgorithmSHA256,
		expectedUsedSecureBootCAs: []*X509CertificateID{NewX509CertificateID(testutil.ParseCertificate(c, msUefiCACert))},
		expectedFlags:             NoPlatformFirmwareProfileSupport | NoPlatformConfigProfileSupport | NoDriversAndAppsConfigProfileSupport | NoBootManagerConfigProfileSupport | DiscreteTPMDetected | StartupLocalityNotProtected,
		expectedWarningsMatch: `5 errors detected:
- error with platform firmware \(PCR0\) measurements: PCR value mismatch \(actual from TPM 0x420bd3899738e6b41dccd18253a556e152e2b107559b89cbf0cbf1661ff6ee55, reconstructed from log 0xb0d6d5f50852be1524306ad88b928605c14338e56a1b8c0dc211a144524df2ef\)
- error with system security: cannot enable partial mitigation against discrete TPM reset attacks
- error with platform config \(PCR1\) measurements: generating profiles for PCR 1 is not supported yet
- error with drivers and apps config \(PCR3\) measurements: generating profiles for PCR 3 is not supported yet
- error with boot manager config \(PCR5\) measurements: generating profiles for PCR 5 is not supported yet
`,
	})
	c.Assert(errs, HasLen, 0)
}

// **End of good cases ** //

func (s *runChecksContextSuite) TestRunBadUnexpectedAction(c *C) {
	errs := s.testRun(c, &testRunChecksContextRunParams{
		env:         efitest.NewMockHostEnvironmentWithOpts(),
		profileOpts: PCRProfileOptionsDefault,
		actions:     []actionAndArgs{{action: ActionClearTPMViaFirmware}},
	})
	c.Assert(errs, HasLen, 1)
	c.Assert(errs[0], ErrorMatches, `specified action is not expected`)
	c.Check(errs[0], DeepEquals, NewWithKindAndActionsError(ErrorKindUnexpectedAction, nil, nil, errs[0].Unwrap()))
}

func (s *runChecksContextSuite) TestRunBadExternalAction(c *C) {
	errs := s.testRun(c, &testRunChecksContextRunParams{
		env: efitest.NewMockHostEnvironmentWithOpts(
			efitest.WithVirtMode(internal_efi.VirtModeNone, internal_efi.DetectVirtModeAll),
			efitest.WithTPMDevice(newTpmDevice(tpm2_testutil.NewTransportBackedDevice(s.Transport, false, 1), nil, tpm2_device.ErrNoPPI)),
			efitest.WithMockVars(efitest.MockVars{}.SetSecureBoot(false)),
		),
		enabledBanks: []tpm2.HashAlgorithmId{tpm2.HashAlgorithmSHA256},
		profileOpts:  PCRProfileOptionsDefault,
		iterations:   2,
		prepare: func(i int) {
			switch i {
			case 0:
				// Disable owner and endorsement hierarchies
				c.Assert(s.TPM.HierarchyControl(s.TPM.OwnerHandleContext(), tpm2.HandleOwner, false, nil), IsNil)
				c.Assert(s.TPM.HierarchyControl(s.TPM.EndorsementHandleContext(), tpm2.HandleEndorsement, false, nil), IsNil)
			}
		},
		actions: []actionAndArgs{
			{action: ActionNone},
			{action: ActionRebootToFWSettings},
		},
	})
	c.Assert(errs, HasLen, 1)
	c.Check(errs[0], ErrorMatches, `specified action is not implemented directly by this package`)
	c.Check(errs[0], DeepEquals, NewWithKindAndActionsError(ErrorKindUnexpectedAction, nil, nil, errs[0].Unwrap()))
}

func (s *runChecksContextSuite) TestRunBadVirtualMachine(c *C) {
	// Test the error case where a virtualized environment
	// is detected.
	errs := s.testRun(c, &testRunChecksContextRunParams{
		env: efitest.NewMockHostEnvironmentWithOpts(
			efitest.WithVirtMode("qemu", internal_efi.DetectVirtModeVM),
			efitest.WithLog(efitest.NewLog(c, &efitest.LogOptions{Algorithms: []tpm2.HashAlgorithmId{tpm2.HashAlgorithmSHA256}})),
		),
		enabledBanks: []tpm2.HashAlgorithmId{tpm2.HashAlgorithmSHA256},
		profileOpts:  PCRProfileOptionsDefault,
		actions:      []actionAndArgs{{action: ActionNone}},
	})
	c.Assert(errs, HasLen, 1)
	c.Assert(errs[0], ErrorMatches, `virtual machine environment detected`)
	c.Check(errs[0], DeepEquals, NewWithKindAndActionsError(
		ErrorKindRunningInVM,
		nil,
		[]Action{ActionProceed},
		ErrVirtualMachineDetected,
	))
}

func (s *runChecksContextSuite) TestRunBadNotEFI(c *C) {
	// Test the error case where the host system is not EFI
	errs := s.testRun(c, &testRunChecksContextRunParams{
		env: efitest.NewMockHostEnvironmentWithOpts(
			efitest.WithVirtMode(internal_efi.VirtModeNone, internal_efi.DetectVirtModeAll),
			efitest.WithTPMDevice(newTpmDevice(tpm2_testutil.NewTransportBackedDevice(s.Transport, false, 1), nil, tpm2_device.ErrNoPPI)),
			efitest.WithLog(efitest.NewLog(c, &efitest.LogOptions{Algorithms: []tpm2.HashAlgorithmId{tpm2.HashAlgorithmSHA256}})),
		),
		enabledBanks: []tpm2.HashAlgorithmId{tpm2.HashAlgorithmSHA256},
		profileOpts:  PCRProfileOptionsDefault,
		actions:      []actionAndArgs{{action: ActionNone}},
	})
	c.Assert(errs, HasLen, 1)
	c.Assert(errs[0], ErrorMatches, `host system is not an EFI system`)
	c.Check(errs[0], DeepEquals, NewWithKindAndActionsError(ErrorKindSystemNotEFI, nil, nil, ErrSystemNotEFI))
}

func (s *runChecksContextSuite) TestRunBadEFIVariableAccessError(c *C) {
	// Test the error case where an EFI variable access fails
	meiAttrs := map[string][]byte{
		"fw_ver": []byte(`0:16.1.27.2176
0:16.1.27.2176
0:16.0.15.1624
`),
		"fw_status": []byte(`94000245
09F10506
00000020
00004000
00041F03
C7E003CB
`),
	}
	devices := []internal_efi.SysfsDevice{
		efitest.NewMockSysfsDevice("/sys/devices/virtual/iommu/dmar0", nil, "iommu", nil, nil),
		efitest.NewMockSysfsDevice("/sys/devices/virtual/iommu/dmar1", nil, "iommu", nil, nil),
		efitest.NewMockSysfsDevice("/sys/devices/pci0000:00/0000:00:16.0/mei/mei0", map[string]string{"DEVNAME": "mei0"}, "mei", meiAttrs, efitest.NewMockSysfsDevice(
			"/sys/devices/pci0000:00:16:0", map[string]string{"DRIVER": "mei_me"}, "pci", nil, nil,
		)),
	}

	errs := s.testRun(c, &testRunChecksContextRunParams{
		env: efitest.NewMockHostEnvironmentWithOpts(
			efitest.WithVirtMode(internal_efi.VirtModeNone, internal_efi.DetectVirtModeAll),
			efitest.WithTPMDevice(newTpmDevice(tpm2_testutil.NewTransportBackedDevice(s.Transport, false, 1), nil, tpm2_device.ErrNoPPI)),
			efitest.WithLog(efitest.NewLog(c, &efitest.LogOptions{Algorithms: []tpm2.HashAlgorithmId{tpm2.HashAlgorithmSHA256}})),
			efitest.WithAMD64Environment("GenuineIntel", []uint64{cpuid.SDBG, cpuid.SMX}, 4, map[uint32]uint64{0x13a: (3 << 1), 0xc80: 0x40000000}),
			efitest.WithSysfsDevices(devices...),
			efitest.WithMockVars(efitest.MockVars{
				{Name: "AuditMode", GUID: efi.GlobalVariable}:              &efitest.VarEntry{Attrs: efi.AttributeNonVolatile | efi.AttributeBootserviceAccess | efi.AttributeRuntimeAccess, Payload: []byte{0x0}},
				{Name: "BootCurrent", GUID: efi.GlobalVariable}:            &efitest.VarEntry{Attrs: efi.AttributeBootserviceAccess | efi.AttributeRuntimeAccess, Payload: []byte{0x3, 0x0}},
				{Name: "DeployedMode", GUID: efi.GlobalVariable}:           &efitest.VarEntry{Attrs: efi.AttributeNonVolatile | efi.AttributeBootserviceAccess | efi.AttributeRuntimeAccess, Payload: []byte{0x1}},
				{Name: "SetupMode", GUID: efi.GlobalVariable}:              &efitest.VarEntry{Attrs: efi.AttributeBootserviceAccess | efi.AttributeRuntimeAccess, Payload: []byte{0x0}},
				{Name: "OsIndicationsSupported", GUID: efi.GlobalVariable}: &efitest.VarEntry{Attrs: efi.AttributeBootserviceAccess | efi.AttributeRuntimeAccess, Payload: []byte{0x41, 0x00, 0x00, 0x00, 0x00, 0x00, 0x00, 0x00}},
			}.SetSecureBoot(true).SetPK(c, efitest.NewSignatureListX509(c, snakeoilCert, efi.MakeGUID(0x03f66fa4, 0x5eee, 0x479c, 0xa408, [...]uint8{0xc4, 0xdc, 0x0a, 0x33, 0xfc, 0xde})))),
		),
		tpmPropertyModifiers: map[tpm2.Property]uint32{
			tpm2.PropertyNVCountersMax:     0,
			tpm2.PropertyPSFamilyIndicator: 1,
			tpm2.PropertyManufacturer:      uint32(tpm2.TPMManufacturerINTC),
		},
		enabledBanks: []tpm2.HashAlgorithmId{tpm2.HashAlgorithmSHA256},
		loadedImages: []secboot_efi.Image{
			&mockImage{
				contents: []byte("mock shim executable"),
				digest:   testutil.DecodeHexString(c, "25e1b08db2f31ff5f5d2ea53e1a1e8fda6e1d81af4f26a7908071f1dec8611b7"),
				signatures: []*efi.WinCertificateAuthenticode{
					efitest.ReadWinCertificateAuthenticodeDetached(c, shimUbuntuSig4),
				},
			},
			&mockImage{contents: []byte("mock grub executable"), digest: testutil.DecodeHexString(c, "d5a9780e9f6a43c2e53fe9fda547be77f7783f31aea8013783242b040ff21dc0")},
			&mockImage{contents: []byte("mock kernel executable"), digest: testutil.DecodeHexString(c, "2ddfbd91fa1698b0d133c38ba90dbba76c9e08371ff83d03b5fb4c2e56d7e81f")},
		},
		profileOpts:    PCRProfileOptionsDefault,
		actions:        []actionAndArgs{{action: ActionNone}},
		expectedPcrAlg: tpm2.HashAlgorithmSHA256,
	})
	c.Check(errs, HasLen, 1)
	c.Assert(errs[0], ErrorMatches, `cannot access EFI variable: cannot obtain boot option support: variable does not exist`)
	c.Check(errs[0], DeepEquals, NewWithKindAndActionsError(ErrorKindEFIVariableAccess, EFIVarNotExist, []Action{ActionContactOEM}, errs[0].Unwrap()))
}

func (s *runChecksContextSuite) TestRunBadNoTPM2Device(c *C) {
	// Test the error case where no valid TPM2 device is detected.
	errs := s.testRun(c, &testRunChecksContextRunParams{
		env: efitest.NewMockHostEnvironmentWithOpts(
			efitest.WithVirtMode(internal_efi.VirtModeNone, internal_efi.DetectVirtModeAll),
			efitest.WithMockVars(efitest.MockVars{}.SetSecureBoot(false)),
		),
		enabledBanks: []tpm2.HashAlgorithmId{tpm2.HashAlgorithmSHA256},
		profileOpts:  PCRProfileOptionsDefault,
		actions:      []actionAndArgs{{action: ActionNone}},
	})
	c.Assert(errs, HasLen, 1)
	c.Check(errs[0], ErrorMatches, `error with TPM2 device: cannot open TPM device: cannot obtain TPM device: no TPM2 device is available`)
	c.Check(errs[0], DeepEquals, NewWithKindAndActionsError(ErrorKindNoSuitableTPM2Device, nil, nil, errs[0].Unwrap()))
}

func (s *runChecksContextSuite) TestRunBadTPMDeviceFailure(c *C) {
	// Test the error case where the TPM device is in failure mode.
	errs := s.testRun(c, &testRunChecksContextRunParams{
		env: efitest.NewMockHostEnvironmentWithOpts(
			efitest.WithVirtMode(internal_efi.VirtModeNone, internal_efi.DetectVirtModeAll),
			efitest.WithTPMDevice(newTpmDevice(tpm2_testutil.NewTransportBackedDevice(s.Transport, false, 1), nil, tpm2_device.ErrNoPPI)),
			efitest.WithMockVars(efitest.MockVars{}.SetSecureBoot(false)),
		),
		enabledBanks: []tpm2.HashAlgorithmId{tpm2.HashAlgorithmSHA256},
		profileOpts:  PCRProfileOptionsDefault,
		prepare: func(_ int) {
			// The next command following this is inside openAndCheckTPM2Device
			// which runs TPM2_SelfTest(false) and will trigger the device's
			// failure mode.
			s.Mssim(c).TestFailureMode()
		},
		actions: []actionAndArgs{{action: ActionNone}},
	})
	c.Assert(errs, HasLen, 1)
	c.Check(errs[0], ErrorMatches, `error with TPM2 device: TPM2 device is in failure mode`)
	c.Check(errs[0], DeepEquals, NewWithKindAndActionsError(ErrorKindTPMDeviceFailure, nil, []Action{ActionReboot, ActionContactOEM}, errs[0].Unwrap()))
}

func (s *runChecksContextSuite) TestRunBadNoPCClientTPMDevice(c *C) {
	// Test the error case where there is a TPM2 device, but it isn't
	// a PC Client device.
	errs := s.testRun(c, &testRunChecksContextRunParams{
		env: efitest.NewMockHostEnvironmentWithOpts(
			efitest.WithVirtMode(internal_efi.VirtModeNone, internal_efi.DetectVirtModeAll),
			efitest.WithTPMDevice(newTpmDevice(tpm2_testutil.NewTransportBackedDevice(s.Transport, false, 1), nil, tpm2_device.ErrNoPPI)),
			efitest.WithMockVars(efitest.MockVars{}.SetSecureBoot(false)),
		),
		tpmPropertyModifiers: map[tpm2.Property]uint32{
			tpm2.PropertyPSFamilyIndicator: 2,
		},
		enabledBanks: []tpm2.HashAlgorithmId{tpm2.HashAlgorithmSHA256},
		profileOpts:  PCRProfileOptionsDefault,
		actions:      []actionAndArgs{{action: ActionNone}},
	})
	c.Assert(errs, HasLen, 1)
	c.Check(errs[0], ErrorMatches, `error with TPM2 device: TPM2 device is present but it is not a PC-Client TPM`)
	c.Check(errs[0], DeepEquals, NewWithKindAndActionsError(ErrorKindNoSuitableTPM2Device, nil, nil, errs[0].Unwrap()))
}

func (s *runChecksContextSuite) TestRunBadTPM2DeviceDisabled(c *C) {
	// Test the error case where the TPM has been disabled by firmware.
	errs := s.testRun(c, &testRunChecksContextRunParams{
		env: efitest.NewMockHostEnvironmentWithOpts(
			efitest.WithVirtMode(internal_efi.VirtModeNone, internal_efi.DetectVirtModeAll),
			efitest.WithTPMDevice(newTpmDevice(
				tpm2_testutil.NewTransportBackedDevice(s.Transport, false, 1),
				&mockPPI{
					sta: ppi.StateTransitionRebootRequired,
					ops: map[ppi.OperationId]ppi.OperationStatus{
						ppi.OperationEnableTPM:         ppi.OperationPPRequired,
						ppi.OperationClearTPM:          ppi.OperationPPRequired,
						ppi.OperationEnableAndClearTPM: ppi.OperationPPRequired,
					},
				},
				nil,
			)),
			efitest.WithMockVars(efitest.MockVars{}.SetSecureBoot(false)),
		),
		enabledBanks: []tpm2.HashAlgorithmId{tpm2.HashAlgorithmSHA256},
		profileOpts:  PCRProfileOptionsDefault,
		prepare: func(_ int) {
			// Disable owner and endorsement hierarchies
			c.Assert(s.TPM.HierarchyControl(s.TPM.OwnerHandleContext(), tpm2.HandleOwner, false, nil), IsNil)
			c.Assert(s.TPM.HierarchyControl(s.TPM.EndorsementHandleContext(), tpm2.HandleEndorsement, false, nil), IsNil)

		},
		actions: []actionAndArgs{{action: ActionNone}},
	})
	c.Assert(errs, HasLen, 1)
	c.Check(errs[0], ErrorMatches, `error with TPM2 device: TPM2 device is present but is currently disabled by the platform firmware`)
	c.Check(errs[0], DeepEquals, NewWithKindAndActionsError(ErrorKindTPMDeviceDisabled, nil, []Action{ActionEnableTPMViaFirmware, ActionEnableAndClearTPMViaFirmware, ActionRebootToFWSettings}, errs[0].Unwrap()))
}

func (s *runChecksContextSuite) TestRunBadTPM2DeviceDisabledRunEnableTPMViaFirmwareAction(c *C) {
	// Test the error case where the TPM has been disabled by firmware, and
	// we run the ActionEnableTPMViaFirmware action.

	p := &mockPPI{
		sta: ppi.StateTransitionRebootRequired,
		ops: map[ppi.OperationId]ppi.OperationStatus{
			ppi.OperationEnableTPM:         ppi.OperationPPRequired,
			ppi.OperationClearTPM:          ppi.OperationPPRequired,
			ppi.OperationEnableAndClearTPM: ppi.OperationPPRequired,
		},
	}

	errs := s.testRun(c, &testRunChecksContextRunParams{
		env: efitest.NewMockHostEnvironmentWithOpts(
			efitest.WithVirtMode(internal_efi.VirtModeNone, internal_efi.DetectVirtModeAll),
			efitest.WithTPMDevice(newTpmDevice(tpm2_testutil.NewTransportBackedDevice(s.Transport, false, 1), p, nil)),
			efitest.WithMockVars(efitest.MockVars{}.SetSecureBoot(false)),
		),
		enabledBanks: []tpm2.HashAlgorithmId{tpm2.HashAlgorithmSHA256},
		profileOpts:  PCRProfileOptionsDefault,
		prepare: func(i int) {
			switch i {
			case 0:
				// Disable owner and endorsement hierarchies on the first iteration
				c.Assert(s.TPM.HierarchyControl(s.TPM.OwnerHandleContext(), tpm2.HandleOwner, false, nil), IsNil)
				c.Assert(s.TPM.HierarchyControl(s.TPM.EndorsementHandleContext(), tpm2.HandleEndorsement, false, nil), IsNil)
			}
		},
		iterations: 2,
		actions: []actionAndArgs{
			{action: ActionNone},
			{action: ActionEnableTPMViaFirmware},
		},
		checkIntermediateErrs: func(i int, errs []*WithKindAndActionsError) {
			switch i {
			case 0:
				c.Assert(errs, HasLen, 1)
				c.Check(errs[0], DeepEquals, NewWithKindAndActionsError(ErrorKindTPMDeviceDisabled, nil, []Action{ActionEnableTPMViaFirmware, ActionEnableAndClearTPMViaFirmware, ActionRebootToFWSettings}, errs[0].Unwrap()))
			}
		},
	})
	c.Assert(errs, HasLen, 1)
	c.Check(errs[0], ErrorMatches, `a reboot is required to complete the action`)
	c.Check(errs[0], DeepEquals, NewWithKindAndActionsError(ErrorKindRebootRequired, nil, []Action{ActionReboot}, errs[0].Unwrap()))

	c.Check(p.called, DeepEquals, []string{"EnableTPM()"})
}

func (s *runChecksContextSuite) TestRunBadTPM2DeviceDisabledRunEnableAndClearTPMViaFirmwareAction(c *C) {
	// Test the error case where the TPM has been disabled by firmware, and
	// we run the ActionEnableAndClearTPMViaFirmware action.

	p := &mockPPI{
		sta: ppi.StateTransitionRebootRequired,
		ops: map[ppi.OperationId]ppi.OperationStatus{
			ppi.OperationEnableTPM:         ppi.OperationPPRequired,
			ppi.OperationClearTPM:          ppi.OperationPPRequired,
			ppi.OperationEnableAndClearTPM: ppi.OperationPPRequired,
		},
	}

	errs := s.testRun(c, &testRunChecksContextRunParams{
		env: efitest.NewMockHostEnvironmentWithOpts(
			efitest.WithVirtMode(internal_efi.VirtModeNone, internal_efi.DetectVirtModeAll),
			efitest.WithTPMDevice(newTpmDevice(tpm2_testutil.NewTransportBackedDevice(s.Transport, false, 1), p, nil)),
			efitest.WithMockVars(efitest.MockVars{}.SetSecureBoot(false)),
		),
		enabledBanks: []tpm2.HashAlgorithmId{tpm2.HashAlgorithmSHA256},
		profileOpts:  PCRProfileOptionsDefault,
		prepare: func(i int) {
			switch i {
			case 0:
				// Disable owner and endorsement hierarchies on the first iteration
				c.Assert(s.TPM.HierarchyControl(s.TPM.OwnerHandleContext(), tpm2.HandleOwner, false, nil), IsNil)
				c.Assert(s.TPM.HierarchyControl(s.TPM.EndorsementHandleContext(), tpm2.HandleEndorsement, false, nil), IsNil)
			}
		},
		iterations: 2,
		actions: []actionAndArgs{
			{action: ActionNone},
			{action: ActionEnableAndClearTPMViaFirmware},
		},
		checkIntermediateErrs: func(i int, errs []*WithKindAndActionsError) {
			switch i {
			case 0:
				c.Assert(errs, HasLen, 1)
				c.Check(errs[0], DeepEquals, NewWithKindAndActionsError(ErrorKindTPMDeviceDisabled, nil, []Action{ActionEnableTPMViaFirmware, ActionEnableAndClearTPMViaFirmware, ActionRebootToFWSettings}, errs[0].Unwrap()))
			}
		},
	})
	c.Assert(errs, HasLen, 1)
	c.Check(errs[0], ErrorMatches, `a reboot is required to complete the action`)
	c.Check(errs[0], DeepEquals, NewWithKindAndActionsError(ErrorKindRebootRequired, nil, []Action{ActionReboot}, errs[0].Unwrap()))

	c.Check(p.called, DeepEquals, []string{"EnableAndClearTPM()"})
}

func (s *runChecksContextSuite) TestRunBadTPMHierarchiesOwned(c *C) {
	// Test the error case where one or more hierarchies of the TPM are already owned.
	meiAttrs := map[string][]byte{
		"fw_ver": []byte(`0:16.1.27.2176
0:16.1.27.2176
0:16.0.15.1624
`),
		"fw_status": []byte(`94000245
09F10506
00000020
00004000
00041F03
C7E003CB
`),
	}
	devices := []internal_efi.SysfsDevice{
		efitest.NewMockSysfsDevice("/sys/devices/virtual/iommu/dmar0", nil, "iommu", nil, nil),
		efitest.NewMockSysfsDevice("/sys/devices/virtual/iommu/dmar1", nil, "iommu", nil, nil),
		efitest.NewMockSysfsDevice("/sys/devices/pci0000:00/0000:00:16.0/mei/mei0", map[string]string{"DEVNAME": "mei0"}, "mei", meiAttrs, efitest.NewMockSysfsDevice(
			"/sys/devices/pci0000:00:16:0", map[string]string{"DRIVER": "mei_me"}, "pci", nil, nil,
		)),
	}

	errs := s.testRun(c, &testRunChecksContextRunParams{
		env: efitest.NewMockHostEnvironmentWithOpts(
			efitest.WithVirtMode(internal_efi.VirtModeNone, internal_efi.DetectVirtModeAll),
			efitest.WithTPMDevice(newTpmDevice(
				tpm2_testutil.NewTransportBackedDevice(s.Transport, false, 1),
				&mockPPI{
					sta: ppi.StateTransitionRebootRequired,
					ops: map[ppi.OperationId]ppi.OperationStatus{
						ppi.OperationEnableTPM:         ppi.OperationPPRequired,
						ppi.OperationClearTPM:          ppi.OperationPPRequired,
						ppi.OperationEnableAndClearTPM: ppi.OperationPPRequired,
					},
				},
				nil,
			)),
			efitest.WithLog(efitest.NewLog(c, &efitest.LogOptions{
				Algorithms: []tpm2.HashAlgorithmId{tpm2.HashAlgorithmSHA256},
			})),
			efitest.WithAMD64Environment("GenuineIntel", []uint64{cpuid.SDBG, cpuid.SMX}, 4, map[uint32]uint64{0x13a: (3 << 1), 0xc80: 0x40000000}),
			efitest.WithSysfsDevices(devices...),
			efitest.WithMockVars(efitest.MockVars{
				{Name: "AuditMode", GUID: efi.GlobalVariable}:              &efitest.VarEntry{Attrs: efi.AttributeNonVolatile | efi.AttributeBootserviceAccess | efi.AttributeRuntimeAccess, Payload: []byte{0x0}},
				{Name: "BootCurrent", GUID: efi.GlobalVariable}:            &efitest.VarEntry{Attrs: efi.AttributeBootserviceAccess | efi.AttributeRuntimeAccess, Payload: []byte{0x3, 0x0}},
				{Name: "BootOptionSupport", GUID: efi.GlobalVariable}:      &efitest.VarEntry{Attrs: efi.AttributeBootserviceAccess | efi.AttributeRuntimeAccess, Payload: []byte{0x13, 0x03, 0x00, 0x00}},
				{Name: "DeployedMode", GUID: efi.GlobalVariable}:           &efitest.VarEntry{Attrs: efi.AttributeNonVolatile | efi.AttributeBootserviceAccess | efi.AttributeRuntimeAccess, Payload: []byte{0x1}},
				{Name: "SetupMode", GUID: efi.GlobalVariable}:              &efitest.VarEntry{Attrs: efi.AttributeBootserviceAccess | efi.AttributeRuntimeAccess, Payload: []byte{0x0}},
				{Name: "OsIndicationsSupported", GUID: efi.GlobalVariable}: &efitest.VarEntry{Attrs: efi.AttributeBootserviceAccess | efi.AttributeRuntimeAccess, Payload: []byte{0x41, 0x00, 0x00, 0x00, 0x00, 0x00, 0x00, 0x00}},
			}.SetSecureBoot(true).SetPK(c, efitest.NewSignatureListX509(c, snakeoilCert, efi.MakeGUID(0x03f66fa4, 0x5eee, 0x479c, 0xa408, [...]uint8{0xc4, 0xdc, 0x0a, 0x33, 0xfc, 0xde})))),
		),
		tpmPropertyModifiers: map[tpm2.Property]uint32{
			tpm2.PropertyNVCountersMax:     0,
			tpm2.PropertyPSFamilyIndicator: 1,
			tpm2.PropertyManufacturer:      uint32(tpm2.TPMManufacturerINTC),
		},
		enabledBanks: []tpm2.HashAlgorithmId{tpm2.HashAlgorithmSHA256},
		profileOpts:  PCRProfileOptionsDefault,
		prepare: func(_ int) {
			// Set an authorization value for the endorsement hierarchy and
			// an authorization policy for the storage hierarchy.
			s.HierarchyChangeAuth(c, tpm2.HandleEndorsement, []byte("1234"))
			c.Check(s.TPM.SetPrimaryPolicy(s.TPM.OwnerHandleContext(), make([]byte, 32), tpm2.HashAlgorithmSHA256, nil), IsNil)
		},
		actions: []actionAndArgs{{action: ActionNone}},
	})
	c.Assert(errs, HasLen, 1)
	c.Check(errs[0], ErrorMatches, `error with TPM2 device: one or more of the TPM hierarchies is already owned:
- TPM_RH_ENDORSEMENT has an authorization value
- TPM_RH_OWNER has an authorization policy
`)
	c.Check(errs[0], DeepEquals, NewWithKindAndActionsError(
		ErrorKindTPMHierarchiesOwned,
		&TPM2OwnedHierarchiesError{WithAuthValue: tpm2.HandleList{tpm2.HandleEndorsement}, WithAuthPolicy: tpm2.HandleList{tpm2.HandleOwner}},
		[]Action{ActionClearTPMViaFirmware, ActionEnableAndClearTPMViaFirmware, ActionClearTPMSimple, ActionClearTPM, ActionRebootToFWSettings},
		errs[0].Unwrap(),
	))
}

func (s *runChecksContextSuite) TestRunBadTPMHierarchiesOwnedRunActionClearTPMViaFirmware(c *C) {
	// Test the error case where one or more hierarchies of the TPM are already owned, and
	// we run the ActionClearTPMViaFirmware action.
	meiAttrs := map[string][]byte{
		"fw_ver": []byte(`0:16.1.27.2176
0:16.1.27.2176
0:16.0.15.1624
`),
		"fw_status": []byte(`94000245
09F10506
00000020
00004000
00041F03
C7E003CB
`),
	}
	devices := []internal_efi.SysfsDevice{
		efitest.NewMockSysfsDevice("/sys/devices/virtual/iommu/dmar0", nil, "iommu", nil, nil),
		efitest.NewMockSysfsDevice("/sys/devices/virtual/iommu/dmar1", nil, "iommu", nil, nil),
		efitest.NewMockSysfsDevice("/sys/devices/pci0000:00/0000:00:16.0/mei/mei0", map[string]string{"DEVNAME": "mei0"}, "mei", meiAttrs, efitest.NewMockSysfsDevice(
			"/sys/devices/pci0000:00:16:0", map[string]string{"DRIVER": "mei_me"}, "pci", nil, nil,
		)),
	}

	p := &mockPPI{
		sta: ppi.StateTransitionRebootRequired,
		ops: map[ppi.OperationId]ppi.OperationStatus{
			ppi.OperationEnableTPM:         ppi.OperationPPRequired,
			ppi.OperationClearTPM:          ppi.OperationPPRequired,
			ppi.OperationEnableAndClearTPM: ppi.OperationPPRequired,
		},
	}

	errs := s.testRun(c, &testRunChecksContextRunParams{
		env: efitest.NewMockHostEnvironmentWithOpts(
			efitest.WithVirtMode(internal_efi.VirtModeNone, internal_efi.DetectVirtModeAll),
			efitest.WithTPMDevice(newTpmDevice(tpm2_testutil.NewTransportBackedDevice(s.Transport, false, 1), p, nil)),
			efitest.WithLog(efitest.NewLog(c, &efitest.LogOptions{
				Algorithms: []tpm2.HashAlgorithmId{tpm2.HashAlgorithmSHA256},
			})),
			efitest.WithAMD64Environment("GenuineIntel", []uint64{cpuid.SDBG, cpuid.SMX}, 4, map[uint32]uint64{0x13a: (3 << 1), 0xc80: 0x40000000}),
			efitest.WithSysfsDevices(devices...),
			efitest.WithMockVars(efitest.MockVars{
				{Name: "AuditMode", GUID: efi.GlobalVariable}:              &efitest.VarEntry{Attrs: efi.AttributeNonVolatile | efi.AttributeBootserviceAccess | efi.AttributeRuntimeAccess, Payload: []byte{0x0}},
				{Name: "BootCurrent", GUID: efi.GlobalVariable}:            &efitest.VarEntry{Attrs: efi.AttributeBootserviceAccess | efi.AttributeRuntimeAccess, Payload: []byte{0x3, 0x0}},
				{Name: "BootOptionSupport", GUID: efi.GlobalVariable}:      &efitest.VarEntry{Attrs: efi.AttributeBootserviceAccess | efi.AttributeRuntimeAccess, Payload: []byte{0x13, 0x03, 0x00, 0x00}},
				{Name: "DeployedMode", GUID: efi.GlobalVariable}:           &efitest.VarEntry{Attrs: efi.AttributeNonVolatile | efi.AttributeBootserviceAccess | efi.AttributeRuntimeAccess, Payload: []byte{0x1}},
				{Name: "SetupMode", GUID: efi.GlobalVariable}:              &efitest.VarEntry{Attrs: efi.AttributeBootserviceAccess | efi.AttributeRuntimeAccess, Payload: []byte{0x0}},
				{Name: "OsIndicationsSupported", GUID: efi.GlobalVariable}: &efitest.VarEntry{Attrs: efi.AttributeBootserviceAccess | efi.AttributeRuntimeAccess, Payload: []byte{0x41, 0x00, 0x00, 0x00, 0x00, 0x00, 0x00, 0x00}},
			}.SetSecureBoot(true).SetPK(c, efitest.NewSignatureListX509(c, snakeoilCert, efi.MakeGUID(0x03f66fa4, 0x5eee, 0x479c, 0xa408, [...]uint8{0xc4, 0xdc, 0x0a, 0x33, 0xfc, 0xde})))),
		),
		tpmPropertyModifiers: map[tpm2.Property]uint32{
			tpm2.PropertyNVCountersMax:     0,
			tpm2.PropertyPSFamilyIndicator: 1,
			tpm2.PropertyManufacturer:      uint32(tpm2.TPMManufacturerINTC),
		},
		enabledBanks: []tpm2.HashAlgorithmId{tpm2.HashAlgorithmSHA256},
		profileOpts:  PCRProfileOptionsDefault,
		iterations:   2,
		prepare: func(i int) {
			switch i {
			case 0:
				// Set an authorization value for the endorsement hierarchy and
				// an authorization policy for the storage hierarchy on the
				// first iteration.
				s.HierarchyChangeAuth(c, tpm2.HandleEndorsement, []byte("1234"))
				c.Check(s.TPM.SetPrimaryPolicy(s.TPM.OwnerHandleContext(), make([]byte, 32), tpm2.HashAlgorithmSHA256, nil), IsNil)
			}
		},
		actions: []actionAndArgs{
			{action: ActionNone},
			{action: ActionClearTPMViaFirmware},
		},
		checkIntermediateErrs: func(i int, errs []*WithKindAndActionsError) {
			switch i {
			case 0:
				c.Assert(errs, HasLen, 1)
				c.Check(errs[0], DeepEquals, NewWithKindAndActionsError(
					ErrorKindTPMHierarchiesOwned,
					&TPM2OwnedHierarchiesError{WithAuthValue: tpm2.HandleList{tpm2.HandleEndorsement}, WithAuthPolicy: tpm2.HandleList{tpm2.HandleOwner}},
					[]Action{ActionClearTPMViaFirmware, ActionEnableAndClearTPMViaFirmware, ActionClearTPMSimple, ActionClearTPM, ActionRebootToFWSettings},
					errs[0].Unwrap(),
				))
			}
		},
	})
	c.Assert(errs, HasLen, 1)
	c.Check(errs[0], ErrorMatches, `a reboot is required to complete the action`)
	c.Check(errs[0], DeepEquals, NewWithKindAndActionsError(ErrorKindRebootRequired, nil, []Action{ActionReboot}, errs[0].Unwrap()))

	c.Check(p.called, DeepEquals, []string{"ClearTPM()"})
}

func (s *runChecksContextSuite) TestRunBadTPMHierarchiesOwnedRunActionEnableAndClearTPMViaFirmware(c *C) {
	// Test the error case where one or more hierarchies of the TPM are already owned, and
	// we run the ActionEnableAndClearTPMViaFirmware action.
	meiAttrs := map[string][]byte{
		"fw_ver": []byte(`0:16.1.27.2176
0:16.1.27.2176
0:16.0.15.1624
`),
		"fw_status": []byte(`94000245
09F10506
00000020
00004000
00041F03
C7E003CB
`),
	}
	devices := []internal_efi.SysfsDevice{
		efitest.NewMockSysfsDevice("/sys/devices/virtual/iommu/dmar0", nil, "iommu", nil, nil),
		efitest.NewMockSysfsDevice("/sys/devices/virtual/iommu/dmar1", nil, "iommu", nil, nil),
		efitest.NewMockSysfsDevice("/sys/devices/pci0000:00/0000:00:16.0/mei/mei0", map[string]string{"DEVNAME": "mei0"}, "mei", meiAttrs, efitest.NewMockSysfsDevice(
			"/sys/devices/pci0000:00:16:0", map[string]string{"DRIVER": "mei_me"}, "pci", nil, nil,
		)),
	}

	p := &mockPPI{
		sta: ppi.StateTransitionRebootRequired,
		ops: map[ppi.OperationId]ppi.OperationStatus{
			ppi.OperationEnableTPM:         ppi.OperationPPRequired,
			ppi.OperationClearTPM:          ppi.OperationPPRequired,
			ppi.OperationEnableAndClearTPM: ppi.OperationPPRequired,
		},
	}

	errs := s.testRun(c, &testRunChecksContextRunParams{
		env: efitest.NewMockHostEnvironmentWithOpts(
			efitest.WithVirtMode(internal_efi.VirtModeNone, internal_efi.DetectVirtModeAll),
			efitest.WithTPMDevice(newTpmDevice(tpm2_testutil.NewTransportBackedDevice(s.Transport, false, 1), p, nil)),
			efitest.WithLog(efitest.NewLog(c, &efitest.LogOptions{
				Algorithms: []tpm2.HashAlgorithmId{tpm2.HashAlgorithmSHA256},
			})),
			efitest.WithAMD64Environment("GenuineIntel", []uint64{cpuid.SDBG, cpuid.SMX}, 4, map[uint32]uint64{0x13a: (3 << 1), 0xc80: 0x40000000}),
			efitest.WithSysfsDevices(devices...),
			efitest.WithMockVars(efitest.MockVars{
				{Name: "AuditMode", GUID: efi.GlobalVariable}:              &efitest.VarEntry{Attrs: efi.AttributeNonVolatile | efi.AttributeBootserviceAccess | efi.AttributeRuntimeAccess, Payload: []byte{0x0}},
				{Name: "BootCurrent", GUID: efi.GlobalVariable}:            &efitest.VarEntry{Attrs: efi.AttributeBootserviceAccess | efi.AttributeRuntimeAccess, Payload: []byte{0x3, 0x0}},
				{Name: "BootOptionSupport", GUID: efi.GlobalVariable}:      &efitest.VarEntry{Attrs: efi.AttributeBootserviceAccess | efi.AttributeRuntimeAccess, Payload: []byte{0x13, 0x03, 0x00, 0x00}},
				{Name: "DeployedMode", GUID: efi.GlobalVariable}:           &efitest.VarEntry{Attrs: efi.AttributeNonVolatile | efi.AttributeBootserviceAccess | efi.AttributeRuntimeAccess, Payload: []byte{0x1}},
				{Name: "SetupMode", GUID: efi.GlobalVariable}:              &efitest.VarEntry{Attrs: efi.AttributeBootserviceAccess | efi.AttributeRuntimeAccess, Payload: []byte{0x0}},
				{Name: "OsIndicationsSupported", GUID: efi.GlobalVariable}: &efitest.VarEntry{Attrs: efi.AttributeBootserviceAccess | efi.AttributeRuntimeAccess, Payload: []byte{0x41, 0x00, 0x00, 0x00, 0x00, 0x00, 0x00, 0x00}},
			}.SetSecureBoot(true).SetPK(c, efitest.NewSignatureListX509(c, snakeoilCert, efi.MakeGUID(0x03f66fa4, 0x5eee, 0x479c, 0xa408, [...]uint8{0xc4, 0xdc, 0x0a, 0x33, 0xfc, 0xde})))),
		),
		tpmPropertyModifiers: map[tpm2.Property]uint32{
			tpm2.PropertyNVCountersMax:     0,
			tpm2.PropertyPSFamilyIndicator: 1,
			tpm2.PropertyManufacturer:      uint32(tpm2.TPMManufacturerINTC),
		},
		enabledBanks: []tpm2.HashAlgorithmId{tpm2.HashAlgorithmSHA256},
		profileOpts:  PCRProfileOptionsDefault,
		iterations:   2,
		prepare: func(i int) {
			switch i {
			case 0:
				// Set an authorization value for the endorsement hierarchy and
				// an authorization policy for the storage hierarchy on the
				// first iteration.
				s.HierarchyChangeAuth(c, tpm2.HandleEndorsement, []byte("1234"))
				c.Check(s.TPM.SetPrimaryPolicy(s.TPM.OwnerHandleContext(), make([]byte, 32), tpm2.HashAlgorithmSHA256, nil), IsNil)
			}
		},
		actions: []actionAndArgs{
			{action: ActionNone},
			{action: ActionEnableAndClearTPMViaFirmware},
		},
		checkIntermediateErrs: func(i int, errs []*WithKindAndActionsError) {
			switch i {
			case 0:
				c.Assert(errs, HasLen, 1)
				c.Check(errs[0], DeepEquals, NewWithKindAndActionsError(
					ErrorKindTPMHierarchiesOwned,
					&TPM2OwnedHierarchiesError{WithAuthValue: tpm2.HandleList{tpm2.HandleEndorsement}, WithAuthPolicy: tpm2.HandleList{tpm2.HandleOwner}},
					[]Action{ActionClearTPMViaFirmware, ActionEnableAndClearTPMViaFirmware, ActionClearTPMSimple, ActionClearTPM, ActionRebootToFWSettings},
					errs[0].Unwrap(),
				))
			}
		},
	})
	c.Assert(errs, HasLen, 1)
	c.Check(errs[0], ErrorMatches, `a reboot is required to complete the action`)
	c.Check(errs[0], DeepEquals, NewWithKindAndActionsError(ErrorKindRebootRequired, nil, []Action{ActionReboot}, errs[0].Unwrap()))

	c.Check(p.called, DeepEquals, []string{"EnableAndClearTPM()"})
}

func (s *runChecksContextSuite) TestRunBadTPMDeviceLockoutLockedOut(c *C) {
	// Test the error case where the TPM's lockout hierarchy is locked out.
	meiAttrs := map[string][]byte{
		"fw_ver": []byte(`0:16.1.27.2176
0:16.1.27.2176
0:16.0.15.1624
`),
		"fw_status": []byte(`94000245
09F10506
00000020
00004000
00041F03
C7E003CB
`),
	}
	devices := []internal_efi.SysfsDevice{
		efitest.NewMockSysfsDevice("/sys/devices/virtual/iommu/dmar0", nil, "iommu", nil, nil),
		efitest.NewMockSysfsDevice("/sys/devices/virtual/iommu/dmar1", nil, "iommu", nil, nil),
		efitest.NewMockSysfsDevice("/sys/devices/pci0000:00/0000:00:16.0/mei/mei0", map[string]string{"DEVNAME": "mei0"}, "mei", meiAttrs, efitest.NewMockSysfsDevice(
			"/sys/devices/pci0000:00:16:0", map[string]string{"DRIVER": "mei_me"}, "pci", nil, nil,
		)),
	}
	errs := s.testRun(c, &testRunChecksContextRunParams{
		env: efitest.NewMockHostEnvironmentWithOpts(
			efitest.WithVirtMode(internal_efi.VirtModeNone, internal_efi.DetectVirtModeAll),
			efitest.WithTPMDevice(newTpmDevice(
				tpm2_testutil.NewTransportBackedDevice(s.Transport, false, 1),
				&mockPPI{
					sta: ppi.StateTransitionRebootRequired,
					ops: map[ppi.OperationId]ppi.OperationStatus{
						ppi.OperationEnableTPM:         ppi.OperationPPRequired,
						ppi.OperationClearTPM:          ppi.OperationPPRequired,
						ppi.OperationEnableAndClearTPM: ppi.OperationPPRequired,
					},
				},
				nil,
			)),
			efitest.WithLog(efitest.NewLog(c, &efitest.LogOptions{
				Algorithms: []tpm2.HashAlgorithmId{tpm2.HashAlgorithmSHA256},
			})),
			efitest.WithAMD64Environment("GenuineIntel", []uint64{cpuid.SDBG, cpuid.SMX}, 4, map[uint32]uint64{0x13a: (3 << 1), 0xc80: 0x40000000}),
			efitest.WithSysfsDevices(devices...),
			efitest.WithMockVars(efitest.MockVars{
				{Name: "AuditMode", GUID: efi.GlobalVariable}:              &efitest.VarEntry{Attrs: efi.AttributeNonVolatile | efi.AttributeBootserviceAccess | efi.AttributeRuntimeAccess, Payload: []byte{0x0}},
				{Name: "BootCurrent", GUID: efi.GlobalVariable}:            &efitest.VarEntry{Attrs: efi.AttributeBootserviceAccess | efi.AttributeRuntimeAccess, Payload: []byte{0x3, 0x0}},
				{Name: "BootOptionSupport", GUID: efi.GlobalVariable}:      &efitest.VarEntry{Attrs: efi.AttributeBootserviceAccess | efi.AttributeRuntimeAccess, Payload: []byte{0x13, 0x03, 0x00, 0x00}},
				{Name: "DeployedMode", GUID: efi.GlobalVariable}:           &efitest.VarEntry{Attrs: efi.AttributeNonVolatile | efi.AttributeBootserviceAccess | efi.AttributeRuntimeAccess, Payload: []byte{0x1}},
				{Name: "SetupMode", GUID: efi.GlobalVariable}:              &efitest.VarEntry{Attrs: efi.AttributeBootserviceAccess | efi.AttributeRuntimeAccess, Payload: []byte{0x0}},
				{Name: "OsIndicationsSupported", GUID: efi.GlobalVariable}: &efitest.VarEntry{Attrs: efi.AttributeBootserviceAccess | efi.AttributeRuntimeAccess, Payload: []byte{0x41, 0x00, 0x00, 0x00, 0x00, 0x00, 0x00, 0x00}},
			}.SetSecureBoot(true).SetPK(c, efitest.NewSignatureListX509(c, snakeoilCert, efi.MakeGUID(0x03f66fa4, 0x5eee, 0x479c, 0xa408, [...]uint8{0xc4, 0xdc, 0x0a, 0x33, 0xfc, 0xde})))),
		),
		tpmPropertyModifiers: map[tpm2.Property]uint32{
			tpm2.PropertyNVCountersMax:     0,
			tpm2.PropertyPSFamilyIndicator: 1,
			tpm2.PropertyManufacturer:      uint32(tpm2.TPMManufacturerINTC),
		},
		enabledBanks: []tpm2.HashAlgorithmId{tpm2.HashAlgorithmSHA256},
		loadedImages: []secboot_efi.Image{
			&mockImage{
				contents: []byte("mock shim executable"),
				digest:   testutil.DecodeHexString(c, "25e1b08db2f31ff5f5d2ea53e1a1e8fda6e1d81af4f26a7908071f1dec8611b7"),
				signatures: []*efi.WinCertificateAuthenticode{
					efitest.ReadWinCertificateAuthenticodeDetached(c, shimUbuntuSig4),
				},
			},
			&mockImage{contents: []byte("mock grub executable"), digest: testutil.DecodeHexString(c, "d5a9780e9f6a43c2e53fe9fda547be77f7783f31aea8013783242b040ff21dc0")},
			&mockImage{contents: []byte("mock kernel executable"), digest: testutil.DecodeHexString(c, "2ddfbd91fa1698b0d133c38ba90dbba76c9e08371ff83d03b5fb4c2e56d7e81f")},
		},
		profileOpts: PCRProfileOptionsDefault,
		prepare: func(_ int) {
			c.Assert(s.TPM.DictionaryAttackParameters(s.TPM.LockoutHandleContext(), 32, 7200, 86400, nil), IsNil)

			// Disable the lockout hierarchy by authorizing it incorrectly
			s.TPM.LockoutHandleContext().SetAuthValue([]byte("1234"))
			err := s.TPM.DictionaryAttackLockReset(s.TPM.LockoutHandleContext(), nil)
			c.Check(tpm2.IsTPMSessionError(err, tpm2.ErrorAuthFail, tpm2.CommandDictionaryAttackLockReset, 1), testutil.IsTrue)
		},
		actions:        []actionAndArgs{{action: ActionNone}},
		expectedPcrAlg: tpm2.HashAlgorithmSHA256,
	})
	c.Assert(errs, HasLen, 1)
	c.Check(errs[0], ErrorMatches, `error with TPM2 device: TPM's lockout hierarchy is unavailable because it is locked out`)
	c.Check(errs[0], DeepEquals, NewWithKindAndActionsError(
		ErrorKindTPMDeviceLockoutLockedOut,
		TPMDeviceLockoutRecoveryArg(24*time.Hour),
		[]Action{ActionClearTPMViaFirmware, ActionEnableAndClearTPMViaFirmware, ActionRebootToFWSettings},
		errs[0].Unwrap(),
	))
}

func (s *runChecksContextSuite) TestRunBadTPMDeviceLockoutLockedOutRunActionClearTPMViaFirmware(c *C) {
	// Test the error case where the TPM's lockout hierarchy is locked out, and
	// we run the ActionClearTPMViaFirmware action.
	meiAttrs := map[string][]byte{
		"fw_ver": []byte(`0:16.1.27.2176
0:16.1.27.2176
0:16.0.15.1624
`),
		"fw_status": []byte(`94000245
09F10506
00000020
00004000
00041F03
C7E003CB
`),
	}
	devices := []internal_efi.SysfsDevice{
		efitest.NewMockSysfsDevice("/sys/devices/virtual/iommu/dmar0", nil, "iommu", nil, nil),
		efitest.NewMockSysfsDevice("/sys/devices/virtual/iommu/dmar1", nil, "iommu", nil, nil),
		efitest.NewMockSysfsDevice("/sys/devices/pci0000:00/0000:00:16.0/mei/mei0", map[string]string{"DEVNAME": "mei0"}, "mei", meiAttrs, efitest.NewMockSysfsDevice(
			"/sys/devices/pci0000:00:16:0", map[string]string{"DRIVER": "mei_me"}, "pci", nil, nil,
		)),
	}

	p := &mockPPI{
		sta: ppi.StateTransitionRebootRequired,
		ops: map[ppi.OperationId]ppi.OperationStatus{
			ppi.OperationEnableTPM:         ppi.OperationPPRequired,
			ppi.OperationClearTPM:          ppi.OperationPPRequired,
			ppi.OperationEnableAndClearTPM: ppi.OperationPPRequired,
		},
	}

	errs := s.testRun(c, &testRunChecksContextRunParams{
		env: efitest.NewMockHostEnvironmentWithOpts(
			efitest.WithVirtMode(internal_efi.VirtModeNone, internal_efi.DetectVirtModeAll),
			efitest.WithTPMDevice(newTpmDevice(tpm2_testutil.NewTransportBackedDevice(s.Transport, false, 1), p, nil)),
			efitest.WithLog(efitest.NewLog(c, &efitest.LogOptions{
				Algorithms: []tpm2.HashAlgorithmId{tpm2.HashAlgorithmSHA256},
			})),
			efitest.WithAMD64Environment("GenuineIntel", []uint64{cpuid.SDBG, cpuid.SMX}, 4, map[uint32]uint64{0x13a: (3 << 1), 0xc80: 0x40000000}),
			efitest.WithSysfsDevices(devices...),
			efitest.WithMockVars(efitest.MockVars{
				{Name: "AuditMode", GUID: efi.GlobalVariable}:              &efitest.VarEntry{Attrs: efi.AttributeNonVolatile | efi.AttributeBootserviceAccess | efi.AttributeRuntimeAccess, Payload: []byte{0x0}},
				{Name: "BootCurrent", GUID: efi.GlobalVariable}:            &efitest.VarEntry{Attrs: efi.AttributeBootserviceAccess | efi.AttributeRuntimeAccess, Payload: []byte{0x3, 0x0}},
				{Name: "BootOptionSupport", GUID: efi.GlobalVariable}:      &efitest.VarEntry{Attrs: efi.AttributeBootserviceAccess | efi.AttributeRuntimeAccess, Payload: []byte{0x13, 0x03, 0x00, 0x00}},
				{Name: "DeployedMode", GUID: efi.GlobalVariable}:           &efitest.VarEntry{Attrs: efi.AttributeNonVolatile | efi.AttributeBootserviceAccess | efi.AttributeRuntimeAccess, Payload: []byte{0x1}},
				{Name: "SetupMode", GUID: efi.GlobalVariable}:              &efitest.VarEntry{Attrs: efi.AttributeBootserviceAccess | efi.AttributeRuntimeAccess, Payload: []byte{0x0}},
				{Name: "OsIndicationsSupported", GUID: efi.GlobalVariable}: &efitest.VarEntry{Attrs: efi.AttributeBootserviceAccess | efi.AttributeRuntimeAccess, Payload: []byte{0x41, 0x00, 0x00, 0x00, 0x00, 0x00, 0x00, 0x00}},
			}.SetSecureBoot(true).SetPK(c, efitest.NewSignatureListX509(c, snakeoilCert, efi.MakeGUID(0x03f66fa4, 0x5eee, 0x479c, 0xa408, [...]uint8{0xc4, 0xdc, 0x0a, 0x33, 0xfc, 0xde})))),
		),
		tpmPropertyModifiers: map[tpm2.Property]uint32{
			tpm2.PropertyNVCountersMax:     0,
			tpm2.PropertyPSFamilyIndicator: 1,
			tpm2.PropertyManufacturer:      uint32(tpm2.TPMManufacturerINTC),
		},
		enabledBanks: []tpm2.HashAlgorithmId{tpm2.HashAlgorithmSHA256},
		loadedImages: []secboot_efi.Image{
			&mockImage{
				contents: []byte("mock shim executable"),
				digest:   testutil.DecodeHexString(c, "25e1b08db2f31ff5f5d2ea53e1a1e8fda6e1d81af4f26a7908071f1dec8611b7"),
				signatures: []*efi.WinCertificateAuthenticode{
					efitest.ReadWinCertificateAuthenticodeDetached(c, shimUbuntuSig4),
				},
			},
			&mockImage{contents: []byte("mock grub executable"), digest: testutil.DecodeHexString(c, "d5a9780e9f6a43c2e53fe9fda547be77f7783f31aea8013783242b040ff21dc0")},
			&mockImage{contents: []byte("mock kernel executable"), digest: testutil.DecodeHexString(c, "2ddfbd91fa1698b0d133c38ba90dbba76c9e08371ff83d03b5fb4c2e56d7e81f")},
		},
		profileOpts: PCRProfileOptionsDefault,
		iterations:  2,
		prepare: func(i int) {
			switch i {
			case 0:
				// Disable the lockout hierarchy on the first iteration.
				c.Assert(s.TPM.DictionaryAttackParameters(s.TPM.LockoutHandleContext(), 32, 7200, 86400, nil), IsNil)

				// Disable the lockout hierarchy by authorizing it incorrectly
				s.TPM.LockoutHandleContext().SetAuthValue([]byte("1234"))
				err := s.TPM.DictionaryAttackLockReset(s.TPM.LockoutHandleContext(), nil)
				c.Check(tpm2.IsTPMSessionError(err, tpm2.ErrorAuthFail, tpm2.CommandDictionaryAttackLockReset, 1), testutil.IsTrue)
			}
		},
		actions: []actionAndArgs{
			{action: ActionNone},
			{action: ActionClearTPMViaFirmware},
		},
		checkIntermediateErrs: func(i int, errs []*WithKindAndActionsError) {
			switch i {
			case 0:
				c.Assert(errs, HasLen, 1)
				c.Check(errs[0], DeepEquals, NewWithKindAndActionsError(
					ErrorKindTPMDeviceLockoutLockedOut,
					TPMDeviceLockoutRecoveryArg(24*time.Hour),
					[]Action{ActionClearTPMViaFirmware, ActionEnableAndClearTPMViaFirmware, ActionRebootToFWSettings},
					errs[0].Unwrap(),
				))

			}
		},
		expectedPcrAlg: tpm2.HashAlgorithmSHA256,
	})
	c.Assert(errs, HasLen, 1)
	c.Check(errs[0], ErrorMatches, `a reboot is required to complete the action`)
	c.Check(errs[0], DeepEquals, NewWithKindAndActionsError(ErrorKindRebootRequired, nil, []Action{ActionReboot}, errs[0].Unwrap()))

	c.Check(p.called, DeepEquals, []string{"ClearTPM()"})
}

func (s *runChecksContextSuite) TestRunBadTPMDeviceLockoutLockedOutRunActionEnableAndClearTPMViaFirmware(c *C) {
	// Test the error case where the TPM's lockout hierarchy is locked out, and
	// we run the ActionEnableAndClearTPMViaFirmware action.
	meiAttrs := map[string][]byte{
		"fw_ver": []byte(`0:16.1.27.2176
0:16.1.27.2176
0:16.0.15.1624
`),
		"fw_status": []byte(`94000245
09F10506
00000020
00004000
00041F03
C7E003CB
`),
	}
	devices := []internal_efi.SysfsDevice{
		efitest.NewMockSysfsDevice("/sys/devices/virtual/iommu/dmar0", nil, "iommu", nil, nil),
		efitest.NewMockSysfsDevice("/sys/devices/virtual/iommu/dmar1", nil, "iommu", nil, nil),
		efitest.NewMockSysfsDevice("/sys/devices/pci0000:00/0000:00:16.0/mei/mei0", map[string]string{"DEVNAME": "mei0"}, "mei", meiAttrs, efitest.NewMockSysfsDevice(
			"/sys/devices/pci0000:00:16:0", map[string]string{"DRIVER": "mei_me"}, "pci", nil, nil,
		)),
	}

	p := &mockPPI{
		sta: ppi.StateTransitionRebootRequired,
		ops: map[ppi.OperationId]ppi.OperationStatus{
			ppi.OperationEnableTPM:         ppi.OperationPPRequired,
			ppi.OperationClearTPM:          ppi.OperationPPRequired,
			ppi.OperationEnableAndClearTPM: ppi.OperationPPRequired,
		},
	}

	errs := s.testRun(c, &testRunChecksContextRunParams{
		env: efitest.NewMockHostEnvironmentWithOpts(
			efitest.WithVirtMode(internal_efi.VirtModeNone, internal_efi.DetectVirtModeAll),
			efitest.WithTPMDevice(newTpmDevice(tpm2_testutil.NewTransportBackedDevice(s.Transport, false, 1), p, nil)),
			efitest.WithLog(efitest.NewLog(c, &efitest.LogOptions{
				Algorithms: []tpm2.HashAlgorithmId{tpm2.HashAlgorithmSHA256},
			})),
			efitest.WithAMD64Environment("GenuineIntel", []uint64{cpuid.SDBG, cpuid.SMX}, 4, map[uint32]uint64{0x13a: (3 << 1), 0xc80: 0x40000000}),
			efitest.WithSysfsDevices(devices...),
			efitest.WithMockVars(efitest.MockVars{
				{Name: "AuditMode", GUID: efi.GlobalVariable}:              &efitest.VarEntry{Attrs: efi.AttributeNonVolatile | efi.AttributeBootserviceAccess | efi.AttributeRuntimeAccess, Payload: []byte{0x0}},
				{Name: "BootCurrent", GUID: efi.GlobalVariable}:            &efitest.VarEntry{Attrs: efi.AttributeBootserviceAccess | efi.AttributeRuntimeAccess, Payload: []byte{0x3, 0x0}},
				{Name: "BootOptionSupport", GUID: efi.GlobalVariable}:      &efitest.VarEntry{Attrs: efi.AttributeBootserviceAccess | efi.AttributeRuntimeAccess, Payload: []byte{0x13, 0x03, 0x00, 0x00}},
				{Name: "DeployedMode", GUID: efi.GlobalVariable}:           &efitest.VarEntry{Attrs: efi.AttributeNonVolatile | efi.AttributeBootserviceAccess | efi.AttributeRuntimeAccess, Payload: []byte{0x1}},
				{Name: "SetupMode", GUID: efi.GlobalVariable}:              &efitest.VarEntry{Attrs: efi.AttributeBootserviceAccess | efi.AttributeRuntimeAccess, Payload: []byte{0x0}},
				{Name: "OsIndicationsSupported", GUID: efi.GlobalVariable}: &efitest.VarEntry{Attrs: efi.AttributeBootserviceAccess | efi.AttributeRuntimeAccess, Payload: []byte{0x41, 0x00, 0x00, 0x00, 0x00, 0x00, 0x00, 0x00}},
			}.SetSecureBoot(true).SetPK(c, efitest.NewSignatureListX509(c, snakeoilCert, efi.MakeGUID(0x03f66fa4, 0x5eee, 0x479c, 0xa408, [...]uint8{0xc4, 0xdc, 0x0a, 0x33, 0xfc, 0xde})))),
		),
		tpmPropertyModifiers: map[tpm2.Property]uint32{
			tpm2.PropertyNVCountersMax:     0,
			tpm2.PropertyPSFamilyIndicator: 1,
			tpm2.PropertyManufacturer:      uint32(tpm2.TPMManufacturerINTC),
		},
		enabledBanks: []tpm2.HashAlgorithmId{tpm2.HashAlgorithmSHA256},
		loadedImages: []secboot_efi.Image{
			&mockImage{
				contents: []byte("mock shim executable"),
				digest:   testutil.DecodeHexString(c, "25e1b08db2f31ff5f5d2ea53e1a1e8fda6e1d81af4f26a7908071f1dec8611b7"),
				signatures: []*efi.WinCertificateAuthenticode{
					efitest.ReadWinCertificateAuthenticodeDetached(c, shimUbuntuSig4),
				},
			},
			&mockImage{contents: []byte("mock grub executable"), digest: testutil.DecodeHexString(c, "d5a9780e9f6a43c2e53fe9fda547be77f7783f31aea8013783242b040ff21dc0")},
			&mockImage{contents: []byte("mock kernel executable"), digest: testutil.DecodeHexString(c, "2ddfbd91fa1698b0d133c38ba90dbba76c9e08371ff83d03b5fb4c2e56d7e81f")},
		},
		profileOpts: PCRProfileOptionsDefault,
		iterations:  2,
		prepare: func(i int) {
			switch i {
			case 0:
				// Disable the lockout hierarchy on the first iteration.
				c.Assert(s.TPM.DictionaryAttackParameters(s.TPM.LockoutHandleContext(), 32, 7200, 86400, nil), IsNil)

				// Disable the lockout hierarchy by authorizing it incorrectly
				s.TPM.LockoutHandleContext().SetAuthValue([]byte("1234"))
				err := s.TPM.DictionaryAttackLockReset(s.TPM.LockoutHandleContext(), nil)
				c.Check(tpm2.IsTPMSessionError(err, tpm2.ErrorAuthFail, tpm2.CommandDictionaryAttackLockReset, 1), testutil.IsTrue)
			}
		},
		actions: []actionAndArgs{
			{action: ActionNone},
			{action: ActionEnableAndClearTPMViaFirmware},
		},
		checkIntermediateErrs: func(i int, errs []*WithKindAndActionsError) {
			switch i {
			case 0:
				c.Assert(errs, HasLen, 1)
				c.Check(errs[0], DeepEquals, NewWithKindAndActionsError(
					ErrorKindTPMDeviceLockoutLockedOut,
					TPMDeviceLockoutRecoveryArg(24*time.Hour),
					[]Action{ActionClearTPMViaFirmware, ActionEnableAndClearTPMViaFirmware, ActionRebootToFWSettings},
					errs[0].Unwrap(),
				))

			}
		},
		expectedPcrAlg: tpm2.HashAlgorithmSHA256,
	})
	c.Assert(errs, HasLen, 1)
	c.Check(errs[0], ErrorMatches, `a reboot is required to complete the action`)
	c.Check(errs[0], DeepEquals, NewWithKindAndActionsError(ErrorKindRebootRequired, nil, []Action{ActionReboot}, errs[0].Unwrap()))

	c.Check(p.called, DeepEquals, []string{"EnableAndClearTPM()"})
}

func (s *runChecksContextSuite) TestRunBadTPMInsufficientCounters(c *C) {
	// Test the error case where there appears to be too few NV counters.
	meiAttrs := map[string][]byte{
		"fw_ver": []byte(`0:16.1.27.2176
0:16.1.27.2176
0:16.0.15.1624
`),
		"fw_status": []byte(`94000245
09F10506
00000020
00004000
00041F03
C7E003CB
`),
	}
	devices := []internal_efi.SysfsDevice{
		efitest.NewMockSysfsDevice("/sys/devices/virtual/iommu/dmar0", nil, "iommu", nil, nil),
		efitest.NewMockSysfsDevice("/sys/devices/virtual/iommu/dmar1", nil, "iommu", nil, nil),
		efitest.NewMockSysfsDevice("/sys/devices/pci0000:00/0000:00:16.0/mei/mei0", map[string]string{"DEVNAME": "mei0"}, "mei", meiAttrs, efitest.NewMockSysfsDevice(
			"/sys/devices/pci0000:00:16:0", map[string]string{"DRIVER": "mei_me"}, "pci", nil, nil,
		)),
	}
	errs := s.testRun(c, &testRunChecksContextRunParams{
		env: efitest.NewMockHostEnvironmentWithOpts(
			efitest.WithVirtMode(internal_efi.VirtModeNone, internal_efi.DetectVirtModeAll),
			efitest.WithTPMDevice(newTpmDevice(
				tpm2_testutil.NewTransportBackedDevice(s.Transport, false, 1),
				&mockPPI{
					sta: ppi.StateTransitionRebootRequired,
					ops: map[ppi.OperationId]ppi.OperationStatus{
						ppi.OperationEnableTPM:         ppi.OperationPPRequired,
						ppi.OperationClearTPM:          ppi.OperationPPRequired,
						ppi.OperationEnableAndClearTPM: ppi.OperationPPRequired,
					},
				},
				nil,
			)),
			efitest.WithLog(efitest.NewLog(c, &efitest.LogOptions{
				Algorithms: []tpm2.HashAlgorithmId{tpm2.HashAlgorithmSHA256},
			})),
			efitest.WithAMD64Environment("GenuineIntel", []uint64{cpuid.SDBG, cpuid.SMX}, 4, map[uint32]uint64{0x13a: (3 << 1), 0xc80: 0x40000000}),
			efitest.WithSysfsDevices(devices...),
			efitest.WithMockVars(efitest.MockVars{
				{Name: "AuditMode", GUID: efi.GlobalVariable}:              &efitest.VarEntry{Attrs: efi.AttributeNonVolatile | efi.AttributeBootserviceAccess | efi.AttributeRuntimeAccess, Payload: []byte{0x0}},
				{Name: "BootCurrent", GUID: efi.GlobalVariable}:            &efitest.VarEntry{Attrs: efi.AttributeBootserviceAccess | efi.AttributeRuntimeAccess, Payload: []byte{0x3, 0x0}},
				{Name: "BootOptionSupport", GUID: efi.GlobalVariable}:      &efitest.VarEntry{Attrs: efi.AttributeBootserviceAccess | efi.AttributeRuntimeAccess, Payload: []byte{0x13, 0x03, 0x00, 0x00}},
				{Name: "DeployedMode", GUID: efi.GlobalVariable}:           &efitest.VarEntry{Attrs: efi.AttributeNonVolatile | efi.AttributeBootserviceAccess | efi.AttributeRuntimeAccess, Payload: []byte{0x1}},
				{Name: "SetupMode", GUID: efi.GlobalVariable}:              &efitest.VarEntry{Attrs: efi.AttributeBootserviceAccess | efi.AttributeRuntimeAccess, Payload: []byte{0x0}},
				{Name: "OsIndicationsSupported", GUID: efi.GlobalVariable}: &efitest.VarEntry{Attrs: efi.AttributeBootserviceAccess | efi.AttributeRuntimeAccess, Payload: []byte{0x41, 0x00, 0x00, 0x00, 0x00, 0x00, 0x00, 0x00}},
			}.SetSecureBoot(true).SetPK(c, efitest.NewSignatureListX509(c, snakeoilCert, efi.MakeGUID(0x03f66fa4, 0x5eee, 0x479c, 0xa408, [...]uint8{0xc4, 0xdc, 0x0a, 0x33, 0xfc, 0xde})))),
		),
		tpmPropertyModifiers: map[tpm2.Property]uint32{
			tpm2.PropertyNVCountersMax:     6,
			tpm2.PropertyNVCounters:        5,
			tpm2.PropertyPSFamilyIndicator: 1,
		},
		enabledBanks: []tpm2.HashAlgorithmId{tpm2.HashAlgorithmSHA256},
		profileOpts:  PCRProfileOptionsDefault,
		actions:      []actionAndArgs{{action: ActionNone}},
	})
	c.Assert(errs, HasLen, 1)
	c.Check(errs[0], ErrorMatches, `error with TPM2 device: insufficient NV counters available`)
	c.Check(errs[0], DeepEquals, NewWithKindAndActionsError(
		ErrorKindInsufficientTPMStorage,
		nil,
		[]Action{ActionClearTPMViaFirmware, ActionEnableAndClearTPMViaFirmware, ActionClearTPMSimple, ActionClearTPM, ActionRebootToFWSettings},
		errs[0].Unwrap(),
	))
}

func (s *runChecksContextSuite) TestRunBadTPMInsufficientCountersRunActionClearTPMViaFirmware(c *C) {
	// Test the error case where there appears to be too few NV counters, and
	// we run the ActionClearTPMViaFirmware action.
	meiAttrs := map[string][]byte{
		"fw_ver": []byte(`0:16.1.27.2176
0:16.1.27.2176
0:16.0.15.1624
`),
		"fw_status": []byte(`94000245
09F10506
00000020
00004000
00041F03
C7E003CB
`),
	}
	devices := []internal_efi.SysfsDevice{
		efitest.NewMockSysfsDevice("/sys/devices/virtual/iommu/dmar0", nil, "iommu", nil, nil),
		efitest.NewMockSysfsDevice("/sys/devices/virtual/iommu/dmar1", nil, "iommu", nil, nil),
		efitest.NewMockSysfsDevice("/sys/devices/pci0000:00/0000:00:16.0/mei/mei0", map[string]string{"DEVNAME": "mei0"}, "mei", meiAttrs, efitest.NewMockSysfsDevice(
			"/sys/devices/pci0000:00:16:0", map[string]string{"DRIVER": "mei_me"}, "pci", nil, nil,
		)),
	}

	p := &mockPPI{
		sta: ppi.StateTransitionRebootRequired,
		ops: map[ppi.OperationId]ppi.OperationStatus{
			ppi.OperationEnableTPM:         ppi.OperationPPRequired,
			ppi.OperationClearTPM:          ppi.OperationPPRequired,
			ppi.OperationEnableAndClearTPM: ppi.OperationPPRequired,
		},
	}

	errs := s.testRun(c, &testRunChecksContextRunParams{
		env: efitest.NewMockHostEnvironmentWithOpts(
			efitest.WithVirtMode(internal_efi.VirtModeNone, internal_efi.DetectVirtModeAll),
			efitest.WithTPMDevice(newTpmDevice(tpm2_testutil.NewTransportBackedDevice(s.Transport, false, 1), p, nil)),
			efitest.WithLog(efitest.NewLog(c, &efitest.LogOptions{
				Algorithms: []tpm2.HashAlgorithmId{tpm2.HashAlgorithmSHA256},
			})),
			efitest.WithAMD64Environment("GenuineIntel", []uint64{cpuid.SDBG, cpuid.SMX}, 4, map[uint32]uint64{0x13a: (3 << 1), 0xc80: 0x40000000}),
			efitest.WithSysfsDevices(devices...),
			efitest.WithMockVars(efitest.MockVars{
				{Name: "AuditMode", GUID: efi.GlobalVariable}:              &efitest.VarEntry{Attrs: efi.AttributeNonVolatile | efi.AttributeBootserviceAccess | efi.AttributeRuntimeAccess, Payload: []byte{0x0}},
				{Name: "BootCurrent", GUID: efi.GlobalVariable}:            &efitest.VarEntry{Attrs: efi.AttributeBootserviceAccess | efi.AttributeRuntimeAccess, Payload: []byte{0x3, 0x0}},
				{Name: "BootOptionSupport", GUID: efi.GlobalVariable}:      &efitest.VarEntry{Attrs: efi.AttributeBootserviceAccess | efi.AttributeRuntimeAccess, Payload: []byte{0x13, 0x03, 0x00, 0x00}},
				{Name: "DeployedMode", GUID: efi.GlobalVariable}:           &efitest.VarEntry{Attrs: efi.AttributeNonVolatile | efi.AttributeBootserviceAccess | efi.AttributeRuntimeAccess, Payload: []byte{0x1}},
				{Name: "SetupMode", GUID: efi.GlobalVariable}:              &efitest.VarEntry{Attrs: efi.AttributeBootserviceAccess | efi.AttributeRuntimeAccess, Payload: []byte{0x0}},
				{Name: "OsIndicationsSupported", GUID: efi.GlobalVariable}: &efitest.VarEntry{Attrs: efi.AttributeBootserviceAccess | efi.AttributeRuntimeAccess, Payload: []byte{0x41, 0x00, 0x00, 0x00, 0x00, 0x00, 0x00, 0x00}},
			}.SetSecureBoot(true).SetPK(c, efitest.NewSignatureListX509(c, snakeoilCert, efi.MakeGUID(0x03f66fa4, 0x5eee, 0x479c, 0xa408, [...]uint8{0xc4, 0xdc, 0x0a, 0x33, 0xfc, 0xde})))),
		),
		tpmPropertyModifiers: map[tpm2.Property]uint32{
			tpm2.PropertyNVCountersMax:     6,
			tpm2.PropertyNVCounters:        5,
			tpm2.PropertyPSFamilyIndicator: 1,
		},
		enabledBanks: []tpm2.HashAlgorithmId{tpm2.HashAlgorithmSHA256},
		iterations:   2,
		profileOpts:  PCRProfileOptionsDefault,
		actions: []actionAndArgs{
			{action: ActionNone},
			{action: ActionClearTPMViaFirmware},
		},
		checkIntermediateErrs: func(i int, errs []*WithKindAndActionsError) {
			c.Assert(errs, HasLen, 1)
			c.Check(errs[0], DeepEquals, NewWithKindAndActionsError(
				ErrorKindInsufficientTPMStorage,
				nil,
				[]Action{ActionClearTPMViaFirmware, ActionEnableAndClearTPMViaFirmware, ActionClearTPMSimple, ActionClearTPM, ActionRebootToFWSettings},
				errs[0].Unwrap(),
			))
		},
	})
	c.Assert(errs, HasLen, 1)
	c.Check(errs[0], ErrorMatches, `a reboot is required to complete the action`)
	c.Check(errs[0], DeepEquals, NewWithKindAndActionsError(ErrorKindRebootRequired, nil, []Action{ActionReboot}, errs[0].Unwrap()))

	c.Check(p.called, DeepEquals, []string{"ClearTPM()"})
}

func (s *runChecksContextSuite) TestRunBadTPMInsufficientCountersRunActionEnableAndClearTPMViaFirmware(c *C) {
	// Test the error case where there appears to be too few NV counters, and
	// we run the ActionEnableAndClearTPMViaFirmware action.
	meiAttrs := map[string][]byte{
		"fw_ver": []byte(`0:16.1.27.2176
0:16.1.27.2176
0:16.0.15.1624
`),
		"fw_status": []byte(`94000245
09F10506
00000020
00004000
00041F03
C7E003CB
`),
	}
	devices := []internal_efi.SysfsDevice{
		efitest.NewMockSysfsDevice("/sys/devices/virtual/iommu/dmar0", nil, "iommu", nil, nil),
		efitest.NewMockSysfsDevice("/sys/devices/virtual/iommu/dmar1", nil, "iommu", nil, nil),
		efitest.NewMockSysfsDevice("/sys/devices/pci0000:00/0000:00:16.0/mei/mei0", map[string]string{"DEVNAME": "mei0"}, "mei", meiAttrs, efitest.NewMockSysfsDevice(
			"/sys/devices/pci0000:00:16:0", map[string]string{"DRIVER": "mei_me"}, "pci", nil, nil,
		)),
	}

	p := &mockPPI{
		sta: ppi.StateTransitionRebootRequired,
		ops: map[ppi.OperationId]ppi.OperationStatus{
			ppi.OperationEnableTPM:         ppi.OperationPPRequired,
			ppi.OperationClearTPM:          ppi.OperationPPRequired,
			ppi.OperationEnableAndClearTPM: ppi.OperationPPRequired,
		},
	}

	errs := s.testRun(c, &testRunChecksContextRunParams{
		env: efitest.NewMockHostEnvironmentWithOpts(
			efitest.WithVirtMode(internal_efi.VirtModeNone, internal_efi.DetectVirtModeAll),
			efitest.WithTPMDevice(newTpmDevice(tpm2_testutil.NewTransportBackedDevice(s.Transport, false, 1), p, nil)),
			efitest.WithLog(efitest.NewLog(c, &efitest.LogOptions{
				Algorithms: []tpm2.HashAlgorithmId{tpm2.HashAlgorithmSHA256},
			})),
			efitest.WithAMD64Environment("GenuineIntel", []uint64{cpuid.SDBG, cpuid.SMX}, 4, map[uint32]uint64{0x13a: (3 << 1), 0xc80: 0x40000000}),
			efitest.WithSysfsDevices(devices...),
			efitest.WithMockVars(efitest.MockVars{
				{Name: "AuditMode", GUID: efi.GlobalVariable}:              &efitest.VarEntry{Attrs: efi.AttributeNonVolatile | efi.AttributeBootserviceAccess | efi.AttributeRuntimeAccess, Payload: []byte{0x0}},
				{Name: "BootCurrent", GUID: efi.GlobalVariable}:            &efitest.VarEntry{Attrs: efi.AttributeBootserviceAccess | efi.AttributeRuntimeAccess, Payload: []byte{0x3, 0x0}},
				{Name: "BootOptionSupport", GUID: efi.GlobalVariable}:      &efitest.VarEntry{Attrs: efi.AttributeBootserviceAccess | efi.AttributeRuntimeAccess, Payload: []byte{0x13, 0x03, 0x00, 0x00}},
				{Name: "DeployedMode", GUID: efi.GlobalVariable}:           &efitest.VarEntry{Attrs: efi.AttributeNonVolatile | efi.AttributeBootserviceAccess | efi.AttributeRuntimeAccess, Payload: []byte{0x1}},
				{Name: "SetupMode", GUID: efi.GlobalVariable}:              &efitest.VarEntry{Attrs: efi.AttributeBootserviceAccess | efi.AttributeRuntimeAccess, Payload: []byte{0x0}},
				{Name: "OsIndicationsSupported", GUID: efi.GlobalVariable}: &efitest.VarEntry{Attrs: efi.AttributeBootserviceAccess | efi.AttributeRuntimeAccess, Payload: []byte{0x41, 0x00, 0x00, 0x00, 0x00, 0x00, 0x00, 0x00}},
			}.SetSecureBoot(true).SetPK(c, efitest.NewSignatureListX509(c, snakeoilCert, efi.MakeGUID(0x03f66fa4, 0x5eee, 0x479c, 0xa408, [...]uint8{0xc4, 0xdc, 0x0a, 0x33, 0xfc, 0xde})))),
		),
		tpmPropertyModifiers: map[tpm2.Property]uint32{
			tpm2.PropertyNVCountersMax:     6,
			tpm2.PropertyNVCounters:        5,
			tpm2.PropertyPSFamilyIndicator: 1,
		},
		enabledBanks: []tpm2.HashAlgorithmId{tpm2.HashAlgorithmSHA256},
		iterations:   2,
		profileOpts:  PCRProfileOptionsDefault,
		actions: []actionAndArgs{
			{action: ActionNone},
			{action: ActionEnableAndClearTPMViaFirmware},
		},
		checkIntermediateErrs: func(i int, errs []*WithKindAndActionsError) {
			c.Assert(errs, HasLen, 1)
			c.Check(errs[0], DeepEquals, NewWithKindAndActionsError(
				ErrorKindInsufficientTPMStorage,
				nil,
				[]Action{ActionClearTPMViaFirmware, ActionEnableAndClearTPMViaFirmware, ActionClearTPMSimple, ActionClearTPM, ActionRebootToFWSettings},
				errs[0].Unwrap(),
			))
		},
	})
	c.Assert(errs, HasLen, 1)
	c.Check(errs[0], ErrorMatches, `a reboot is required to complete the action`)
	c.Check(errs[0], DeepEquals, NewWithKindAndActionsError(ErrorKindRebootRequired, nil, []Action{ActionReboot}, errs[0].Unwrap()))

	c.Check(p.called, DeepEquals, []string{"EnableAndClearTPM()"})
}

func (s *runChecksContextSuite) TestRunBadTPMHierarchiesOwnedAndLockedOut(c *C) {
	// Test case with more than one TPM error - in this case, one of the errors
	// is ErrTPMLockout which is converted to a warning and suppressed unless
	// RunChecks completes with success.
	meiAttrs := map[string][]byte{
		"fw_ver": []byte(`0:16.1.27.2176
0:16.1.27.2176
0:16.0.15.1624
`),
		"fw_status": []byte(`94000245
09F10506
00000020
00004000
00041F03
C7E003CB
`),
	}
	devices := []internal_efi.SysfsDevice{
		efitest.NewMockSysfsDevice("/sys/devices/virtual/iommu/dmar0", nil, "iommu", nil, nil),
		efitest.NewMockSysfsDevice("/sys/devices/virtual/iommu/dmar1", nil, "iommu", nil, nil),
		efitest.NewMockSysfsDevice("/sys/devices/pci0000:00/0000:00:16.0/mei/mei0", map[string]string{"DEVNAME": "mei0"}, "mei", meiAttrs, efitest.NewMockSysfsDevice(
			"/sys/devices/pci0000:00:16:0", map[string]string{"DRIVER": "mei_me"}, "pci", nil, nil,
		)),
	}

	errs := s.testRun(c, &testRunChecksContextRunParams{
		env: efitest.NewMockHostEnvironmentWithOpts(
			efitest.WithVirtMode(internal_efi.VirtModeNone, internal_efi.DetectVirtModeAll),
			efitest.WithTPMDevice(newTpmDevice(
				tpm2_testutil.NewTransportBackedDevice(s.Transport, false, 1),
				&mockPPI{
					sta: ppi.StateTransitionRebootRequired,
					ops: map[ppi.OperationId]ppi.OperationStatus{
						ppi.OperationEnableTPM:         ppi.OperationPPRequired,
						ppi.OperationClearTPM:          ppi.OperationPPRequired,
						ppi.OperationEnableAndClearTPM: ppi.OperationPPRequired,
					},
				},
				nil,
			)),
			efitest.WithLog(efitest.NewLog(c, &efitest.LogOptions{
				Algorithms: []tpm2.HashAlgorithmId{tpm2.HashAlgorithmSHA256},
			})),
			efitest.WithAMD64Environment("GenuineIntel", []uint64{cpuid.SDBG, cpuid.SMX}, 4, map[uint32]uint64{0x13a: (3 << 1), 0xc80: 0x40000000}),
			efitest.WithSysfsDevices(devices...),
			efitest.WithMockVars(efitest.MockVars{
				{Name: "AuditMode", GUID: efi.GlobalVariable}:              &efitest.VarEntry{Attrs: efi.AttributeNonVolatile | efi.AttributeBootserviceAccess | efi.AttributeRuntimeAccess, Payload: []byte{0x0}},
				{Name: "BootCurrent", GUID: efi.GlobalVariable}:            &efitest.VarEntry{Attrs: efi.AttributeBootserviceAccess | efi.AttributeRuntimeAccess, Payload: []byte{0x3, 0x0}},
				{Name: "BootOptionSupport", GUID: efi.GlobalVariable}:      &efitest.VarEntry{Attrs: efi.AttributeBootserviceAccess | efi.AttributeRuntimeAccess, Payload: []byte{0x13, 0x03, 0x00, 0x00}},
				{Name: "DeployedMode", GUID: efi.GlobalVariable}:           &efitest.VarEntry{Attrs: efi.AttributeNonVolatile | efi.AttributeBootserviceAccess | efi.AttributeRuntimeAccess, Payload: []byte{0x1}},
				{Name: "SetupMode", GUID: efi.GlobalVariable}:              &efitest.VarEntry{Attrs: efi.AttributeBootserviceAccess | efi.AttributeRuntimeAccess, Payload: []byte{0x0}},
				{Name: "OsIndicationsSupported", GUID: efi.GlobalVariable}: &efitest.VarEntry{Attrs: efi.AttributeBootserviceAccess | efi.AttributeRuntimeAccess, Payload: []byte{0x41, 0x00, 0x00, 0x00, 0x00, 0x00, 0x00, 0x00}},
			}.SetSecureBoot(true).SetPK(c, efitest.NewSignatureListX509(c, snakeoilCert, efi.MakeGUID(0x03f66fa4, 0x5eee, 0x479c, 0xa408, [...]uint8{0xc4, 0xdc, 0x0a, 0x33, 0xfc, 0xde})))),
		),
		tpmPropertyModifiers: map[tpm2.Property]uint32{
			tpm2.PropertyNVCountersMax:     0,
			tpm2.PropertyPSFamilyIndicator: 1,
			tpm2.PropertyManufacturer:      uint32(tpm2.TPMManufacturerINTC),
		},
		enabledBanks: []tpm2.HashAlgorithmId{tpm2.HashAlgorithmSHA256},
		profileOpts:  PCRProfileOptionsDefault,
		prepare: func(_ int) {
			// Trip the DA logic by triggering an auth failure with a DA protected
			// resource.
			c.Assert(s.TPM.DictionaryAttackParameters(s.TPM.LockoutHandleContext(), 1, 10000, 10000, nil), IsNil)
			pub, sensitive, err := objectutil.NewSealedObject(rand.Reader, []byte("foo"), []byte("5678"))
			c.Assert(err, IsNil)
			key, err := s.TPM.LoadExternal(sensitive, pub, tpm2.HandleNull)
			c.Assert(err, IsNil)
			key.SetAuthValue(nil)
			_, err = s.TPM.Unseal(key, nil)
			c.Check(tpm2.IsTPMSessionError(err, tpm2.ErrorAuthFail, tpm2.CommandUnseal, 1), testutil.IsTrue)

			// Take ownership of the lockout hierarchy
			s.HierarchyChangeAuth(c, tpm2.HandleLockout, []byte("1234"))
		},
		actions: []actionAndArgs{{action: ActionNone}},
	})
	c.Assert(errs, HasLen, 1)

	c.Check(errs[0], ErrorMatches, `error with TPM2 device: one or more of the TPM hierarchies is already owned:
- TPM_RH_LOCKOUT has an authorization value
`)
	c.Check(errs[0], DeepEquals, NewWithKindAndActionsError(
		ErrorKindTPMHierarchiesOwned,
		&TPM2OwnedHierarchiesError{WithAuthValue: tpm2.HandleList{tpm2.HandleLockout}},
		[]Action{ActionClearTPMViaFirmware, ActionEnableAndClearTPMViaFirmware, ActionClearTPM, ActionRebootToFWSettings},
		errs[0].Unwrap(),
	))
}

func (s *runChecksContextSuite) TestRunBadTCGLog(c *C) {
	// Test the error case where the TCG log cannot be decoded.
	errs := s.testRun(c, &testRunChecksContextRunParams{
		env: efitest.NewMockHostEnvironmentWithOpts(
			efitest.WithVirtMode(internal_efi.VirtModeNone, internal_efi.DetectVirtModeAll),
			efitest.WithTPMDevice(newTpmDevice(tpm2_testutil.NewTransportBackedDevice(s.Transport, false, 1), nil, tpm2_device.ErrNoPPI)),
			efitest.WithMockVars(efitest.MockVars{}.SetSecureBoot(false)),
			efitest.WithAMD64Environment("GenuineIntel", []uint64{cpuid.SDBG, cpuid.SMX}, 4, map[uint32]uint64{0x13a: (3 << 1), 0xc80: 0x40000000}),
		),
		tpmPropertyModifiers: map[tpm2.Property]uint32{
			tpm2.PropertyNVCountersMax:     0,
			tpm2.PropertyPSFamilyIndicator: 1,
		},
		enabledBanks: []tpm2.HashAlgorithmId{tpm2.HashAlgorithmSHA256},
		profileOpts:  PCRProfileOptionsDefault,
		actions:      []actionAndArgs{{action: ActionNone}},
	})
	c.Assert(errs, HasLen, 1)
	c.Check(errs[0], ErrorMatches, `error with or detected from measurement log: nil log`)
	c.Check(errs[0], DeepEquals, NewWithKindAndActionsError(ErrorKindMeasuredBoot, nil, nil, errs[0].Unwrap()))
}

<<<<<<< HEAD
func (s *runChecksContextSuite) TestRunBadInvalidPCR0ValueDiscreteTPM(c *C) {
	// Test the error case where PCR0 is inconsistent for the log, but it
	// gets marked as mandatory because we have a dTPM.
	meiAttrs := map[string][]byte{
		"fw_ver": []byte(`0:16.1.27.2176
0:16.1.27.2176
0:16.0.15.1624
`),
		"fw_status": []byte(`94000245
09F10506
00000020
00004000
00041F03
C7E003CB
`),
	}
	devices := []internal_efi.SysfsDevice{
		efitest.NewMockSysfsDevice("/sys/devices/virtual/iommu/dmar0", nil, "iommu", nil, nil),
		efitest.NewMockSysfsDevice("/sys/devices/virtual/iommu/dmar1", nil, "iommu", nil, nil),
		efitest.NewMockSysfsDevice("/sys/devices/pci0000:00/0000:00:16.0/mei/mei0", map[string]string{"DEVNAME": "mei0"}, "mei", meiAttrs, efitest.NewMockSysfsDevice(
			"/sys/devices/pci0000:00:16:0", map[string]string{"DRIVER": "mei_me"}, "pci", nil, nil,
		)),
	}

	errs := s.testRun(c, &testRunChecksContextRunParams{
		env: efitest.NewMockHostEnvironmentWithOpts(
			efitest.WithVirtMode(internal_efi.VirtModeNone, internal_efi.DetectVirtModeAll),
			efitest.WithTPMDevice(newTpmDevice(tpm2_testutil.NewTransportBackedDevice(s.Transport, false, 1), nil, tpm2_device.ErrNoPPI)),
			efitest.WithLog(efitest.NewLog(c, &efitest.LogOptions{
				Algorithms:      []tpm2.HashAlgorithmId{tpm2.HashAlgorithmSHA256},
				StartupLocality: 3,
			})),
			efitest.WithAMD64Environment("GenuineIntel", []uint64{cpuid.SDBG, cpuid.SMX}, 4, map[uint32]uint64{0x13a: (2 << 1), 0xc80: 0x40000000}),
			efitest.WithSysfsDevices(devices...),
			efitest.WithMockVars(efitest.MockVars{
				{Name: "AuditMode", GUID: efi.GlobalVariable}:              &efitest.VarEntry{Attrs: efi.AttributeNonVolatile | efi.AttributeBootserviceAccess | efi.AttributeRuntimeAccess, Payload: []byte{0x0}},
				{Name: "BootCurrent", GUID: efi.GlobalVariable}:            &efitest.VarEntry{Attrs: efi.AttributeBootserviceAccess | efi.AttributeRuntimeAccess, Payload: []byte{0x3, 0x0}},
				{Name: "BootOptionSupport", GUID: efi.GlobalVariable}:      &efitest.VarEntry{Attrs: efi.AttributeBootserviceAccess | efi.AttributeRuntimeAccess, Payload: []byte{0x13, 0x03, 0x00, 0x00}},
				{Name: "DeployedMode", GUID: efi.GlobalVariable}:           &efitest.VarEntry{Attrs: efi.AttributeNonVolatile | efi.AttributeBootserviceAccess | efi.AttributeRuntimeAccess, Payload: []byte{0x1}},
				{Name: "SetupMode", GUID: efi.GlobalVariable}:              &efitest.VarEntry{Attrs: efi.AttributeBootserviceAccess | efi.AttributeRuntimeAccess, Payload: []byte{0x0}},
				{Name: "OsIndicationsSupported", GUID: efi.GlobalVariable}: &efitest.VarEntry{Attrs: efi.AttributeBootserviceAccess | efi.AttributeRuntimeAccess, Payload: []byte{0x41, 0x00, 0x00, 0x00, 0x00, 0x00, 0x00, 0x00}},
			}.SetSecureBoot(true).SetPK(c, efitest.NewSignatureListX509(c, snakeoilCert, efi.MakeGUID(0x03f66fa4, 0x5eee, 0x479c, 0xa408, [...]uint8{0xc4, 0xdc, 0x0a, 0x33, 0xfc, 0xde})))),
		),
		tpmPropertyModifiers: map[tpm2.Property]uint32{
			tpm2.PropertyNVCountersMax:     0,
			tpm2.PropertyPSFamilyIndicator: 1,
			tpm2.PropertyManufacturer:      uint32(tpm2.TPMManufacturerNTC),
		},
		enabledBanks: []tpm2.HashAlgorithmId{tpm2.HashAlgorithmSHA256},
		loadedImages: []secboot_efi.Image{
			&mockImage{
				contents: []byte("mock shim executable"),
				digest:   testutil.DecodeHexString(c, "25e1b08db2f31ff5f5d2ea53e1a1e8fda6e1d81af4f26a7908071f1dec8611b7"),
				signatures: []*efi.WinCertificateAuthenticode{
					efitest.ReadWinCertificateAuthenticodeDetached(c, shimUbuntuSig4),
				},
			},
			&mockImage{contents: []byte("mock grub executable"), digest: testutil.DecodeHexString(c, "d5a9780e9f6a43c2e53fe9fda547be77f7783f31aea8013783242b040ff21dc0")},
			&mockImage{contents: []byte("mock kernel executable"), digest: testutil.DecodeHexString(c, "2ddfbd91fa1698b0d133c38ba90dbba76c9e08371ff83d03b5fb4c2e56d7e81f")},
		},
		profileOpts: PCRProfileOptionsDefault,
		prepare: func(_ int) {
			_, err := s.TPM.PCREvent(s.TPM.PCRHandleContext(0), []byte("foo"), nil)
			c.Check(err, IsNil)
		},
		actions:        []actionAndArgs{{action: ActionNone}},
		expectedPcrAlg: tpm2.HashAlgorithmSHA256,
	})
	c.Assert(errs, HasLen, 1)

	c.Check(errs[0], ErrorMatches, `error with system security: access to the discrete TPM's startup locality is available to platform firmware and privileged OS code, preventing any mitigation against reset attacks`)
	c.Check(errs[0], DeepEquals, NewWithKindAndActionsError(
		ErrorKindTPMStartupLocalityNotProtected,
		nil,
		[]Action{ActionProceed},
		errs[0].Unwrap(),
	))
}

=======
>>>>>>> fcaa786f
// TODO: Test another bad case where PCR0 is mandatory but unusable, but is mandatory
// because the firmware is only protected with measured boot (this isn't supported yet,
// but it would result in the "no-suitable-pcr-bank" error kind).

func (s *runChecksContextSuite) TestRunBadInvalidPCR2Value(c *C) {
	// Test the error case where PCR2 is inconsistent with the log, but it
	// has been marked as mandatory due to the usage of the Microsoft UEFI CA.
	meiAttrs := map[string][]byte{
		"fw_ver": []byte(`0:16.1.27.2176
0:16.1.27.2176
0:16.0.15.1624
`),
		"fw_status": []byte(`94000245
09F10506
00000020
00004000
00041F03
C7E003CB
`),
	}
	devices := []internal_efi.SysfsDevice{
		efitest.NewMockSysfsDevice("/sys/devices/virtual/iommu/dmar0", nil, "iommu", nil, nil),
		efitest.NewMockSysfsDevice("/sys/devices/virtual/iommu/dmar1", nil, "iommu", nil, nil),
		efitest.NewMockSysfsDevice("/sys/devices/pci0000:00/0000:00:16.0/mei/mei0", map[string]string{"DEVNAME": "mei0"}, "mei", meiAttrs, efitest.NewMockSysfsDevice(
			"/sys/devices/pci0000:00:16:0", map[string]string{"DRIVER": "mei_me"}, "pci", nil, nil,
		)),
	}

	errs := s.testRun(c, &testRunChecksContextRunParams{
		env: efitest.NewMockHostEnvironmentWithOpts(
			efitest.WithVirtMode(internal_efi.VirtModeNone, internal_efi.DetectVirtModeAll),
			efitest.WithTPMDevice(newTpmDevice(tpm2_testutil.NewTransportBackedDevice(s.Transport, false, 1), nil, tpm2_device.ErrNoPPI)),
			efitest.WithLog(efitest.NewLog(c, &efitest.LogOptions{Algorithms: []tpm2.HashAlgorithmId{tpm2.HashAlgorithmSHA256}})),
			efitest.WithAMD64Environment("GenuineIntel", []uint64{cpuid.SDBG, cpuid.SMX}, 4, map[uint32]uint64{0x13a: (3 << 1), 0xc80: 0x40000000}),
			efitest.WithSysfsDevices(devices...),
			efitest.WithMockVars(efitest.MockVars{
				{Name: "AuditMode", GUID: efi.GlobalVariable}:              &efitest.VarEntry{Attrs: efi.AttributeNonVolatile | efi.AttributeBootserviceAccess | efi.AttributeRuntimeAccess, Payload: []byte{0x0}},
				{Name: "BootCurrent", GUID: efi.GlobalVariable}:            &efitest.VarEntry{Attrs: efi.AttributeBootserviceAccess | efi.AttributeRuntimeAccess, Payload: []byte{0x3, 0x0}},
				{Name: "BootOptionSupport", GUID: efi.GlobalVariable}:      &efitest.VarEntry{Attrs: efi.AttributeBootserviceAccess | efi.AttributeRuntimeAccess, Payload: []byte{0x13, 0x03, 0x00, 0x00}},
				{Name: "DeployedMode", GUID: efi.GlobalVariable}:           &efitest.VarEntry{Attrs: efi.AttributeNonVolatile | efi.AttributeBootserviceAccess | efi.AttributeRuntimeAccess, Payload: []byte{0x1}},
				{Name: "SetupMode", GUID: efi.GlobalVariable}:              &efitest.VarEntry{Attrs: efi.AttributeBootserviceAccess | efi.AttributeRuntimeAccess, Payload: []byte{0x0}},
				{Name: "OsIndicationsSupported", GUID: efi.GlobalVariable}: &efitest.VarEntry{Attrs: efi.AttributeBootserviceAccess | efi.AttributeRuntimeAccess, Payload: []byte{0x41, 0x00, 0x00, 0x00, 0x00, 0x00, 0x00, 0x00}},
			}.SetSecureBoot(true).SetPK(c, efitest.NewSignatureListX509(c, snakeoilCert, efi.MakeGUID(0x03f66fa4, 0x5eee, 0x479c, 0xa408, [...]uint8{0xc4, 0xdc, 0x0a, 0x33, 0xfc, 0xde})))),
		),
		tpmPropertyModifiers: map[tpm2.Property]uint32{
			tpm2.PropertyNVCountersMax:     0,
			tpm2.PropertyPSFamilyIndicator: 1,
			tpm2.PropertyManufacturer:      uint32(tpm2.TPMManufacturerINTC),
		},
		enabledBanks: []tpm2.HashAlgorithmId{tpm2.HashAlgorithmSHA256},
		loadedImages: []secboot_efi.Image{
			&mockImage{
				contents: []byte("mock shim executable"),
				digest:   testutil.DecodeHexString(c, "25e1b08db2f31ff5f5d2ea53e1a1e8fda6e1d81af4f26a7908071f1dec8611b7"),
				signatures: []*efi.WinCertificateAuthenticode{
					efitest.ReadWinCertificateAuthenticodeDetached(c, shimUbuntuSig4),
				},
			},
			&mockImage{contents: []byte("mock grub executable"), digest: testutil.DecodeHexString(c, "d5a9780e9f6a43c2e53fe9fda547be77f7783f31aea8013783242b040ff21dc0")},
			&mockImage{contents: []byte("mock kernel executable"), digest: testutil.DecodeHexString(c, "2ddfbd91fa1698b0d133c38ba90dbba76c9e08371ff83d03b5fb4c2e56d7e81f")},
		},
		profileOpts: PCRProfileOptionsDefault,
		prepare: func(_ int) {
			_, err := s.TPM.PCREvent(s.TPM.PCRHandleContext(2), []byte("foo"), nil)
			c.Check(err, IsNil)
		},
		actions:        []actionAndArgs{{action: ActionNone}},
		expectedPcrAlg: tpm2.HashAlgorithmSHA256,
	})
	c.Assert(errs, HasLen, 1)
	c.Check(errs[0], ErrorMatches, `error with or detected from measurement log: no suitable PCR algorithm available:
- TPM_ALG_SHA512: the PCR bank is missing from the TCG log.
- TPM_ALG_SHA384: the PCR bank is missing from the TCG log.
- TPM_ALG_SHA256: error with drivers and apps \(PCR2\) measurements: PCR value mismatch \(actual from TPM 0xfa734a6a4d262d7405d47d48c0a1b127229ca808032555ad919ed5dd7c1f6519, reconstructed from log 0x3d458cfe55cc03ea1f443f1562beec8df51c75e14a9fcf9a7234a13f198e7969\).
`)
	c.Check(errs[0], DeepEquals, NewWithKindAndActionsError(ErrorKindNoSuitablePCRBank, nil, []Action{ActionRebootToFWSettings, ActionContactOEM}, errs[0].Unwrap()))
}

func (s *runChecksContextSuite) TestRunBadInvalidPCR4Value(c *C) {
	// Test the error case where PCR4 is inconsistent with the log, but it
	// has been marked as mandatory due to the usage of the Microsoft UEFI CA.
	meiAttrs := map[string][]byte{
		"fw_ver": []byte(`0:16.1.27.2176
0:16.1.27.2176
0:16.0.15.1624
`),
		"fw_status": []byte(`94000245
09F10506
00000020
00004000
00041F03
C7E003CB
`),
	}
	devices := []internal_efi.SysfsDevice{
		efitest.NewMockSysfsDevice("/sys/devices/virtual/iommu/dmar0", nil, "iommu", nil, nil),
		efitest.NewMockSysfsDevice("/sys/devices/virtual/iommu/dmar1", nil, "iommu", nil, nil),
		efitest.NewMockSysfsDevice("/sys/devices/pci0000:00/0000:00:16.0/mei/mei0", map[string]string{"DEVNAME": "mei0"}, "mei", meiAttrs, efitest.NewMockSysfsDevice(
			"/sys/devices/pci0000:00:16:0", map[string]string{"DRIVER": "mei_me"}, "pci", nil, nil,
		)),
	}

	errs := s.testRun(c, &testRunChecksContextRunParams{
		env: efitest.NewMockHostEnvironmentWithOpts(
			efitest.WithVirtMode(internal_efi.VirtModeNone, internal_efi.DetectVirtModeAll),
			efitest.WithTPMDevice(newTpmDevice(tpm2_testutil.NewTransportBackedDevice(s.Transport, false, 1), nil, tpm2_device.ErrNoPPI)),
			efitest.WithLog(efitest.NewLog(c, &efitest.LogOptions{Algorithms: []tpm2.HashAlgorithmId{tpm2.HashAlgorithmSHA256}})),
			efitest.WithAMD64Environment("GenuineIntel", []uint64{cpuid.SDBG, cpuid.SMX}, 4, map[uint32]uint64{0x13a: (3 << 1), 0xc80: 0x40000000}),
			efitest.WithSysfsDevices(devices...),
			efitest.WithMockVars(efitest.MockVars{
				{Name: "AuditMode", GUID: efi.GlobalVariable}:              &efitest.VarEntry{Attrs: efi.AttributeNonVolatile | efi.AttributeBootserviceAccess | efi.AttributeRuntimeAccess, Payload: []byte{0x0}},
				{Name: "BootCurrent", GUID: efi.GlobalVariable}:            &efitest.VarEntry{Attrs: efi.AttributeBootserviceAccess | efi.AttributeRuntimeAccess, Payload: []byte{0x3, 0x0}},
				{Name: "BootOptionSupport", GUID: efi.GlobalVariable}:      &efitest.VarEntry{Attrs: efi.AttributeBootserviceAccess | efi.AttributeRuntimeAccess, Payload: []byte{0x13, 0x03, 0x00, 0x00}},
				{Name: "DeployedMode", GUID: efi.GlobalVariable}:           &efitest.VarEntry{Attrs: efi.AttributeNonVolatile | efi.AttributeBootserviceAccess | efi.AttributeRuntimeAccess, Payload: []byte{0x1}},
				{Name: "SetupMode", GUID: efi.GlobalVariable}:              &efitest.VarEntry{Attrs: efi.AttributeBootserviceAccess | efi.AttributeRuntimeAccess, Payload: []byte{0x0}},
				{Name: "OsIndicationsSupported", GUID: efi.GlobalVariable}: &efitest.VarEntry{Attrs: efi.AttributeBootserviceAccess | efi.AttributeRuntimeAccess, Payload: []byte{0x41, 0x00, 0x00, 0x00, 0x00, 0x00, 0x00, 0x00}},
			}.SetSecureBoot(true).SetPK(c, efitest.NewSignatureListX509(c, snakeoilCert, efi.MakeGUID(0x03f66fa4, 0x5eee, 0x479c, 0xa408, [...]uint8{0xc4, 0xdc, 0x0a, 0x33, 0xfc, 0xde})))),
		),
		tpmPropertyModifiers: map[tpm2.Property]uint32{
			tpm2.PropertyNVCountersMax:     0,
			tpm2.PropertyPSFamilyIndicator: 1,
			tpm2.PropertyManufacturer:      uint32(tpm2.TPMManufacturerINTC),
		},
		enabledBanks: []tpm2.HashAlgorithmId{tpm2.HashAlgorithmSHA256},
		loadedImages: []secboot_efi.Image{
			&mockImage{
				contents: []byte("mock shim executable"),
				digest:   testutil.DecodeHexString(c, "25e1b08db2f31ff5f5d2ea53e1a1e8fda6e1d81af4f26a7908071f1dec8611b7"),
				signatures: []*efi.WinCertificateAuthenticode{
					efitest.ReadWinCertificateAuthenticodeDetached(c, shimUbuntuSig4),
				},
			},
			&mockImage{contents: []byte("mock grub executable"), digest: testutil.DecodeHexString(c, "d5a9780e9f6a43c2e53fe9fda547be77f7783f31aea8013783242b040ff21dc0")},
			&mockImage{contents: []byte("mock kernel executable"), digest: testutil.DecodeHexString(c, "2ddfbd91fa1698b0d133c38ba90dbba76c9e08371ff83d03b5fb4c2e56d7e81f")},
		},
		profileOpts: PCRProfileOptionsDefault,
		prepare: func(_ int) {
			_, err := s.TPM.PCREvent(s.TPM.PCRHandleContext(4), []byte("foo"), nil)
			c.Check(err, IsNil)
		},
		actions:        []actionAndArgs{{action: ActionNone}},
		expectedPcrAlg: tpm2.HashAlgorithmSHA256,
	})
	c.Assert(errs, HasLen, 1)
	c.Check(errs[0], ErrorMatches, `error with or detected from measurement log: no suitable PCR algorithm available:
- TPM_ALG_SHA512: the PCR bank is missing from the TCG log.
- TPM_ALG_SHA384: the PCR bank is missing from the TCG log.
- TPM_ALG_SHA256: error with boot manager code \(PCR4\) measurements: PCR value mismatch \(actual from TPM 0x1c93930d6b26232e061eaa33ecf6341fae63ce598a0c6a26ee96a0828639c044, reconstructed from log 0x4bc74f3ffe49b4dd275c9f475887b68193e2db8348d72e1c3c9099c2dcfa85b0\).
`)
	c.Check(errs[0], DeepEquals, NewWithKindAndActionsError(ErrorKindNoSuitablePCRBank, nil, []Action{ActionRebootToFWSettings, ActionContactOEM}, errs[0].Unwrap()))
}

func (s *runChecksContextSuite) TestRunBadInvalidPCR7Value(c *C) {
	// Test the error case where PCR7 is inconsistent with the log, but it
	// has been marked as mandatory because the default profile options
	// require it.
	meiAttrs := map[string][]byte{
		"fw_ver": []byte(`0:16.1.27.2176
0:16.1.27.2176
0:16.0.15.1624
`),
		"fw_status": []byte(`94000245
09F10506
00000020
00004000
00041F03
C7E003CB
`),
	}
	devices := []internal_efi.SysfsDevice{
		efitest.NewMockSysfsDevice("/sys/devices/virtual/iommu/dmar0", nil, "iommu", nil, nil),
		efitest.NewMockSysfsDevice("/sys/devices/virtual/iommu/dmar1", nil, "iommu", nil, nil),
		efitest.NewMockSysfsDevice("/sys/devices/pci0000:00/0000:00:16.0/mei/mei0", map[string]string{"DEVNAME": "mei0"}, "mei", meiAttrs, efitest.NewMockSysfsDevice(
			"/sys/devices/pci0000:00:16:0", map[string]string{"DRIVER": "mei_me"}, "pci", nil, nil,
		)),
	}

	errs := s.testRun(c, &testRunChecksContextRunParams{
		env: efitest.NewMockHostEnvironmentWithOpts(
			efitest.WithVirtMode(internal_efi.VirtModeNone, internal_efi.DetectVirtModeAll),
			efitest.WithTPMDevice(newTpmDevice(tpm2_testutil.NewTransportBackedDevice(s.Transport, false, 1), nil, tpm2_device.ErrNoPPI)),
			efitest.WithLog(efitest.NewLog(c, &efitest.LogOptions{Algorithms: []tpm2.HashAlgorithmId{tpm2.HashAlgorithmSHA256}})),
			efitest.WithAMD64Environment("GenuineIntel", []uint64{cpuid.SDBG, cpuid.SMX}, 4, map[uint32]uint64{0x13a: (3 << 1), 0xc80: 0x40000000}),
			efitest.WithSysfsDevices(devices...),
			efitest.WithMockVars(efitest.MockVars{
				{Name: "AuditMode", GUID: efi.GlobalVariable}:              &efitest.VarEntry{Attrs: efi.AttributeNonVolatile | efi.AttributeBootserviceAccess | efi.AttributeRuntimeAccess, Payload: []byte{0x0}},
				{Name: "BootCurrent", GUID: efi.GlobalVariable}:            &efitest.VarEntry{Attrs: efi.AttributeBootserviceAccess | efi.AttributeRuntimeAccess, Payload: []byte{0x3, 0x0}},
				{Name: "BootOptionSupport", GUID: efi.GlobalVariable}:      &efitest.VarEntry{Attrs: efi.AttributeBootserviceAccess | efi.AttributeRuntimeAccess, Payload: []byte{0x13, 0x03, 0x00, 0x00}},
				{Name: "DeployedMode", GUID: efi.GlobalVariable}:           &efitest.VarEntry{Attrs: efi.AttributeNonVolatile | efi.AttributeBootserviceAccess | efi.AttributeRuntimeAccess, Payload: []byte{0x1}},
				{Name: "SetupMode", GUID: efi.GlobalVariable}:              &efitest.VarEntry{Attrs: efi.AttributeBootserviceAccess | efi.AttributeRuntimeAccess, Payload: []byte{0x0}},
				{Name: "OsIndicationsSupported", GUID: efi.GlobalVariable}: &efitest.VarEntry{Attrs: efi.AttributeBootserviceAccess | efi.AttributeRuntimeAccess, Payload: []byte{0x41, 0x00, 0x00, 0x00, 0x00, 0x00, 0x00, 0x00}},
			}.SetSecureBoot(true).SetPK(c, efitest.NewSignatureListX509(c, snakeoilCert, efi.MakeGUID(0x03f66fa4, 0x5eee, 0x479c, 0xa408, [...]uint8{0xc4, 0xdc, 0x0a, 0x33, 0xfc, 0xde})))),
		),
		tpmPropertyModifiers: map[tpm2.Property]uint32{
			tpm2.PropertyNVCountersMax:     0,
			tpm2.PropertyPSFamilyIndicator: 1,
			tpm2.PropertyManufacturer:      uint32(tpm2.TPMManufacturerINTC),
		},
		enabledBanks: []tpm2.HashAlgorithmId{tpm2.HashAlgorithmSHA256},
		loadedImages: []secboot_efi.Image{
			&mockImage{
				contents: []byte("mock shim executable"),
				digest:   testutil.DecodeHexString(c, "25e1b08db2f31ff5f5d2ea53e1a1e8fda6e1d81af4f26a7908071f1dec8611b7"),
				signatures: []*efi.WinCertificateAuthenticode{
					efitest.ReadWinCertificateAuthenticodeDetached(c, shimUbuntuSig4),
				},
			},
			&mockImage{contents: []byte("mock grub executable"), digest: testutil.DecodeHexString(c, "d5a9780e9f6a43c2e53fe9fda547be77f7783f31aea8013783242b040ff21dc0")},
			&mockImage{contents: []byte("mock kernel executable"), digest: testutil.DecodeHexString(c, "2ddfbd91fa1698b0d133c38ba90dbba76c9e08371ff83d03b5fb4c2e56d7e81f")},
		},
		profileOpts: PCRProfileOptionsDefault,
		prepare: func(_ int) {
			_, err := s.TPM.PCREvent(s.TPM.PCRHandleContext(7), []byte("foo"), nil)
			c.Check(err, IsNil)
		},
		actions:        []actionAndArgs{{action: ActionNone}},
		expectedPcrAlg: tpm2.HashAlgorithmSHA256,
	})
	c.Assert(errs, HasLen, 1)
	c.Check(errs[0], ErrorMatches, `error with or detected from measurement log: no suitable PCR algorithm available:
- TPM_ALG_SHA512: the PCR bank is missing from the TCG log.
- TPM_ALG_SHA384: the PCR bank is missing from the TCG log.
- TPM_ALG_SHA256: error with secure boot policy \(PCR7\) measurements: PCR value mismatch \(actual from TPM 0xdf7b5d709755f1bd7142dd2f8c2d1195fc6b4dab5c78d41daf5c795da55db5f2, reconstructed from log 0xafc99bd8b298ea9b70d2796cb0ca22fe2b70d784691a1cae2aa3ba55edc365dc\).
`)
	c.Check(errs[0], DeepEquals, NewWithKindAndActionsError(ErrorKindNoSuitablePCRBank, nil, []Action{ActionRebootToFWSettings, ActionContactOEM}, errs[0].Unwrap()))
}

// TODO: Add a test for ErrorKindUnsupportedPlatform

func (s *runChecksContextSuite) TestRunBadUEFIDebuggingEnabled(c *C) {
	// Test the error case where a UEFI debugger is enabled.
	meiAttrs := map[string][]byte{
		"fw_ver": []byte(`0:16.1.27.2176
0:16.1.27.2176
0:16.0.15.1624
`),
		"fw_status": []byte(`94000245
09F10506
00000020
00004000
00041F03
C7E003CB
`),
	}
	devices := []internal_efi.SysfsDevice{
		efitest.NewMockSysfsDevice("/sys/devices/virtual/iommu/dmar0", nil, "iommu", nil, nil),
		efitest.NewMockSysfsDevice("/sys/devices/virtual/iommu/dmar1", nil, "iommu", nil, nil),
		efitest.NewMockSysfsDevice("/sys/devices/pci0000:00/0000:00:16.0/mei/mei0", map[string]string{"DEVNAME": "mei0"}, "mei", meiAttrs, efitest.NewMockSysfsDevice(
			"/sys/devices/pci0000:00:16:0", map[string]string{"DRIVER": "mei_me"}, "pci", nil, nil,
		)),
	}

	errs := s.testRun(c, &testRunChecksContextRunParams{
		env: efitest.NewMockHostEnvironmentWithOpts(
			efitest.WithVirtMode(internal_efi.VirtModeNone, internal_efi.DetectVirtModeAll),
			efitest.WithTPMDevice(newTpmDevice(tpm2_testutil.NewTransportBackedDevice(s.Transport, false, 1), nil, tpm2_device.ErrNoPPI)),
			efitest.WithLog(efitest.NewLog(c, &efitest.LogOptions{
				Algorithms:       []tpm2.HashAlgorithmId{tpm2.HashAlgorithmSHA256},
				FirmwareDebugger: true,
			})),
			efitest.WithAMD64Environment("GenuineIntel", []uint64{cpuid.SDBG, cpuid.SMX}, 4, map[uint32]uint64{0x13a: (3 << 1), 0xc80: 0x40000000}),
			efitest.WithSysfsDevices(devices...),
			efitest.WithMockVars(efitest.MockVars{}.SetSecureBoot(false)),
		),
		tpmPropertyModifiers: map[tpm2.Property]uint32{
			tpm2.PropertyNVCountersMax:     0,
			tpm2.PropertyPSFamilyIndicator: 1,
			tpm2.PropertyManufacturer:      uint32(tpm2.TPMManufacturerINTC),
		},
		enabledBanks: []tpm2.HashAlgorithmId{tpm2.HashAlgorithmSHA256},
		actions:      []actionAndArgs{{action: ActionNone}},
	})
	c.Assert(errs, HasLen, 1)
	c.Check(errs[0], ErrorMatches, `error with system security: the platform firmware contains a debugging endpoint enabled`)
	c.Check(errs[0], DeepEquals, NewWithKindAndActionsError(ErrorKindUEFIDebuggingEnabled, nil, []Action{ActionContactOEM}, errs[0].Unwrap()))
}

func (s *runChecksContextSuite) TestRunBadInsufficientDMAProtection(c *C) {
	// Test the error case where DMA protection is disabled.
	meiAttrs := map[string][]byte{
		"fw_ver": []byte(`0:16.1.27.2176
0:16.1.27.2176
0:16.0.15.1624
`),
		"fw_status": []byte(`94000245
09F10506
00000020
00004000
00041F03
C7E003CB
`),
	}
	devices := []internal_efi.SysfsDevice{
		efitest.NewMockSysfsDevice("/sys/devices/virtual/iommu/dmar0", nil, "iommu", nil, nil),
		efitest.NewMockSysfsDevice("/sys/devices/virtual/iommu/dmar1", nil, "iommu", nil, nil),
		efitest.NewMockSysfsDevice("/sys/devices/pci0000:00/0000:00:16.0/mei/mei0", map[string]string{"DEVNAME": "mei0"}, "mei", meiAttrs, efitest.NewMockSysfsDevice(
			"/sys/devices/pci0000:00:16:0", map[string]string{"DRIVER": "mei_me"}, "pci", nil, nil,
		)),
	}

	errs := s.testRun(c, &testRunChecksContextRunParams{
		env: efitest.NewMockHostEnvironmentWithOpts(
			efitest.WithVirtMode(internal_efi.VirtModeNone, internal_efi.DetectVirtModeAll),
			efitest.WithTPMDevice(newTpmDevice(tpm2_testutil.NewTransportBackedDevice(s.Transport, false, 1), nil, tpm2_device.ErrNoPPI)),
			efitest.WithLog(efitest.NewLog(c, &efitest.LogOptions{
				Algorithms:    []tpm2.HashAlgorithmId{tpm2.HashAlgorithmSHA256},
				DMAProtection: efitest.DMAProtectionDisabled,
			})),
			efitest.WithAMD64Environment("GenuineIntel", []uint64{cpuid.SDBG, cpuid.SMX}, 4, map[uint32]uint64{0x13a: (3 << 1), 0xc80: 0x40000000}),
			efitest.WithSysfsDevices(devices...),
			efitest.WithMockVars(efitest.MockVars{}.SetSecureBoot(false)),
		),
		tpmPropertyModifiers: map[tpm2.Property]uint32{
			tpm2.PropertyNVCountersMax:     0,
			tpm2.PropertyPSFamilyIndicator: 1,
			tpm2.PropertyManufacturer:      uint32(tpm2.TPMManufacturerINTC),
		},
		enabledBanks: []tpm2.HashAlgorithmId{tpm2.HashAlgorithmSHA256},
		actions:      []actionAndArgs{{action: ActionNone}},
	})
	c.Assert(errs, HasLen, 1)
	c.Check(errs[0], ErrorMatches, `error with system security: the platform firmware indicates that DMA protections are insufficient`)
	c.Check(errs[0], DeepEquals, NewWithKindAndActionsError(
		ErrorKindInsufficientDMAProtection,
		nil,
		[]Action{ActionRebootToFWSettings, ActionProceed, ActionContactOEM},
		errs[0].Unwrap(),
	))
}

func (s *runChecksContextSuite) TestRunBadNoKernelIOMMU(c *C) {
	// Test the error case where the kernel doesn't enable a IOMMU
	meiAttrs := map[string][]byte{
		"fw_ver": []byte(`0:16.1.27.2176
0:16.1.27.2176
0:16.0.15.1624
`),
		"fw_status": []byte(`94000245
09F10506
00000020
00004000
00041F03
C7E003CB
`),
	}
	devices := []internal_efi.SysfsDevice{
		efitest.NewMockSysfsDevice("/sys/devices/pci0000:00/0000:00:16.0/mei/mei0", map[string]string{"DEVNAME": "mei0"}, "mei", meiAttrs, efitest.NewMockSysfsDevice(
			"/sys/devices/pci0000:00:16:0", map[string]string{"DRIVER": "mei_me"}, "pci", nil, nil,
		)),
	}

	errs := s.testRun(c, &testRunChecksContextRunParams{
		env: efitest.NewMockHostEnvironmentWithOpts(
			efitest.WithVirtMode(internal_efi.VirtModeNone, internal_efi.DetectVirtModeAll),
			efitest.WithTPMDevice(newTpmDevice(tpm2_testutil.NewTransportBackedDevice(s.Transport, false, 1), nil, tpm2_device.ErrNoPPI)),
			efitest.WithLog(efitest.NewLog(c, &efitest.LogOptions{Algorithms: []tpm2.HashAlgorithmId{tpm2.HashAlgorithmSHA256}})),
			efitest.WithAMD64Environment("GenuineIntel", []uint64{cpuid.SDBG, cpuid.SMX}, 4, map[uint32]uint64{0x13a: (3 << 1), 0xc80: 0x40000000}),
			efitest.WithSysfsDevices(devices...),
			efitest.WithMockVars(efitest.MockVars{}.SetSecureBoot(false)),
		),
		tpmPropertyModifiers: map[tpm2.Property]uint32{
			tpm2.PropertyNVCountersMax:     0,
			tpm2.PropertyPSFamilyIndicator: 1,
			tpm2.PropertyManufacturer:      uint32(tpm2.TPMManufacturerINTC),
		},
		enabledBanks: []tpm2.HashAlgorithmId{tpm2.HashAlgorithmSHA256},
		actions:      []actionAndArgs{{action: ActionNone}},
	})
	c.Assert(errs, HasLen, 1)
	c.Check(errs[0], ErrorMatches, `error with system security: no kernel IOMMU support was detected`)
	c.Check(errs[0], DeepEquals, NewWithKindAndActionsError(
		ErrorKindNoKernelIOMMU,
		nil,
<<<<<<< HEAD
		[]Action{ActionRebootToFWSettings, ActionContactOSVendor, ActionProceed},
		errs[0].Unwrap(),
	))
}

func (s *runChecksContextSuite) TestRunBadStartupLocalityNotProtected(c *C) {
	// Test the error case where there is a dTPM and the startup locality
	// is not protected from ring 0 access.
	meiAttrs := map[string][]byte{
		"fw_ver": []byte(`0:16.1.27.2176
0:16.1.27.2176
0:16.0.15.1624
`),
		"fw_status": []byte(`94000245
09F10506
00000020
00004000
00041F03
C7E003CB
`),
	}
	devices := []internal_efi.SysfsDevice{
		efitest.NewMockSysfsDevice("/sys/devices/virtual/iommu/dmar0", nil, "iommu", nil, nil),
		efitest.NewMockSysfsDevice("/sys/devices/virtual/iommu/dmar1", nil, "iommu", nil, nil),
		efitest.NewMockSysfsDevice("/sys/devices/pci0000:00/0000:00:16.0/mei/mei0", map[string]string{"DEVNAME": "mei0"}, "mei", meiAttrs, efitest.NewMockSysfsDevice(
			"/sys/devices/pci0000:00:16:0", map[string]string{"DRIVER": "mei_me"}, "pci", nil, nil,
		)),
	}

	errs := s.testRun(c, &testRunChecksContextRunParams{
		env: efitest.NewMockHostEnvironmentWithOpts(
			efitest.WithVirtMode(internal_efi.VirtModeNone, internal_efi.DetectVirtModeAll),
			efitest.WithTPMDevice(newTpmDevice(tpm2_testutil.NewTransportBackedDevice(s.Transport, false, 1), nil, tpm2_device.ErrNoPPI)),
			efitest.WithLog(efitest.NewLog(c, &efitest.LogOptions{Algorithms: []tpm2.HashAlgorithmId{tpm2.HashAlgorithmSHA256}})),
			efitest.WithAMD64Environment("GenuineIntel", []uint64{cpuid.SDBG, cpuid.SMX}, 4, map[uint32]uint64{0x13a: (2 << 1), 0xc80: 0x40000000}),
			efitest.WithSysfsDevices(devices...),
			efitest.WithMockVars(efitest.MockVars{}.SetSecureBoot(false)),
		),
		tpmPropertyModifiers: map[tpm2.Property]uint32{
			tpm2.PropertyNVCountersMax:     0,
			tpm2.PropertyPSFamilyIndicator: 1,
			tpm2.PropertyManufacturer:      uint32(tpm2.TPMManufacturerINTC),
		},
		enabledBanks: []tpm2.HashAlgorithmId{tpm2.HashAlgorithmSHA256},
		actions:      []actionAndArgs{{action: ActionNone}},
	})
	c.Assert(errs, HasLen, 1)
	c.Check(errs[0], ErrorMatches, `error with system security: access to the discrete TPM's startup locality is available to platform firmware and privileged OS code, preventing any mitigation against reset attacks`)
	c.Check(errs[0], DeepEquals, NewWithKindAndActionsError(
		ErrorKindTPMStartupLocalityNotProtected,
		nil,
		[]Action{ActionProceed},
=======
		[]Action{ActionRebootToFWSettings, ActionProceed, ActionContactOSVendor},
>>>>>>> fcaa786f
		errs[0].Unwrap(),
	))
}

func (s *runChecksContextSuite) TestRunChecksBadUEFIDebuggingEnabledAndNoKernelIOMMU(c *C) {
	// Test case with more than one host security error. This also tests the case
	// where ActionProceed is suppressed because one of the returned errors
	// doesn't permit it.
	meiAttrs := map[string][]byte{
		"fw_ver": []byte(`0:16.1.27.2176
0:16.1.27.2176
0:16.0.15.1624
`),
		"fw_status": []byte(`94000245
09F10506
00000020
00004000
00041F03
C7E003CB
`),
	}
	devices := []internal_efi.SysfsDevice{
		efitest.NewMockSysfsDevice("/sys/devices/pci0000:00/0000:00:16.0/mei/mei0", map[string]string{"DEVNAME": "mei0"}, "mei", meiAttrs, efitest.NewMockSysfsDevice(
			"/sys/devices/pci0000:00:16:0", map[string]string{"DRIVER": "mei_me"}, "pci", nil, nil,
		)),
	}

	errs := s.testRun(c, &testRunChecksContextRunParams{
		env: efitest.NewMockHostEnvironmentWithOpts(
			efitest.WithVirtMode(internal_efi.VirtModeNone, internal_efi.DetectVirtModeAll),
			efitest.WithTPMDevice(newTpmDevice(tpm2_testutil.NewTransportBackedDevice(s.Transport, false, 1), nil, tpm2_device.ErrNoPPI)),
			efitest.WithLog(efitest.NewLog(c, &efitest.LogOptions{
				Algorithms:       []tpm2.HashAlgorithmId{tpm2.HashAlgorithmSHA256},
				StartupLocality:  3,
				FirmwareDebugger: true,
			})),
			efitest.WithAMD64Environment("GenuineIntel", []uint64{cpuid.SDBG, cpuid.SMX}, 4, map[uint32]uint64{0x13a: (2 << 1), 0xc80: 0x40000000}),
			efitest.WithSysfsDevices(devices...),
			efitest.WithMockVars(efitest.MockVars{}.SetSecureBoot(false)),
		),
		tpmPropertyModifiers: map[tpm2.Property]uint32{
			tpm2.PropertyNVCountersMax:     0,
			tpm2.PropertyPSFamilyIndicator: 1,
			tpm2.PropertyManufacturer:      uint32(tpm2.TPMManufacturerINTC),
		},
		enabledBanks: []tpm2.HashAlgorithmId{tpm2.HashAlgorithmSHA256},
		actions:      []actionAndArgs{{action: ActionNone}},
	})
	c.Assert(errs, HasLen, 2)
	c.Check(errs[0], ErrorMatches, `error with system security: the platform firmware contains a debugging endpoint enabled`)
	c.Check(errs[0], DeepEquals, NewWithKindAndActionsError(ErrorKindUEFIDebuggingEnabled, nil, []Action{ActionContactOEM}, errs[0].Unwrap()))

	c.Check(errs[1], ErrorMatches, `error with system security: no kernel IOMMU support was detected`)
	c.Check(errs[1], DeepEquals, NewWithKindAndActionsError(
		ErrorKindNoKernelIOMMU,
		nil,
		[]Action{ActionRebootToFWSettings, ActionContactOSVendor},
		errs[1].Unwrap(),
	))
}

func (s *runChecksContextSuite) TestRunBadHostSecurityErrorMissingIntelMEModule(c *C) {
	// Test case where host security checks fail because the intel ME kernel module is missing.
	devices := []internal_efi.SysfsDevice{
		efitest.NewMockSysfsDevice("/sys/devices/virtual/iommu/dmar0", nil, "iommu", nil, nil),
		efitest.NewMockSysfsDevice("/sys/devices/virtual/iommu/dmar1", nil, "iommu", nil, nil),
		efitest.NewMockSysfsDevice("/sys/devices/pci0000:00:16:0", map[string]string{"PCI_CLASS": "78000", "PCI_ID": "8086:7E70"}, "pci", nil, nil),
	}

	errs := s.testRun(c, &testRunChecksContextRunParams{
		env: efitest.NewMockHostEnvironmentWithOpts(
			efitest.WithVirtMode(internal_efi.VirtModeNone, internal_efi.DetectVirtModeAll),
			efitest.WithTPMDevice(newTpmDevice(tpm2_testutil.NewTransportBackedDevice(s.Transport, false, 1), nil, tpm2_device.ErrNoPPI)),
			efitest.WithLog(efitest.NewLog(c, &efitest.LogOptions{Algorithms: []tpm2.HashAlgorithmId{tpm2.HashAlgorithmSHA256}})),
			efitest.WithAMD64Environment("GenuineIntel", []uint64{cpuid.SDBG, cpuid.SMX}, 4, map[uint32]uint64{0x13a: (3 << 1), 0xc80: 0x40000000}),
			efitest.WithSysfsDevices(devices...),
			efitest.WithMockVars(efitest.MockVars{}.SetSecureBoot(false)),
		),
		tpmPropertyModifiers: map[tpm2.Property]uint32{
			tpm2.PropertyNVCountersMax:     0,
			tpm2.PropertyPSFamilyIndicator: 1,
			tpm2.PropertyManufacturer:      uint32(tpm2.TPMManufacturerINTC),
		},
		enabledBanks: []tpm2.HashAlgorithmId{tpm2.HashAlgorithmSHA256},
		actions:      []actionAndArgs{{action: ActionNone}},
	})
	c.Assert(errs, HasLen, 1)
	c.Check(errs[0], ErrorMatches, `error with system security: encountered an error when checking Intel BootGuard configuration: the kernel module "mei_me" must be loaded`)
	c.Check(errs[0], DeepEquals, NewWithKindAndActionsError(ErrorKindInternal, nil, nil, errs[0].Unwrap()))
	c.Check(errors.Is(errs[0], MissingKernelModuleError("mei_me")), testutil.IsTrue)
}

func (s *runChecksContextSuite) TestRunBadHostSecurityErrorMissingMSR(c *C) {
	// Test case where host security checks fail because the MSR kernel module is missing.
	meiAttrs := map[string][]byte{
		"fw_ver": []byte(`0:16.1.27.2176
0:16.1.27.2176
0:16.0.15.1624
`),
		"fw_status": []byte(`94000245
09F10506
00000020
00004000
00041F03
C7E003CB
`),
	}
	devices := []internal_efi.SysfsDevice{
		efitest.NewMockSysfsDevice("/sys/devices/virtual/iommu/dmar0", nil, "iommu", nil, nil),
		efitest.NewMockSysfsDevice("/sys/devices/virtual/iommu/dmar1", nil, "iommu", nil, nil),
		efitest.NewMockSysfsDevice("/sys/devices/pci0000:00/0000:00:16.0/mei/mei0", map[string]string{"DEVNAME": "mei0"}, "mei", meiAttrs, efitest.NewMockSysfsDevice(
			"/sys/devices/pci0000:00:16:0", map[string]string{"DRIVER": "mei_me"}, "pci", nil, nil,
		)),
	}

	errs := s.testRun(c, &testRunChecksContextRunParams{
		env: efitest.NewMockHostEnvironmentWithOpts(
			efitest.WithVirtMode(internal_efi.VirtModeNone, internal_efi.DetectVirtModeAll),
			efitest.WithTPMDevice(newTpmDevice(tpm2_testutil.NewTransportBackedDevice(s.Transport, false, 1), nil, tpm2_device.ErrNoPPI)),
			efitest.WithLog(efitest.NewLog(c, &efitest.LogOptions{Algorithms: []tpm2.HashAlgorithmId{tpm2.HashAlgorithmSHA256}})),
			efitest.WithAMD64Environment("GenuineIntel", []uint64{cpuid.SDBG, cpuid.SMX}, 0, nil),
			efitest.WithSysfsDevices(devices...),
			efitest.WithMockVars(efitest.MockVars{}.SetSecureBoot(false)),
		),
		tpmPropertyModifiers: map[tpm2.Property]uint32{
			tpm2.PropertyNVCountersMax:     0,
			tpm2.PropertyPSFamilyIndicator: 1,
			tpm2.PropertyManufacturer:      uint32(tpm2.TPMManufacturerINTC),
		},
		enabledBanks: []tpm2.HashAlgorithmId{tpm2.HashAlgorithmSHA256},
		actions:      []actionAndArgs{{action: ActionNone}},
	})
	c.Assert(errs, HasLen, 1)
	c.Check(errs[0], ErrorMatches, `error with system security: encountered an error when checking Intel CPU debugging configuration: the kernel module "msr" must be loaded`)
	c.Check(errs[0], DeepEquals, NewWithKindAndActionsError(ErrorKindInternal, nil, nil, errs[0].Unwrap()))
	c.Check(errors.Is(errs[0], MissingKernelModuleError("msr")), testutil.IsTrue)
}

func (s *runChecksContextSuite) TestRunBadHostSecurityError(c *C) {
	// Test the error case where we're running on an Intel based device
	// and BootGuard is mis-configured.
	meiAttrs := map[string][]byte{
		"fw_ver": []byte(`0:16.1.27.2176
0:16.1.27.2176
0:16.0.15.1624
`),
		"fw_status": []byte(`94000255
09F10506
00000020
00004000
00041F03
C7E003CB
`),
	}
	devices := []internal_efi.SysfsDevice{
		efitest.NewMockSysfsDevice("/sys/devices/virtual/iommu/dmar0", nil, "iommu", nil, nil),
		efitest.NewMockSysfsDevice("/sys/devices/virtual/iommu/dmar1", nil, "iommu", nil, nil),
		efitest.NewMockSysfsDevice("/sys/devices/pci0000:00/0000:00:16.0/mei/mei0", map[string]string{"DEVNAME": "mei0"}, "mei", meiAttrs, efitest.NewMockSysfsDevice(
			"/sys/devices/pci0000:00:16:0", map[string]string{"DRIVER": "mei_me"}, "pci", nil, nil,
		)),
	}

	errs := s.testRun(c, &testRunChecksContextRunParams{
		env: efitest.NewMockHostEnvironmentWithOpts(
			efitest.WithVirtMode(internal_efi.VirtModeNone, internal_efi.DetectVirtModeAll),
			efitest.WithTPMDevice(newTpmDevice(tpm2_testutil.NewTransportBackedDevice(s.Transport, false, 1), nil, tpm2_device.ErrNoPPI)),
			efitest.WithLog(efitest.NewLog(c, &efitest.LogOptions{Algorithms: []tpm2.HashAlgorithmId{tpm2.HashAlgorithmSHA256}})),
			efitest.WithAMD64Environment("GenuineIntel", []uint64{cpuid.SDBG, cpuid.SMX}, 4, map[uint32]uint64{0x13a: (3 << 1), 0xc80: 0x40000000}),
			efitest.WithSysfsDevices(devices...),
			efitest.WithMockVars(efitest.MockVars{}.SetSecureBoot(false)),
		),
		tpmPropertyModifiers: map[tpm2.Property]uint32{
			tpm2.PropertyNVCountersMax:     0,
			tpm2.PropertyPSFamilyIndicator: 1,
			tpm2.PropertyManufacturer:      uint32(tpm2.TPMManufacturerINTC),
		},
		enabledBanks: []tpm2.HashAlgorithmId{tpm2.HashAlgorithmSHA256},
		actions:      []actionAndArgs{{action: ActionNone}},
	})
	c.Assert(errs, HasLen, 1)
	c.Check(errs[0], ErrorMatches, `error with system security: encountered an error when checking Intel BootGuard configuration: no hardware root-of-trust properly configured: ME is in manufacturing mode`)
	c.Check(errs[0], DeepEquals, NewWithKindAndActionsError(ErrorKindHostSecurity, nil, []Action{ActionContactOEM}, errs[0].Unwrap()))
}

func (s *runChecksContextSuite) TestRunBadSHA1(c *C) {
	// Test the error case where there is no suitable PCR bank other
	// than SHA1, but SHA1 is disallowed by default.
	meiAttrs := map[string][]byte{
		"fw_ver": []byte(`0:16.1.27.2176
0:16.1.27.2176
0:16.0.15.1624
`),
		"fw_status": []byte(`94000245
09F10506
00000020
00004000
00041F03
C7E003CB
`),
	}
	devices := []internal_efi.SysfsDevice{
		efitest.NewMockSysfsDevice("/sys/devices/virtual/iommu/dmar0", nil, "iommu", nil, nil),
		efitest.NewMockSysfsDevice("/sys/devices/virtual/iommu/dmar1", nil, "iommu", nil, nil),
		efitest.NewMockSysfsDevice("/sys/devices/pci0000:00/0000:00:16.0/mei/mei0", map[string]string{"DEVNAME": "mei0"}, "mei", meiAttrs, efitest.NewMockSysfsDevice(
			"/sys/devices/pci0000:00:16:0", map[string]string{"DRIVER": "mei_me"}, "pci", nil, nil,
		)),
	}

	errs := s.testRun(c, &testRunChecksContextRunParams{
		env: efitest.NewMockHostEnvironmentWithOpts(
			efitest.WithVirtMode(internal_efi.VirtModeNone, internal_efi.DetectVirtModeAll),
			efitest.WithTPMDevice(newTpmDevice(tpm2_testutil.NewTransportBackedDevice(s.Transport, false, 1), nil, tpm2_device.ErrNoPPI)),
			efitest.WithLog(efitest.NewLog(c, &efitest.LogOptions{Algorithms: []tpm2.HashAlgorithmId{tpm2.HashAlgorithmSHA1}})),
			efitest.WithAMD64Environment("GenuineIntel", []uint64{cpuid.SDBG, cpuid.SMX}, 4, map[uint32]uint64{0x13a: (3 << 1), 0xc80: 0x40000000}),
			efitest.WithSysfsDevices(devices...),
			efitest.WithMockVars(efitest.MockVars{
				{Name: "AuditMode", GUID: efi.GlobalVariable}:              &efitest.VarEntry{Attrs: efi.AttributeNonVolatile | efi.AttributeBootserviceAccess | efi.AttributeRuntimeAccess, Payload: []byte{0x0}},
				{Name: "BootCurrent", GUID: efi.GlobalVariable}:            &efitest.VarEntry{Attrs: efi.AttributeBootserviceAccess | efi.AttributeRuntimeAccess, Payload: []byte{0x3, 0x0}},
				{Name: "BootOptionSupport", GUID: efi.GlobalVariable}:      &efitest.VarEntry{Attrs: efi.AttributeBootserviceAccess | efi.AttributeRuntimeAccess, Payload: []byte{0x13, 0x03, 0x00, 0x00}},
				{Name: "DeployedMode", GUID: efi.GlobalVariable}:           &efitest.VarEntry{Attrs: efi.AttributeNonVolatile | efi.AttributeBootserviceAccess | efi.AttributeRuntimeAccess, Payload: []byte{0x1}},
				{Name: "SetupMode", GUID: efi.GlobalVariable}:              &efitest.VarEntry{Attrs: efi.AttributeBootserviceAccess | efi.AttributeRuntimeAccess, Payload: []byte{0x0}},
				{Name: "OsIndicationsSupported", GUID: efi.GlobalVariable}: &efitest.VarEntry{Attrs: efi.AttributeBootserviceAccess | efi.AttributeRuntimeAccess, Payload: []byte{0x41, 0x00, 0x00, 0x00, 0x00, 0x00, 0x00, 0x00}},
			}.SetSecureBoot(true).SetPK(c, efitest.NewSignatureListX509(c, snakeoilCert, efi.MakeGUID(0x03f66fa4, 0x5eee, 0x479c, 0xa408, [...]uint8{0xc4, 0xdc, 0x0a, 0x33, 0xfc, 0xde})))),
		),
		tpmPropertyModifiers: map[tpm2.Property]uint32{
			tpm2.PropertyNVCountersMax:     0,
			tpm2.PropertyPSFamilyIndicator: 1,
			tpm2.PropertyManufacturer:      uint32(tpm2.TPMManufacturerINTC),
		},
		enabledBanks: []tpm2.HashAlgorithmId{tpm2.HashAlgorithmSHA1},
		loadedImages: []secboot_efi.Image{
			&mockImage{
				contents: []byte("mock shim executable"),
				digest:   testutil.DecodeHexString(c, "25b4e4624ea1f2144a90d7de7aff87b23de0457d"),
				signatures: []*efi.WinCertificateAuthenticode{
					efitest.ReadWinCertificateAuthenticodeDetached(c, shimUbuntuSig4),
				},
			},
			&mockImage{contents: []byte("mock grub executable"), digest: testutil.DecodeHexString(c, "1dc8bcbdb8b5ee60e87281e36161ec1f923f53b7")},
			&mockImage{contents: []byte("mock kernel executable"), digest: testutil.DecodeHexString(c, "fc7840d38322a595e50a6b477685fdd2244f9292")},
		},
		profileOpts:    PCRProfileOptionsDefault,
		actions:        []actionAndArgs{{action: ActionNone}},
		expectedPcrAlg: tpm2.HashAlgorithmSHA1,
	})
	c.Assert(errs, HasLen, 1)
	c.Check(errs[0], ErrorMatches, `error with or detected from measurement log: no suitable PCR algorithm available:
- TPM_ALG_SHA512: the PCR bank is missing from the TCG log.
- TPM_ALG_SHA384: the PCR bank is missing from the TCG log.
- TPM_ALG_SHA256: the PCR bank is missing from the TCG log.
`)
	c.Check(errs[0], DeepEquals, NewWithKindAndActionsError(ErrorKindNoSuitablePCRBank, nil, []Action{ActionRebootToFWSettings, ActionContactOEM}, errs[0].Unwrap()))
}

func (s *runChecksContextSuite) TestRunBadPCRProfileMostSecure(c *C) {
	// Test the error case where the profile options are set to "most secure".
	// This is currently unsupported because of a lack of source for some
	// PCRs - it is intended that this will work eventually.
	meiAttrs := map[string][]byte{
		"fw_ver": []byte(`0:16.1.27.2176
0:16.1.27.2176
0:16.0.15.1624
`),
		"fw_status": []byte(`94000245
09F10506
00000020
00004000
00041F03
C7E003CB
`),
	}
	devices := []internal_efi.SysfsDevice{
		efitest.NewMockSysfsDevice("/sys/devices/virtual/iommu/dmar0", nil, "iommu", nil, nil),
		efitest.NewMockSysfsDevice("/sys/devices/virtual/iommu/dmar1", nil, "iommu", nil, nil),
		efitest.NewMockSysfsDevice("/sys/devices/pci0000:00/0000:00:16.0/mei/mei0", map[string]string{"DEVNAME": "mei0"}, "mei", meiAttrs, efitest.NewMockSysfsDevice(
			"/sys/devices/pci0000:00:16:0", map[string]string{"DRIVER": "mei_me"}, "pci", nil, nil,
		)),
	}

	errs := s.testRun(c, &testRunChecksContextRunParams{
		env: efitest.NewMockHostEnvironmentWithOpts(
			efitest.WithVirtMode(internal_efi.VirtModeNone, internal_efi.DetectVirtModeAll),
			efitest.WithTPMDevice(newTpmDevice(tpm2_testutil.NewTransportBackedDevice(s.Transport, false, 1), nil, tpm2_device.ErrNoPPI)),
			efitest.WithLog(efitest.NewLog(c, &efitest.LogOptions{Algorithms: []tpm2.HashAlgorithmId{tpm2.HashAlgorithmSHA256}})),
			efitest.WithAMD64Environment("GenuineIntel", []uint64{cpuid.SDBG, cpuid.SMX}, 4, map[uint32]uint64{0x13a: (3 << 1), 0xc80: 0x40000000}),
			efitest.WithSysfsDevices(devices...),
			efitest.WithMockVars(efitest.MockVars{
				{Name: "AuditMode", GUID: efi.GlobalVariable}:              &efitest.VarEntry{Attrs: efi.AttributeNonVolatile | efi.AttributeBootserviceAccess | efi.AttributeRuntimeAccess, Payload: []byte{0x0}},
				{Name: "BootCurrent", GUID: efi.GlobalVariable}:            &efitest.VarEntry{Attrs: efi.AttributeBootserviceAccess | efi.AttributeRuntimeAccess, Payload: []byte{0x3, 0x0}},
				{Name: "BootOptionSupport", GUID: efi.GlobalVariable}:      &efitest.VarEntry{Attrs: efi.AttributeBootserviceAccess | efi.AttributeRuntimeAccess, Payload: []byte{0x13, 0x03, 0x00, 0x00}},
				{Name: "DeployedMode", GUID: efi.GlobalVariable}:           &efitest.VarEntry{Attrs: efi.AttributeNonVolatile | efi.AttributeBootserviceAccess | efi.AttributeRuntimeAccess, Payload: []byte{0x1}},
				{Name: "SetupMode", GUID: efi.GlobalVariable}:              &efitest.VarEntry{Attrs: efi.AttributeBootserviceAccess | efi.AttributeRuntimeAccess, Payload: []byte{0x0}},
				{Name: "OsIndicationsSupported", GUID: efi.GlobalVariable}: &efitest.VarEntry{Attrs: efi.AttributeBootserviceAccess | efi.AttributeRuntimeAccess, Payload: []byte{0x41, 0x00, 0x00, 0x00, 0x00, 0x00, 0x00, 0x00}},
			}.SetSecureBoot(true).SetPK(c, efitest.NewSignatureListX509(c, snakeoilCert, efi.MakeGUID(0x03f66fa4, 0x5eee, 0x479c, 0xa408, [...]uint8{0xc4, 0xdc, 0x0a, 0x33, 0xfc, 0xde})))),
		),
		tpmPropertyModifiers: map[tpm2.Property]uint32{
			tpm2.PropertyNVCountersMax:     0,
			tpm2.PropertyPSFamilyIndicator: 1,
			tpm2.PropertyManufacturer:      uint32(tpm2.TPMManufacturerINTC),
		},
		enabledBanks: []tpm2.HashAlgorithmId{tpm2.HashAlgorithmSHA256},
		loadedImages: []secboot_efi.Image{
			&mockImage{
				contents: []byte("mock shim executable"),
				digest:   testutil.DecodeHexString(c, "25e1b08db2f31ff5f5d2ea53e1a1e8fda6e1d81af4f26a7908071f1dec8611b7"),
				signatures: []*efi.WinCertificateAuthenticode{
					efitest.ReadWinCertificateAuthenticodeDetached(c, shimUbuntuSig4),
				},
			},
			&mockImage{contents: []byte("mock grub executable"), digest: testutil.DecodeHexString(c, "d5a9780e9f6a43c2e53fe9fda547be77f7783f31aea8013783242b040ff21dc0")},
			&mockImage{contents: []byte("mock kernel executable"), digest: testutil.DecodeHexString(c, "2ddfbd91fa1698b0d133c38ba90dbba76c9e08371ff83d03b5fb4c2e56d7e81f")},
		},
		profileOpts:    PCRProfileOptionMostSecure,
		actions:        []actionAndArgs{{action: ActionNone}},
		expectedPcrAlg: tpm2.HashAlgorithmSHA256,
	})
	c.Assert(errs, HasLen, 3)
	c.Check(errs[0], ErrorMatches, `error with platform config \(PCR1\) measurements: generating profiles for PCR 1 is not supported yet`)
	c.Check(errs[0], DeepEquals, NewWithKindAndActionsError(ErrorKindPCRUnsupported, &PCRUnsupportedArgs{PCR: 1, URL: "https://github.com/canonical/secboot/issues/322"}, nil, errs[0].Unwrap()))

	c.Check(errs[1], ErrorMatches, `error with drivers and apps config \(PCR3\) measurements: generating profiles for PCR 3 is not supported yet`)
	c.Check(errs[1], DeepEquals, NewWithKindAndActionsError(ErrorKindPCRUnsupported, &PCRUnsupportedArgs{PCR: 3, URL: "https://github.com/canonical/secboot/issues/341"}, nil, errs[1].Unwrap()))

	c.Check(errs[2], ErrorMatches, `error with boot manager config \(PCR5\) measurements: generating profiles for PCR 5 is not supported yet`)
	c.Check(errs[2], DeepEquals, NewWithKindAndActionsError(ErrorKindPCRUnsupported, &PCRUnsupportedArgs{PCR: 5, URL: "https://github.com/canonical/secboot/issues/323"}, nil, errs[2].Unwrap()))
}

func (s *runChecksContextSuite) TestRunBadInvalidPCR7ValuePCRProfilePermitNoSecureBoot(c *C) {
	// Test the error case where PCR7 is unusable and the profile options are set
	// to permit policies without PCR7, but this fails due to a lack of support
	// for some mandatory alternative PCRs - it is intended that this case will
	// work in the future.
	meiAttrs := map[string][]byte{
		"fw_ver": []byte(`0:16.1.27.2176
0:16.1.27.2176
0:16.0.15.1624
`),
		"fw_status": []byte(`94000245
09F10506
00000020
00004000
00041F03
C7E003CB
`),
	}
	devices := []internal_efi.SysfsDevice{
		efitest.NewMockSysfsDevice("/sys/devices/virtual/iommu/dmar0", nil, "iommu", nil, nil),
		efitest.NewMockSysfsDevice("/sys/devices/virtual/iommu/dmar1", nil, "iommu", nil, nil),
		efitest.NewMockSysfsDevice("/sys/devices/pci0000:00/0000:00:16.0/mei/mei0", map[string]string{"DEVNAME": "mei0"}, "mei", meiAttrs, efitest.NewMockSysfsDevice(
			"/sys/devices/pci0000:00:16:0", map[string]string{"DRIVER": "mei_me"}, "pci", nil, nil,
		)),
	}

	errs := s.testRun(c, &testRunChecksContextRunParams{
		env: efitest.NewMockHostEnvironmentWithOpts(
			efitest.WithVirtMode(internal_efi.VirtModeNone, internal_efi.DetectVirtModeAll),
			efitest.WithTPMDevice(newTpmDevice(tpm2_testutil.NewTransportBackedDevice(s.Transport, false, 1), nil, tpm2_device.ErrNoPPI)),
			efitest.WithLog(efitest.NewLog(c, &efitest.LogOptions{Algorithms: []tpm2.HashAlgorithmId{tpm2.HashAlgorithmSHA256}})),
			efitest.WithAMD64Environment("GenuineIntel", []uint64{cpuid.SDBG, cpuid.SMX}, 4, map[uint32]uint64{0x13a: (3 << 1), 0xc80: 0x40000000}),
			efitest.WithSysfsDevices(devices...),
			efitest.WithMockVars(efitest.MockVars{
				{Name: "AuditMode", GUID: efi.GlobalVariable}:              &efitest.VarEntry{Attrs: efi.AttributeNonVolatile | efi.AttributeBootserviceAccess | efi.AttributeRuntimeAccess, Payload: []byte{0x0}},
				{Name: "BootCurrent", GUID: efi.GlobalVariable}:            &efitest.VarEntry{Attrs: efi.AttributeBootserviceAccess | efi.AttributeRuntimeAccess, Payload: []byte{0x3, 0x0}},
				{Name: "BootOptionSupport", GUID: efi.GlobalVariable}:      &efitest.VarEntry{Attrs: efi.AttributeBootserviceAccess | efi.AttributeRuntimeAccess, Payload: []byte{0x13, 0x03, 0x00, 0x00}},
				{Name: "DeployedMode", GUID: efi.GlobalVariable}:           &efitest.VarEntry{Attrs: efi.AttributeNonVolatile | efi.AttributeBootserviceAccess | efi.AttributeRuntimeAccess, Payload: []byte{0x1}},
				{Name: "SetupMode", GUID: efi.GlobalVariable}:              &efitest.VarEntry{Attrs: efi.AttributeBootserviceAccess | efi.AttributeRuntimeAccess, Payload: []byte{0x0}},
				{Name: "OsIndicationsSupported", GUID: efi.GlobalVariable}: &efitest.VarEntry{Attrs: efi.AttributeBootserviceAccess | efi.AttributeRuntimeAccess, Payload: []byte{0x41, 0x00, 0x00, 0x00, 0x00, 0x00, 0x00, 0x00}},
			}.SetSecureBoot(true).SetPK(c, efitest.NewSignatureListX509(c, snakeoilCert, efi.MakeGUID(0x03f66fa4, 0x5eee, 0x479c, 0xa408, [...]uint8{0xc4, 0xdc, 0x0a, 0x33, 0xfc, 0xde})))),
		),
		tpmPropertyModifiers: map[tpm2.Property]uint32{
			tpm2.PropertyNVCountersMax:     0,
			tpm2.PropertyPSFamilyIndicator: 1,
			tpm2.PropertyManufacturer:      uint32(tpm2.TPMManufacturerINTC),
		},
		enabledBanks: []tpm2.HashAlgorithmId{tpm2.HashAlgorithmSHA256},
		loadedImages: []secboot_efi.Image{
			&mockImage{
				contents: []byte("mock shim executable"),
				digest:   testutil.DecodeHexString(c, "25e1b08db2f31ff5f5d2ea53e1a1e8fda6e1d81af4f26a7908071f1dec8611b7"),
				signatures: []*efi.WinCertificateAuthenticode{
					efitest.ReadWinCertificateAuthenticodeDetached(c, shimUbuntuSig4),
				},
			},
			&mockImage{contents: []byte("mock grub executable"), digest: testutil.DecodeHexString(c, "d5a9780e9f6a43c2e53fe9fda547be77f7783f31aea8013783242b040ff21dc0")},
			&mockImage{contents: []byte("mock kernel executable"), digest: testutil.DecodeHexString(c, "2ddfbd91fa1698b0d133c38ba90dbba76c9e08371ff83d03b5fb4c2e56d7e81f")},
		},
		profileOpts: PCRProfileOptionPermitNoSecureBootPolicyProfile,
		prepare: func(_ int) {
			_, err := s.TPM.PCREvent(s.TPM.PCRHandleContext(7), []byte("foo"), nil)
			c.Check(err, IsNil)
		},
		actions:        []actionAndArgs{{action: ActionNone}},
		expectedPcrAlg: tpm2.HashAlgorithmSHA256,
	})
	c.Assert(errs, HasLen, 3)
	c.Check(errs[0], ErrorMatches, `error with platform config \(PCR1\) measurements: generating profiles for PCR 1 is not supported yet`)
	c.Check(errs[0], DeepEquals, NewWithKindAndActionsError(ErrorKindPCRUnsupported, &PCRUnsupportedArgs{PCR: 1, URL: "https://github.com/canonical/secboot/issues/322"}, nil, errs[0].Unwrap()))

	c.Check(errs[1], ErrorMatches, `error with drivers and apps config \(PCR3\) measurements: generating profiles for PCR 3 is not supported yet`)
	c.Check(errs[1], DeepEquals, NewWithKindAndActionsError(ErrorKindPCRUnsupported, &PCRUnsupportedArgs{PCR: 3, URL: "https://github.com/canonical/secboot/issues/341"}, nil, errs[1].Unwrap()))

	c.Check(errs[2], ErrorMatches, `error with boot manager config \(PCR5\) measurements: generating profiles for PCR 5 is not supported yet`)
	c.Check(errs[2], DeepEquals, NewWithKindAndActionsError(ErrorKindPCRUnsupported, &PCRUnsupportedArgs{PCR: 5, URL: "https://github.com/canonical/secboot/issues/323"}, nil, errs[2].Unwrap()))
}

func (s *runChecksContextSuite) TestRunBadEmptySHA384(c *C) {
	// Test the error case where the TPM has a SHA384 bank enabled but
	// unused by the firmware.
	s.RequireAlgorithm(c, tpm2.AlgorithmSHA384)

	meiAttrs := map[string][]byte{
		"fw_ver": []byte(`0:16.1.27.2176
0:16.1.27.2176
0:16.0.15.1624
`),
		"fw_status": []byte(`94000245
09F10506
00000020
00004000
00041F03
C7E003CB
`),
	}
	devices := []internal_efi.SysfsDevice{
		efitest.NewMockSysfsDevice("/sys/devices/virtual/iommu/dmar0", nil, "iommu", nil, nil),
		efitest.NewMockSysfsDevice("/sys/devices/virtual/iommu/dmar1", nil, "iommu", nil, nil),
		efitest.NewMockSysfsDevice("/sys/devices/pci0000:00/0000:00:16.0/mei/mei0", map[string]string{"DEVNAME": "mei0"}, "mei", meiAttrs, efitest.NewMockSysfsDevice(
			"/sys/devices/pci0000:00:16:0", map[string]string{"DRIVER": "mei_me"}, "pci", nil, nil,
		)),
	}

	errs := s.testRun(c, &testRunChecksContextRunParams{
		env: efitest.NewMockHostEnvironmentWithOpts(
			efitest.WithVirtMode(internal_efi.VirtModeNone, internal_efi.DetectVirtModeAll),
			efitest.WithTPMDevice(newTpmDevice(tpm2_testutil.NewTransportBackedDevice(s.Transport, false, 1), nil, tpm2_device.ErrNoPPI)),
			efitest.WithLog(efitest.NewLog(c, &efitest.LogOptions{Algorithms: []tpm2.HashAlgorithmId{tpm2.HashAlgorithmSHA256}})),
			efitest.WithAMD64Environment("GenuineIntel", []uint64{cpuid.SDBG, cpuid.SMX}, 4, map[uint32]uint64{0x13a: (3 << 1), 0xc80: 0x40000000}),
			efitest.WithSysfsDevices(devices...),
			efitest.WithMockVars(efitest.MockVars{
				{Name: "AuditMode", GUID: efi.GlobalVariable}:              &efitest.VarEntry{Attrs: efi.AttributeNonVolatile | efi.AttributeBootserviceAccess | efi.AttributeRuntimeAccess, Payload: []byte{0x0}},
				{Name: "BootCurrent", GUID: efi.GlobalVariable}:            &efitest.VarEntry{Attrs: efi.AttributeBootserviceAccess | efi.AttributeRuntimeAccess, Payload: []byte{0x3, 0x0}},
				{Name: "BootOptionSupport", GUID: efi.GlobalVariable}:      &efitest.VarEntry{Attrs: efi.AttributeBootserviceAccess | efi.AttributeRuntimeAccess, Payload: []byte{0x13, 0x03, 0x00, 0x00}},
				{Name: "DeployedMode", GUID: efi.GlobalVariable}:           &efitest.VarEntry{Attrs: efi.AttributeNonVolatile | efi.AttributeBootserviceAccess | efi.AttributeRuntimeAccess, Payload: []byte{0x1}},
				{Name: "SetupMode", GUID: efi.GlobalVariable}:              &efitest.VarEntry{Attrs: efi.AttributeBootserviceAccess | efi.AttributeRuntimeAccess, Payload: []byte{0x0}},
				{Name: "OsIndicationsSupported", GUID: efi.GlobalVariable}: &efitest.VarEntry{Attrs: efi.AttributeBootserviceAccess | efi.AttributeRuntimeAccess, Payload: []byte{0x41, 0x00, 0x00, 0x00, 0x00, 0x00, 0x00, 0x00}},
			}.SetSecureBoot(true).SetPK(c, efitest.NewSignatureListX509(c, snakeoilCert, efi.MakeGUID(0x03f66fa4, 0x5eee, 0x479c, 0xa408, [...]uint8{0xc4, 0xdc, 0x0a, 0x33, 0xfc, 0xde})))),
		),
		tpmPropertyModifiers: map[tpm2.Property]uint32{
			tpm2.PropertyNVCountersMax:     0,
			tpm2.PropertyPSFamilyIndicator: 1,
			tpm2.PropertyManufacturer:      uint32(tpm2.TPMManufacturerINTC),
		},
		enabledBanks: []tpm2.HashAlgorithmId{tpm2.HashAlgorithmSHA256, tpm2.HashAlgorithmSHA384},
		loadedImages: []secboot_efi.Image{
			&mockImage{
				contents: []byte("mock shim executable"),
				digest:   testutil.DecodeHexString(c, "25e1b08db2f31ff5f5d2ea53e1a1e8fda6e1d81af4f26a7908071f1dec8611b7"),
				signatures: []*efi.WinCertificateAuthenticode{
					efitest.ReadWinCertificateAuthenticodeDetached(c, shimUbuntuSig4),
				},
			},
			&mockImage{contents: []byte("mock grub executable"), digest: testutil.DecodeHexString(c, "d5a9780e9f6a43c2e53fe9fda547be77f7783f31aea8013783242b040ff21dc0")},
			&mockImage{contents: []byte("mock kernel executable"), digest: testutil.DecodeHexString(c, "2ddfbd91fa1698b0d133c38ba90dbba76c9e08371ff83d03b5fb4c2e56d7e81f")},
		},
		profileOpts:    PCRProfileOptionsDefault,
		actions:        []actionAndArgs{{action: ActionNone}},
		expectedPcrAlg: tpm2.HashAlgorithmSHA256,
	})
	c.Assert(errs, HasLen, 1)
	c.Check(errs[0], ErrorMatches, `the PCR bank for TPM_ALG_SHA384 is missing from the TCG log but active and with one or more empty PCRs on the TPM`)
	c.Check(errs[0], DeepEquals, NewWithKindAndActionsErrorForTest(
		ErrorKindEmptyPCRBanks,
		map[string]json.RawMessage{"algs": []byte("[12]")},
		[]Action{ActionProceed, ActionContactOEM},
		&EmptyPCRBanksError{Algs: []tpm2.HashAlgorithmId{tpm2.HashAlgorithmSHA384}},
	))
}

func (s *runChecksContextSuite) TestRunBadVARDriversPresent(c *C) {
	// Test the error case where value-added-retailer drivers have been detected
	// but the initial flags do not permit these.
	meiAttrs := map[string][]byte{
		"fw_ver": []byte(`0:16.1.27.2176
0:16.1.27.2176
0:16.0.15.1624
`),
		"fw_status": []byte(`94000245
09F10506
00000020
00004000
00041F03
C7E003CB
`),
	}
	devices := []internal_efi.SysfsDevice{
		efitest.NewMockSysfsDevice("/sys/devices/virtual/iommu/dmar0", nil, "iommu", nil, nil),
		efitest.NewMockSysfsDevice("/sys/devices/virtual/iommu/dmar1", nil, "iommu", nil, nil),
		efitest.NewMockSysfsDevice("/sys/devices/pci0000:00/0000:00:16.0/mei/mei0", map[string]string{"DEVNAME": "mei0"}, "mei", meiAttrs, efitest.NewMockSysfsDevice(
			"/sys/devices/pci0000:00:16:0", map[string]string{"DRIVER": "mei_me"}, "pci", nil, nil,
		)),
	}

	errs := s.testRun(c, &testRunChecksContextRunParams{
		env: efitest.NewMockHostEnvironmentWithOpts(
			efitest.WithVirtMode(internal_efi.VirtModeNone, internal_efi.DetectVirtModeAll),
			efitest.WithTPMDevice(newTpmDevice(tpm2_testutil.NewTransportBackedDevice(s.Transport, false, 1), nil, tpm2_device.ErrNoPPI)),
			efitest.WithLog(efitest.NewLog(c, &efitest.LogOptions{
				Algorithms:          []tpm2.HashAlgorithmId{tpm2.HashAlgorithmSHA256},
				IncludeDriverLaunch: true,
			})),
			efitest.WithAMD64Environment("GenuineIntel", []uint64{cpuid.SDBG, cpuid.SMX}, 4, map[uint32]uint64{0x13a: (3 << 1), 0xc80: 0x40000000}),
			efitest.WithSysfsDevices(devices...),
			efitest.WithMockVars(efitest.MockVars{
				{Name: "AuditMode", GUID: efi.GlobalVariable}:              &efitest.VarEntry{Attrs: efi.AttributeNonVolatile | efi.AttributeBootserviceAccess | efi.AttributeRuntimeAccess, Payload: []byte{0x0}},
				{Name: "BootCurrent", GUID: efi.GlobalVariable}:            &efitest.VarEntry{Attrs: efi.AttributeBootserviceAccess | efi.AttributeRuntimeAccess, Payload: []byte{0x3, 0x0}},
				{Name: "BootOptionSupport", GUID: efi.GlobalVariable}:      &efitest.VarEntry{Attrs: efi.AttributeBootserviceAccess | efi.AttributeRuntimeAccess, Payload: []byte{0x13, 0x03, 0x00, 0x00}},
				{Name: "DeployedMode", GUID: efi.GlobalVariable}:           &efitest.VarEntry{Attrs: efi.AttributeNonVolatile | efi.AttributeBootserviceAccess | efi.AttributeRuntimeAccess, Payload: []byte{0x1}},
				{Name: "SetupMode", GUID: efi.GlobalVariable}:              &efitest.VarEntry{Attrs: efi.AttributeBootserviceAccess | efi.AttributeRuntimeAccess, Payload: []byte{0x0}},
				{Name: "OsIndicationsSupported", GUID: efi.GlobalVariable}: &efitest.VarEntry{Attrs: efi.AttributeBootserviceAccess | efi.AttributeRuntimeAccess, Payload: []byte{0x41, 0x00, 0x00, 0x00, 0x00, 0x00, 0x00, 0x00}},
			}.SetSecureBoot(true).SetPK(c, efitest.NewSignatureListX509(c, snakeoilCert, efi.MakeGUID(0x03f66fa4, 0x5eee, 0x479c, 0xa408, [...]uint8{0xc4, 0xdc, 0x0a, 0x33, 0xfc, 0xde})))),
		),
		tpmPropertyModifiers: map[tpm2.Property]uint32{
			tpm2.PropertyNVCountersMax:     0,
			tpm2.PropertyPSFamilyIndicator: 1,
			tpm2.PropertyManufacturer:      uint32(tpm2.TPMManufacturerINTC),
		},
		enabledBanks: []tpm2.HashAlgorithmId{tpm2.HashAlgorithmSHA256},
		loadedImages: []secboot_efi.Image{
			&mockImage{
				contents: []byte("mock shim executable"),
				digest:   testutil.DecodeHexString(c, "25e1b08db2f31ff5f5d2ea53e1a1e8fda6e1d81af4f26a7908071f1dec8611b7"),
				signatures: []*efi.WinCertificateAuthenticode{
					efitest.ReadWinCertificateAuthenticodeDetached(c, shimUbuntuSig4),
				},
			},
			&mockImage{contents: []byte("mock grub executable"), digest: testutil.DecodeHexString(c, "d5a9780e9f6a43c2e53fe9fda547be77f7783f31aea8013783242b040ff21dc0")},
			&mockImage{contents: []byte("mock kernel executable"), digest: testutil.DecodeHexString(c, "2ddfbd91fa1698b0d133c38ba90dbba76c9e08371ff83d03b5fb4c2e56d7e81f")},
		},
		profileOpts:    PCRProfileOptionsDefault,
		actions:        []actionAndArgs{{action: ActionNone}},
		expectedPcrAlg: tpm2.HashAlgorithmSHA256,
	})
	c.Assert(errs, HasLen, 1)
	c.Check(errs[0], ErrorMatches, `value added retailer supplied drivers were detected to be running`)
	c.Check(errs[0], DeepEquals, NewWithKindAndActionsError(
		ErrorKindVARSuppliedDriversPresent,
		nil,
		[]Action{ActionProceed},
		ErrVARSuppliedDriversPresent,
	))
}

func (s *runChecksContextSuite) TestRunBadSysPrepAppsPresent(c *C) {
	// Test the error case where system preparations have been detected
	// but the initial flags do not permit these.
	meiAttrs := map[string][]byte{
		"fw_ver": []byte(`0:16.1.27.2176
0:16.1.27.2176
0:16.0.15.1624
`),
		"fw_status": []byte(`94000245
09F10506
00000020
00004000
00041F03
C7E003CB
`),
	}
	devices := []internal_efi.SysfsDevice{
		efitest.NewMockSysfsDevice("/sys/devices/virtual/iommu/dmar0", nil, "iommu", nil, nil),
		efitest.NewMockSysfsDevice("/sys/devices/virtual/iommu/dmar1", nil, "iommu", nil, nil),
		efitest.NewMockSysfsDevice("/sys/devices/pci0000:00/0000:00:16.0/mei/mei0", map[string]string{"DEVNAME": "mei0"}, "mei", meiAttrs, efitest.NewMockSysfsDevice(
			"/sys/devices/pci0000:00:16:0", map[string]string{"DRIVER": "mei_me"}, "pci", nil, nil,
		)),
	}

	errs := s.testRun(c, &testRunChecksContextRunParams{
		env: efitest.NewMockHostEnvironmentWithOpts(
			efitest.WithVirtMode(internal_efi.VirtModeNone, internal_efi.DetectVirtModeAll),
			efitest.WithTPMDevice(newTpmDevice(tpm2_testutil.NewTransportBackedDevice(s.Transport, false, 1), nil, tpm2_device.ErrNoPPI)),
			efitest.WithLog(efitest.NewLog(c, &efitest.LogOptions{
				Algorithms:              []tpm2.HashAlgorithmId{tpm2.HashAlgorithmSHA256},
				IncludeSysPrepAppLaunch: true,
			})),
			efitest.WithAMD64Environment("GenuineIntel", []uint64{cpuid.SDBG, cpuid.SMX}, 4, map[uint32]uint64{0x13a: (3 << 1), 0xc80: 0x40000000}),
			efitest.WithSysfsDevices(devices...),
			efitest.WithMockVars(efitest.MockVars{
				{Name: "AuditMode", GUID: efi.GlobalVariable}:              &efitest.VarEntry{Attrs: efi.AttributeNonVolatile | efi.AttributeBootserviceAccess | efi.AttributeRuntimeAccess, Payload: []byte{0x0}},
				{Name: "BootCurrent", GUID: efi.GlobalVariable}:            &efitest.VarEntry{Attrs: efi.AttributeBootserviceAccess | efi.AttributeRuntimeAccess, Payload: []byte{0x3, 0x0}},
				{Name: "BootOptionSupport", GUID: efi.GlobalVariable}:      &efitest.VarEntry{Attrs: efi.AttributeBootserviceAccess | efi.AttributeRuntimeAccess, Payload: []byte{0x13, 0x03, 0x00, 0x00}},
				{Name: "DeployedMode", GUID: efi.GlobalVariable}:           &efitest.VarEntry{Attrs: efi.AttributeNonVolatile | efi.AttributeBootserviceAccess | efi.AttributeRuntimeAccess, Payload: []byte{0x1}},
				{Name: "SetupMode", GUID: efi.GlobalVariable}:              &efitest.VarEntry{Attrs: efi.AttributeBootserviceAccess | efi.AttributeRuntimeAccess, Payload: []byte{0x0}},
				{Name: "OsIndicationsSupported", GUID: efi.GlobalVariable}: &efitest.VarEntry{Attrs: efi.AttributeBootserviceAccess | efi.AttributeRuntimeAccess, Payload: []byte{0x41, 0x00, 0x00, 0x00, 0x00, 0x00, 0x00, 0x00}},
			}.SetSecureBoot(true).SetPK(c, efitest.NewSignatureListX509(c, snakeoilCert, efi.MakeGUID(0x03f66fa4, 0x5eee, 0x479c, 0xa408, [...]uint8{0xc4, 0xdc, 0x0a, 0x33, 0xfc, 0xde})))),
		),
		tpmPropertyModifiers: map[tpm2.Property]uint32{
			tpm2.PropertyNVCountersMax:     0,
			tpm2.PropertyPSFamilyIndicator: 1,
			tpm2.PropertyManufacturer:      uint32(tpm2.TPMManufacturerINTC),
		},
		enabledBanks: []tpm2.HashAlgorithmId{tpm2.HashAlgorithmSHA256},
		loadedImages: []secboot_efi.Image{
			&mockImage{
				contents: []byte("mock shim executable"),
				digest:   testutil.DecodeHexString(c, "25e1b08db2f31ff5f5d2ea53e1a1e8fda6e1d81af4f26a7908071f1dec8611b7"),
				signatures: []*efi.WinCertificateAuthenticode{
					efitest.ReadWinCertificateAuthenticodeDetached(c, shimUbuntuSig4),
				},
			},
			&mockImage{contents: []byte("mock grub executable"), digest: testutil.DecodeHexString(c, "d5a9780e9f6a43c2e53fe9fda547be77f7783f31aea8013783242b040ff21dc0")},
			&mockImage{contents: []byte("mock kernel executable"), digest: testutil.DecodeHexString(c, "2ddfbd91fa1698b0d133c38ba90dbba76c9e08371ff83d03b5fb4c2e56d7e81f")},
		},
		profileOpts:    PCRProfileOptionsDefault,
		actions:        []actionAndArgs{{action: ActionNone}},
		expectedPcrAlg: tpm2.HashAlgorithmSHA256,
	})
	c.Assert(errs, HasLen, 1)
	c.Check(errs[0], ErrorMatches, `system preparation applications were detected to be running`)
	c.Check(errs[0], DeepEquals, NewWithKindAndActionsError(
		ErrorKindSysPrepApplicationsPresent,
		nil,
		[]Action{ActionProceed},
		ErrSysPrepApplicationsPresent,
	))
}

func (s *runChecksContextSuite) TestRunBadAbsoluteActive(c *C) {
	// Test the error case where Absolute has been detected but the initial
	// flags do not permit this.
	meiAttrs := map[string][]byte{
		"fw_ver": []byte(`0:16.1.27.2176
0:16.1.27.2176
0:16.0.15.1624
`),
		"fw_status": []byte(`94000245
09F10506
00000020
00004000
00041F03
C7E003CB
`),
	}
	devices := []internal_efi.SysfsDevice{
		efitest.NewMockSysfsDevice("/sys/devices/virtual/iommu/dmar0", nil, "iommu", nil, nil),
		efitest.NewMockSysfsDevice("/sys/devices/virtual/iommu/dmar1", nil, "iommu", nil, nil),
		efitest.NewMockSysfsDevice("/sys/devices/pci0000:00/0000:00:16.0/mei/mei0", map[string]string{"DEVNAME": "mei0"}, "mei", meiAttrs, efitest.NewMockSysfsDevice(
			"/sys/devices/pci0000:00:16:0", map[string]string{"DRIVER": "mei_me"}, "pci", nil, nil,
		)),
	}

	errs := s.testRun(c, &testRunChecksContextRunParams{
		env: efitest.NewMockHostEnvironmentWithOpts(
			efitest.WithVirtMode(internal_efi.VirtModeNone, internal_efi.DetectVirtModeAll),
			efitest.WithTPMDevice(newTpmDevice(tpm2_testutil.NewTransportBackedDevice(s.Transport, false, 1), nil, tpm2_device.ErrNoPPI)),
			efitest.WithLog(efitest.NewLog(c, &efitest.LogOptions{
				Algorithms:                        []tpm2.HashAlgorithmId{tpm2.HashAlgorithmSHA256},
				IncludeOSPresentFirmwareAppLaunch: efi.MakeGUID(0x821aca26, 0x29ea, 0x4993, 0x839f, [...]byte{0x59, 0x7f, 0xc0, 0x21, 0x70, 0x8d}),
			})),
			efitest.WithAMD64Environment("GenuineIntel", []uint64{cpuid.SDBG, cpuid.SMX}, 4, map[uint32]uint64{0x13a: (3 << 1), 0xc80: 0x40000000}),
			efitest.WithSysfsDevices(devices...),
			efitest.WithMockVars(efitest.MockVars{
				{Name: "AuditMode", GUID: efi.GlobalVariable}:              &efitest.VarEntry{Attrs: efi.AttributeNonVolatile | efi.AttributeBootserviceAccess | efi.AttributeRuntimeAccess, Payload: []byte{0x0}},
				{Name: "BootCurrent", GUID: efi.GlobalVariable}:            &efitest.VarEntry{Attrs: efi.AttributeBootserviceAccess | efi.AttributeRuntimeAccess, Payload: []byte{0x3, 0x0}},
				{Name: "BootOptionSupport", GUID: efi.GlobalVariable}:      &efitest.VarEntry{Attrs: efi.AttributeBootserviceAccess | efi.AttributeRuntimeAccess, Payload: []byte{0x13, 0x03, 0x00, 0x00}},
				{Name: "DeployedMode", GUID: efi.GlobalVariable}:           &efitest.VarEntry{Attrs: efi.AttributeNonVolatile | efi.AttributeBootserviceAccess | efi.AttributeRuntimeAccess, Payload: []byte{0x1}},
				{Name: "SetupMode", GUID: efi.GlobalVariable}:              &efitest.VarEntry{Attrs: efi.AttributeBootserviceAccess | efi.AttributeRuntimeAccess, Payload: []byte{0x0}},
				{Name: "OsIndicationsSupported", GUID: efi.GlobalVariable}: &efitest.VarEntry{Attrs: efi.AttributeBootserviceAccess | efi.AttributeRuntimeAccess, Payload: []byte{0x41, 0x00, 0x00, 0x00, 0x00, 0x00, 0x00, 0x00}},
			}.SetSecureBoot(true).SetPK(c, efitest.NewSignatureListX509(c, snakeoilCert, efi.MakeGUID(0x03f66fa4, 0x5eee, 0x479c, 0xa408, [...]uint8{0xc4, 0xdc, 0x0a, 0x33, 0xfc, 0xde})))),
		),
		tpmPropertyModifiers: map[tpm2.Property]uint32{
			tpm2.PropertyNVCountersMax:     0,
			tpm2.PropertyPSFamilyIndicator: 1,
			tpm2.PropertyManufacturer:      uint32(tpm2.TPMManufacturerINTC),
		},
		enabledBanks: []tpm2.HashAlgorithmId{tpm2.HashAlgorithmSHA256},
		loadedImages: []secboot_efi.Image{
			&mockImage{
				contents: []byte("mock shim executable"),
				digest:   testutil.DecodeHexString(c, "25e1b08db2f31ff5f5d2ea53e1a1e8fda6e1d81af4f26a7908071f1dec8611b7"),
				signatures: []*efi.WinCertificateAuthenticode{
					efitest.ReadWinCertificateAuthenticodeDetached(c, shimUbuntuSig4),
				},
			},
			&mockImage{contents: []byte("mock grub executable"), digest: testutil.DecodeHexString(c, "d5a9780e9f6a43c2e53fe9fda547be77f7783f31aea8013783242b040ff21dc0")},
			&mockImage{contents: []byte("mock kernel executable"), digest: testutil.DecodeHexString(c, "2ddfbd91fa1698b0d133c38ba90dbba76c9e08371ff83d03b5fb4c2e56d7e81f")},
		},
		profileOpts:    PCRProfileOptionsDefault,
		actions:        []actionAndArgs{{action: ActionNone}},
		expectedPcrAlg: tpm2.HashAlgorithmSHA256,
	})
	c.Check(errs, HasLen, 1)
	c.Check(errs[0], ErrorMatches, `Absolute was detected to be active and it is advised that this is disabled`)
	c.Check(errs[0], DeepEquals, NewWithKindAndActionsError(
		ErrorKindAbsolutePresent,
		nil,
		[]Action{ActionRebootToFWSettings, ActionProceed, ActionContactOEM},
		ErrAbsoluteComputraceActive,
	))
}

func (s *runChecksContextSuite) TestRunBadNotAllBootManagerCodeDigestsVerified(c *C) {
	// Test the error case where PCR4 is mandatory because some of the components
	// that were booted are signed under the Microsoft UEFI CA and the default
	// profile options were supplied, but where PCR4 is marked unusable because
	// not all of the EFI applications that were part of the current boot were
	// supplied when creating the RunChecksContext.
	meiAttrs := map[string][]byte{
		"fw_ver": []byte(`0:16.1.27.2176
0:16.1.27.2176
0:16.0.15.1624
`),
		"fw_status": []byte(`94000245
09F10506
00000020
00004000
00041F03
C7E003CB
`),
	}
	devices := []internal_efi.SysfsDevice{
		efitest.NewMockSysfsDevice("/sys/devices/virtual/iommu/dmar0", nil, "iommu", nil, nil),
		efitest.NewMockSysfsDevice("/sys/devices/virtual/iommu/dmar1", nil, "iommu", nil, nil),
		efitest.NewMockSysfsDevice("/sys/devices/pci0000:00/0000:00:16.0/mei/mei0", map[string]string{"DEVNAME": "mei0"}, "mei", meiAttrs, efitest.NewMockSysfsDevice(
			"/sys/devices/pci0000:00:16:0", map[string]string{"DRIVER": "mei_me"}, "pci", nil, nil,
		)),
	}

	errs := s.testRun(c, &testRunChecksContextRunParams{
		env: efitest.NewMockHostEnvironmentWithOpts(
			efitest.WithVirtMode(internal_efi.VirtModeNone, internal_efi.DetectVirtModeAll),
			efitest.WithTPMDevice(newTpmDevice(tpm2_testutil.NewTransportBackedDevice(s.Transport, false, 1), nil, tpm2_device.ErrNoPPI)),
			efitest.WithLog(efitest.NewLog(c, &efitest.LogOptions{
				Algorithms: []tpm2.HashAlgorithmId{tpm2.HashAlgorithmSHA256},
			})),
			efitest.WithAMD64Environment("GenuineIntel", []uint64{cpuid.SDBG, cpuid.SMX}, 4, map[uint32]uint64{0x13a: (3 << 1), 0xc80: 0x40000000}),
			efitest.WithSysfsDevices(devices...),
			efitest.WithMockVars(efitest.MockVars{
				{Name: "AuditMode", GUID: efi.GlobalVariable}:              &efitest.VarEntry{Attrs: efi.AttributeNonVolatile | efi.AttributeBootserviceAccess | efi.AttributeRuntimeAccess, Payload: []byte{0x0}},
				{Name: "BootCurrent", GUID: efi.GlobalVariable}:            &efitest.VarEntry{Attrs: efi.AttributeBootserviceAccess | efi.AttributeRuntimeAccess, Payload: []byte{0x3, 0x0}},
				{Name: "BootOptionSupport", GUID: efi.GlobalVariable}:      &efitest.VarEntry{Attrs: efi.AttributeBootserviceAccess | efi.AttributeRuntimeAccess, Payload: []byte{0x13, 0x03, 0x00, 0x00}},
				{Name: "DeployedMode", GUID: efi.GlobalVariable}:           &efitest.VarEntry{Attrs: efi.AttributeNonVolatile | efi.AttributeBootserviceAccess | efi.AttributeRuntimeAccess, Payload: []byte{0x1}},
				{Name: "SetupMode", GUID: efi.GlobalVariable}:              &efitest.VarEntry{Attrs: efi.AttributeBootserviceAccess | efi.AttributeRuntimeAccess, Payload: []byte{0x0}},
				{Name: "OsIndicationsSupported", GUID: efi.GlobalVariable}: &efitest.VarEntry{Attrs: efi.AttributeBootserviceAccess | efi.AttributeRuntimeAccess, Payload: []byte{0x41, 0x00, 0x00, 0x00, 0x00, 0x00, 0x00, 0x00}},
			}.SetSecureBoot(true).SetPK(c, efitest.NewSignatureListX509(c, snakeoilCert, efi.MakeGUID(0x03f66fa4, 0x5eee, 0x479c, 0xa408, [...]uint8{0xc4, 0xdc, 0x0a, 0x33, 0xfc, 0xde})))),
		),
		tpmPropertyModifiers: map[tpm2.Property]uint32{
			tpm2.PropertyNVCountersMax:     0,
			tpm2.PropertyPSFamilyIndicator: 1,
			tpm2.PropertyManufacturer:      uint32(tpm2.TPMManufacturerINTC),
		},
		enabledBanks: []tpm2.HashAlgorithmId{tpm2.HashAlgorithmSHA256},
		loadedImages: []secboot_efi.Image{
			&mockImage{
				contents: []byte("mock shim executable"),
				digest:   testutil.DecodeHexString(c, "25e1b08db2f31ff5f5d2ea53e1a1e8fda6e1d81af4f26a7908071f1dec8611b7"),
				signatures: []*efi.WinCertificateAuthenticode{
					efitest.ReadWinCertificateAuthenticodeDetached(c, shimUbuntuSig4),
				},
			},
			&mockImage{contents: []byte("mock grub executable"), digest: testutil.DecodeHexString(c, "d5a9780e9f6a43c2e53fe9fda547be77f7783f31aea8013783242b040ff21dc0")},
		},
		expectedPcrAlg: tpm2.HashAlgorithmSHA256,
		profileOpts:    PCRProfileOptionsDefault,
		actions:        []actionAndArgs{{action: ActionNone}},
	})
	c.Assert(errs, HasLen, 1)
	c.Check(errs[0], ErrorMatches, `error with boot manager code \(PCR4\) measurements: cannot verify the correctness of all EV_EFI_BOOT_SERVICES_APPLICATION boot manager launch event digests`)
	c.Check(errs[0], DeepEquals, NewWithKindAndActionsError(ErrorKindPCRUnusable, PCRUnusableArg(4), []Action{ActionContactOEM}, errs[0].Unwrap()))
}

func (s *runChecksContextSuite) TestRunBadInvalidSecureBootMode(c *C) {
	// Test the error case where PCR7 is mandatory with the supplied profile options,
	// but is marked invalid because the system is not in deployed mode. Note that it is
	// my intention to support user mode in the future.
	meiAttrs := map[string][]byte{
		"fw_ver": []byte(`0:16.1.27.2176
0:16.1.27.2176
0:16.0.15.1624
`),
		"fw_status": []byte(`94000245
09F10506
00000020
00004000
00041F03
C7E003CB
`),
	}
	devices := []internal_efi.SysfsDevice{
		efitest.NewMockSysfsDevice("/sys/devices/virtual/iommu/dmar0", nil, "iommu", nil, nil),
		efitest.NewMockSysfsDevice("/sys/devices/virtual/iommu/dmar1", nil, "iommu", nil, nil),
		efitest.NewMockSysfsDevice("/sys/devices/pci0000:00/0000:00:16.0/mei/mei0", map[string]string{"DEVNAME": "mei0"}, "mei", meiAttrs, efitest.NewMockSysfsDevice(
			"/sys/devices/pci0000:00:16:0", map[string]string{"DRIVER": "mei_me"}, "pci", nil, nil,
		)),
	}

	errs := s.testRun(c, &testRunChecksContextRunParams{
		env: efitest.NewMockHostEnvironmentWithOpts(
			efitest.WithVirtMode(internal_efi.VirtModeNone, internal_efi.DetectVirtModeAll),
			efitest.WithTPMDevice(newTpmDevice(tpm2_testutil.NewTransportBackedDevice(s.Transport, false, 1), nil, tpm2_device.ErrNoPPI)),
			efitest.WithLog(efitest.NewLog(c, &efitest.LogOptions{
				Algorithms: []tpm2.HashAlgorithmId{tpm2.HashAlgorithmSHA256},
			})),
			efitest.WithAMD64Environment("GenuineIntel", []uint64{cpuid.SDBG, cpuid.SMX}, 4, map[uint32]uint64{0x13a: (3 << 1), 0xc80: 0x40000000}),
			efitest.WithSysfsDevices(devices...),
			efitest.WithMockVars(efitest.MockVars{
				{Name: "AuditMode", GUID: efi.GlobalVariable}:              &efitest.VarEntry{Attrs: efi.AttributeNonVolatile | efi.AttributeBootserviceAccess | efi.AttributeRuntimeAccess, Payload: []byte{0x0}},
				{Name: "BootCurrent", GUID: efi.GlobalVariable}:            &efitest.VarEntry{Attrs: efi.AttributeBootserviceAccess | efi.AttributeRuntimeAccess, Payload: []byte{0x3, 0x0}},
				{Name: "BootOptionSupport", GUID: efi.GlobalVariable}:      &efitest.VarEntry{Attrs: efi.AttributeBootserviceAccess | efi.AttributeRuntimeAccess, Payload: []byte{0x13, 0x03, 0x00, 0x00}},
				{Name: "DeployedMode", GUID: efi.GlobalVariable}:           &efitest.VarEntry{Attrs: efi.AttributeNonVolatile | efi.AttributeBootserviceAccess | efi.AttributeRuntimeAccess, Payload: []byte{0x0}},
				{Name: "SetupMode", GUID: efi.GlobalVariable}:              &efitest.VarEntry{Attrs: efi.AttributeBootserviceAccess | efi.AttributeRuntimeAccess, Payload: []byte{0x0}},
				{Name: "OsIndicationsSupported", GUID: efi.GlobalVariable}: &efitest.VarEntry{Attrs: efi.AttributeBootserviceAccess | efi.AttributeRuntimeAccess, Payload: []byte{0x41, 0x00, 0x00, 0x00, 0x00, 0x00, 0x00, 0x00}},
			}.SetSecureBoot(true).SetPK(c, efitest.NewSignatureListX509(c, snakeoilCert, efi.MakeGUID(0x03f66fa4, 0x5eee, 0x479c, 0xa408, [...]uint8{0xc4, 0xdc, 0x0a, 0x33, 0xfc, 0xde})))),
		),
		tpmPropertyModifiers: map[tpm2.Property]uint32{
			tpm2.PropertyNVCountersMax:     0,
			tpm2.PropertyPSFamilyIndicator: 1,
			tpm2.PropertyManufacturer:      uint32(tpm2.TPMManufacturerINTC),
		},
		enabledBanks: []tpm2.HashAlgorithmId{tpm2.HashAlgorithmSHA256},
		loadedImages: []secboot_efi.Image{
			&mockImage{
				contents: []byte("mock shim executable"),
				digest:   testutil.DecodeHexString(c, "25e1b08db2f31ff5f5d2ea53e1a1e8fda6e1d81af4f26a7908071f1dec8611b7"),
				signatures: []*efi.WinCertificateAuthenticode{
					efitest.ReadWinCertificateAuthenticodeDetached(c, shimUbuntuSig4),
				},
			},
			&mockImage{contents: []byte("mock grub executable"), digest: testutil.DecodeHexString(c, "d5a9780e9f6a43c2e53fe9fda547be77f7783f31aea8013783242b040ff21dc0")},
			&mockImage{contents: []byte("mock kernel executable"), digest: testutil.DecodeHexString(c, "2ddfbd91fa1698b0d133c38ba90dbba76c9e08371ff83d03b5fb4c2e56d7e81f")},
		},
		profileOpts:    PCRProfileOptionsDefault,
		actions:        []actionAndArgs{{action: ActionNone}},
		expectedPcrAlg: tpm2.HashAlgorithmSHA256,
	})
	c.Check(errs, HasLen, 1)
	c.Check(errs[0], ErrorMatches, `error with secure boot policy \(PCR7\) measurements: deployed mode should be enabled in order to generate secure boot profiles`)
	c.Check(errs[0], DeepEquals, NewWithKindAndActionsError(ErrorKindInvalidSecureBootMode, nil, []Action{ActionRebootToFWSettings}, errs[0].Unwrap()))
}

func (s *runChecksContextSuite) TestRunBadInvalidSecureBootModeSecureBootDisabled(c *C) {
	// Test the error case where PCR7 is mandatory with the supplied profile options,
	// but is marked invalid because secure boot is disabled.
	meiAttrs := map[string][]byte{
		"fw_ver": []byte(`0:16.1.27.2176
0:16.1.27.2176
0:16.0.15.1624
`),
		"fw_status": []byte(`94000245
09F10506
00000020
00004000
00041F03
C7E003CB
`),
	}
	devices := []internal_efi.SysfsDevice{
		efitest.NewMockSysfsDevice("/sys/devices/virtual/iommu/dmar0", nil, "iommu", nil, nil),
		efitest.NewMockSysfsDevice("/sys/devices/virtual/iommu/dmar1", nil, "iommu", nil, nil),
		efitest.NewMockSysfsDevice("/sys/devices/pci0000:00/0000:00:16.0/mei/mei0", map[string]string{"DEVNAME": "mei0"}, "mei", meiAttrs, efitest.NewMockSysfsDevice(
			"/sys/devices/pci0000:00:16:0", map[string]string{"DRIVER": "mei_me"}, "pci", nil, nil,
		)),
	}

	errs := s.testRun(c, &testRunChecksContextRunParams{
		env: efitest.NewMockHostEnvironmentWithOpts(
			efitest.WithVirtMode(internal_efi.VirtModeNone, internal_efi.DetectVirtModeAll),
			efitest.WithTPMDevice(newTpmDevice(tpm2_testutil.NewTransportBackedDevice(s.Transport, false, 1), nil, tpm2_device.ErrNoPPI)),
			efitest.WithLog(efitest.NewLog(c, &efitest.LogOptions{
				Algorithms:         []tpm2.HashAlgorithmId{tpm2.HashAlgorithmSHA256},
				SecureBootDisabled: true,
			})),
			efitest.WithAMD64Environment("GenuineIntel", []uint64{cpuid.SDBG, cpuid.SMX}, 4, map[uint32]uint64{0x13a: (3 << 1), 0xc80: 0x40000000}),
			efitest.WithSysfsDevices(devices...),
			efitest.WithMockVars(efitest.MockVars{
				{Name: "AuditMode", GUID: efi.GlobalVariable}:              &efitest.VarEntry{Attrs: efi.AttributeNonVolatile | efi.AttributeBootserviceAccess | efi.AttributeRuntimeAccess, Payload: []byte{0x0}},
				{Name: "BootCurrent", GUID: efi.GlobalVariable}:            &efitest.VarEntry{Attrs: efi.AttributeBootserviceAccess | efi.AttributeRuntimeAccess, Payload: []byte{0x3, 0x0}},
				{Name: "BootOptionSupport", GUID: efi.GlobalVariable}:      &efitest.VarEntry{Attrs: efi.AttributeBootserviceAccess | efi.AttributeRuntimeAccess, Payload: []byte{0x13, 0x03, 0x00, 0x00}},
				{Name: "DeployedMode", GUID: efi.GlobalVariable}:           &efitest.VarEntry{Attrs: efi.AttributeNonVolatile | efi.AttributeBootserviceAccess | efi.AttributeRuntimeAccess, Payload: []byte{0x0}},
				{Name: "SetupMode", GUID: efi.GlobalVariable}:              &efitest.VarEntry{Attrs: efi.AttributeBootserviceAccess | efi.AttributeRuntimeAccess, Payload: []byte{0x0}},
				{Name: "OsIndicationsSupported", GUID: efi.GlobalVariable}: &efitest.VarEntry{Attrs: efi.AttributeBootserviceAccess | efi.AttributeRuntimeAccess, Payload: []byte{0x41, 0x00, 0x00, 0x00, 0x00, 0x00, 0x00, 0x00}},
			}.SetSecureBoot(false).SetPK(c, efitest.NewSignatureListX509(c, snakeoilCert, efi.MakeGUID(0x03f66fa4, 0x5eee, 0x479c, 0xa408, [...]uint8{0xc4, 0xdc, 0x0a, 0x33, 0xfc, 0xde})))),
		),
		tpmPropertyModifiers: map[tpm2.Property]uint32{
			tpm2.PropertyNVCountersMax:     0,
			tpm2.PropertyPSFamilyIndicator: 1,
			tpm2.PropertyManufacturer:      uint32(tpm2.TPMManufacturerINTC),
		},
		enabledBanks: []tpm2.HashAlgorithmId{tpm2.HashAlgorithmSHA256},
		loadedImages: []secboot_efi.Image{
			&mockImage{
				contents: []byte("mock shim executable"),
				digest:   testutil.DecodeHexString(c, "25e1b08db2f31ff5f5d2ea53e1a1e8fda6e1d81af4f26a7908071f1dec8611b7"),
				signatures: []*efi.WinCertificateAuthenticode{
					efitest.ReadWinCertificateAuthenticodeDetached(c, shimUbuntuSig4),
				},
			},
			&mockImage{contents: []byte("mock grub executable"), digest: testutil.DecodeHexString(c, "d5a9780e9f6a43c2e53fe9fda547be77f7783f31aea8013783242b040ff21dc0")},
			&mockImage{contents: []byte("mock kernel executable"), digest: testutil.DecodeHexString(c, "2ddfbd91fa1698b0d133c38ba90dbba76c9e08371ff83d03b5fb4c2e56d7e81f")},
		},
		profileOpts:    PCRProfileOptionsDefault,
		actions:        []actionAndArgs{{action: ActionNone}},
		expectedPcrAlg: tpm2.HashAlgorithmSHA256,
	})
	c.Check(errs, HasLen, 1)
	c.Check(errs[0], ErrorMatches, `error with secure boot policy \(PCR7\) measurements: secure boot should be enabled in order to generate secure boot profiles`)
	c.Check(errs[0], DeepEquals, NewWithKindAndActionsError(ErrorKindInvalidSecureBootMode, nil, []Action{ActionRebootToFWSettings}, errs[0].Unwrap()))
}

func (s *runChecksContextSuite) TestRunBadInvalidSecureBootModeSecureBootDisabledAndNoSBATLevel(c *C) {
	// Simulate running on a machine with secure boot disabled and running
	// shim on a system with an empty SbatLevel variable. In this case,
	// there are no EV_EFI_VARIABLE_AUTHORITY events which caused
	// https://launchpad.net/bugs/2125439
	meiAttrs := map[string][]byte{
		"fw_ver": []byte(`0:16.1.27.2176
0:16.1.27.2176
0:16.0.15.1624
`),
		"fw_status": []byte(`94000245
09F10506
00000020
00004000
00041F03
C7E003CB
`),
	}
	devices := []internal_efi.SysfsDevice{
		efitest.NewMockSysfsDevice("/sys/devices/virtual/iommu/dmar0", nil, "iommu", nil, nil),
		efitest.NewMockSysfsDevice("/sys/devices/virtual/iommu/dmar1", nil, "iommu", nil, nil),
		efitest.NewMockSysfsDevice("/sys/devices/pci0000:00/0000:00:16.0/mei/mei0", map[string]string{"DEVNAME": "mei0"}, "mei", meiAttrs, efitest.NewMockSysfsDevice(
			"/sys/devices/pci0000:00:16:0", map[string]string{"DRIVER": "mei_me"}, "pci", nil, nil,
		)),
	}

	errs := s.testRun(c, &testRunChecksContextRunParams{
		env: efitest.NewMockHostEnvironmentWithOpts(
			efitest.WithVirtMode(internal_efi.VirtModeNone, internal_efi.DetectVirtModeAll),
			efitest.WithTPMDevice(newTpmDevice(tpm2_testutil.NewTransportBackedDevice(s.Transport, false, 1), nil, tpm2_device.ErrNoPPI)),
			efitest.WithLog(efitest.NewLog(c, &efitest.LogOptions{
				Algorithms:         []tpm2.HashAlgorithmId{tpm2.HashAlgorithmSHA256},
				SecureBootDisabled: true,
				NoSBAT:             true,
			})),
			efitest.WithAMD64Environment("GenuineIntel", []uint64{cpuid.SDBG, cpuid.SMX}, 4, map[uint32]uint64{0x13a: (3 << 1), 0xc80: 0x40000000}),
			efitest.WithSysfsDevices(devices...),
			efitest.WithMockVars(efitest.MockVars{
				{Name: "AuditMode", GUID: efi.GlobalVariable}:              &efitest.VarEntry{Attrs: efi.AttributeNonVolatile | efi.AttributeBootserviceAccess | efi.AttributeRuntimeAccess, Payload: []byte{0x0}},
				{Name: "BootCurrent", GUID: efi.GlobalVariable}:            &efitest.VarEntry{Attrs: efi.AttributeBootserviceAccess | efi.AttributeRuntimeAccess, Payload: []byte{0x3, 0x0}},
				{Name: "BootOptionSupport", GUID: efi.GlobalVariable}:      &efitest.VarEntry{Attrs: efi.AttributeBootserviceAccess | efi.AttributeRuntimeAccess, Payload: []byte{0x13, 0x03, 0x00, 0x00}},
				{Name: "DeployedMode", GUID: efi.GlobalVariable}:           &efitest.VarEntry{Attrs: efi.AttributeNonVolatile | efi.AttributeBootserviceAccess | efi.AttributeRuntimeAccess, Payload: []byte{0x0}},
				{Name: "SetupMode", GUID: efi.GlobalVariable}:              &efitest.VarEntry{Attrs: efi.AttributeBootserviceAccess | efi.AttributeRuntimeAccess, Payload: []byte{0x0}},
				{Name: "OsIndicationsSupported", GUID: efi.GlobalVariable}: &efitest.VarEntry{Attrs: efi.AttributeBootserviceAccess | efi.AttributeRuntimeAccess, Payload: []byte{0x41, 0x00, 0x00, 0x00, 0x00, 0x00, 0x00, 0x00}},
			}.SetSecureBoot(false).SetPK(c, efitest.NewSignatureListX509(c, snakeoilCert, efi.MakeGUID(0x03f66fa4, 0x5eee, 0x479c, 0xa408, [...]uint8{0xc4, 0xdc, 0x0a, 0x33, 0xfc, 0xde})))),
		),
		tpmPropertyModifiers: map[tpm2.Property]uint32{
			tpm2.PropertyNVCountersMax:     0,
			tpm2.PropertyPSFamilyIndicator: 1,
			tpm2.PropertyManufacturer:      uint32(tpm2.TPMManufacturerINTC),
		},
		enabledBanks: []tpm2.HashAlgorithmId{tpm2.HashAlgorithmSHA256},
		loadedImages: []secboot_efi.Image{
			&mockImage{
				contents: []byte("mock shim executable"),
				digest:   testutil.DecodeHexString(c, "25e1b08db2f31ff5f5d2ea53e1a1e8fda6e1d81af4f26a7908071f1dec8611b7"),
				signatures: []*efi.WinCertificateAuthenticode{
					efitest.ReadWinCertificateAuthenticodeDetached(c, shimUbuntuSig4),
				},
			},
			&mockImage{contents: []byte("mock grub executable"), digest: testutil.DecodeHexString(c, "d5a9780e9f6a43c2e53fe9fda547be77f7783f31aea8013783242b040ff21dc0")},
			&mockImage{contents: []byte("mock kernel executable"), digest: testutil.DecodeHexString(c, "2ddfbd91fa1698b0d133c38ba90dbba76c9e08371ff83d03b5fb4c2e56d7e81f")},
		},
		profileOpts:    PCRProfileOptionsDefault,
		actions:        []actionAndArgs{{action: ActionNone}},
		expectedPcrAlg: tpm2.HashAlgorithmSHA256,
	})
	c.Check(errs, HasLen, 1)
	c.Check(errs[0], ErrorMatches, `error with secure boot policy \(PCR7\) measurements: secure boot should be enabled in order to generate secure boot profiles`)
	c.Check(errs[0], DeepEquals, NewWithKindAndActionsError(ErrorKindInvalidSecureBootMode, nil, []Action{ActionRebootToFWSettings}, errs[0].Unwrap()))
}

func (s *runChecksContextSuite) TestRunBadNoSecureBootPolicySupport(c *C) {
	// Test the error case where PCR7 is mandatory but the secure boot checks fail
	// because dbx is measured twice.
	meiAttrs := map[string][]byte{
		"fw_ver": []byte(`0:16.1.27.2176
0:16.1.27.2176
0:16.0.15.1624
`),
		"fw_status": []byte(`94000245
09F10506
00000020
00004000
00041F03
C7E003CB
`),
	}
	devices := []internal_efi.SysfsDevice{
		efitest.NewMockSysfsDevice("/sys/devices/virtual/iommu/dmar0", nil, "iommu", nil, nil),
		efitest.NewMockSysfsDevice("/sys/devices/virtual/iommu/dmar1", nil, "iommu", nil, nil),
		efitest.NewMockSysfsDevice("/sys/devices/pci0000:00/0000:00:16.0/mei/mei0", map[string]string{"DEVNAME": "mei0"}, "mei", meiAttrs, efitest.NewMockSysfsDevice(
			"/sys/devices/pci0000:00:16:0", map[string]string{"DRIVER": "mei_me"}, "pci", nil, nil,
		)),
	}

	log := efitest.NewLog(c, &efitest.LogOptions{Algorithms: []tpm2.HashAlgorithmId{tpm2.HashAlgorithmSHA256}})
	var eventsCopy []*tcglog.Event
	for _, ev := range log.Events {
		eventsCopy = append(eventsCopy, ev)

		if ev.PCRIndex != internal_efi.SecureBootPolicyPCR {
			continue
		}
		if ev.EventType != tcglog.EventTypeEFIVariableDriverConfig {
			continue
		}
		data, ok := ev.Data.(*tcglog.EFIVariableData)
		c.Assert(ok, testutil.IsTrue)
		if data.UnicodeName == "dbx" {
			// Measure dbx twice
			eventsCopy = append(eventsCopy, ev)
		}
	}
	log.Events = eventsCopy

	errs := s.testRun(c, &testRunChecksContextRunParams{
		env: efitest.NewMockHostEnvironmentWithOpts(
			efitest.WithVirtMode(internal_efi.VirtModeNone, internal_efi.DetectVirtModeAll),
			efitest.WithTPMDevice(newTpmDevice(tpm2_testutil.NewTransportBackedDevice(s.Transport, false, 1), nil, tpm2_device.ErrNoPPI)),
			efitest.WithLog(log),
			efitest.WithAMD64Environment("GenuineIntel", []uint64{cpuid.SDBG, cpuid.SMX}, 4, map[uint32]uint64{0x13a: (3 << 1), 0xc80: 0x40000000}),
			efitest.WithSysfsDevices(devices...),
			efitest.WithMockVars(efitest.MockVars{
				{Name: "AuditMode", GUID: efi.GlobalVariable}:              &efitest.VarEntry{Attrs: efi.AttributeNonVolatile | efi.AttributeBootserviceAccess | efi.AttributeRuntimeAccess, Payload: []byte{0x0}},
				{Name: "BootCurrent", GUID: efi.GlobalVariable}:            &efitest.VarEntry{Attrs: efi.AttributeBootserviceAccess | efi.AttributeRuntimeAccess, Payload: []byte{0x3, 0x0}},
				{Name: "BootOptionSupport", GUID: efi.GlobalVariable}:      &efitest.VarEntry{Attrs: efi.AttributeBootserviceAccess | efi.AttributeRuntimeAccess, Payload: []byte{0x13, 0x03, 0x00, 0x00}},
				{Name: "DeployedMode", GUID: efi.GlobalVariable}:           &efitest.VarEntry{Attrs: efi.AttributeNonVolatile | efi.AttributeBootserviceAccess | efi.AttributeRuntimeAccess, Payload: []byte{0x1}},
				{Name: "SetupMode", GUID: efi.GlobalVariable}:              &efitest.VarEntry{Attrs: efi.AttributeBootserviceAccess | efi.AttributeRuntimeAccess, Payload: []byte{0x0}},
				{Name: "OsIndicationsSupported", GUID: efi.GlobalVariable}: &efitest.VarEntry{Attrs: efi.AttributeBootserviceAccess | efi.AttributeRuntimeAccess, Payload: []byte{0x41, 0x00, 0x00, 0x00, 0x00, 0x00, 0x00, 0x00}},
			}.SetSecureBoot(true).SetPK(c, efitest.NewSignatureListX509(c, snakeoilCert, efi.MakeGUID(0x03f66fa4, 0x5eee, 0x479c, 0xa408, [...]uint8{0xc4, 0xdc, 0x0a, 0x33, 0xfc, 0xde})))),
		),
		tpmPropertyModifiers: map[tpm2.Property]uint32{
			tpm2.PropertyNVCountersMax:     0,
			tpm2.PropertyPSFamilyIndicator: 1,
			tpm2.PropertyManufacturer:      uint32(tpm2.TPMManufacturerINTC),
		},
		enabledBanks: []tpm2.HashAlgorithmId{tpm2.HashAlgorithmSHA256},
		loadedImages: []secboot_efi.Image{
			&mockImage{
				contents: []byte("mock shim executable"),
				digest:   testutil.DecodeHexString(c, "25e1b08db2f31ff5f5d2ea53e1a1e8fda6e1d81af4f26a7908071f1dec8611b7"),
				signatures: []*efi.WinCertificateAuthenticode{
					efitest.ReadWinCertificateAuthenticodeDetached(c, shimUbuntuSig4),
				},
			},
			&mockImage{contents: []byte("mock grub executable"), digest: testutil.DecodeHexString(c, "d5a9780e9f6a43c2e53fe9fda547be77f7783f31aea8013783242b040ff21dc0")},
			&mockImage{contents: []byte("mock kernel executable"), digest: testutil.DecodeHexString(c, "2ddfbd91fa1698b0d133c38ba90dbba76c9e08371ff83d03b5fb4c2e56d7e81f")},
		},
		profileOpts:    PCRProfileOptionsDefault,
		actions:        []actionAndArgs{{action: ActionNone}},
		expectedPcrAlg: tpm2.HashAlgorithmSHA256,
	})
	c.Check(errs, HasLen, 1)
	c.Check(errs[0], ErrorMatches, `error with secure boot policy \(PCR7\) measurements: unexpected EV_EFI_VARIABLE_DRIVER_CONFIG event: all expected secure boot variable have been measured`)
	c.Check(errs[0], DeepEquals, NewWithKindAndActionsError(ErrorKindPCRUnusable, PCRUnusableArg(7), []Action{ActionContactOEM}, errs[0].Unwrap()))
}

func (s *runChecksContextSuite) TestRunBadWeakSecureBootAlgs(c *C) {
	// Test the error case where PCR7 is mandatory with the supplied profile options,
	// but is marked invalid because the use of weak algorithms were detected during
	// the current boot.
	meiAttrs := map[string][]byte{
		"fw_ver": []byte(`0:16.1.27.2176
0:16.1.27.2176
0:16.0.15.1624
`),
		"fw_status": []byte(`94000245
09F10506
00000020
00004000
00041F03
C7E003CB
`),
	}
	devices := []internal_efi.SysfsDevice{
		efitest.NewMockSysfsDevice("/sys/devices/virtual/iommu/dmar0", nil, "iommu", nil, nil),
		efitest.NewMockSysfsDevice("/sys/devices/virtual/iommu/dmar1", nil, "iommu", nil, nil),
		efitest.NewMockSysfsDevice("/sys/devices/pci0000:00/0000:00:16.0/mei/mei0", map[string]string{"DEVNAME": "mei0"}, "mei", meiAttrs, efitest.NewMockSysfsDevice(
			"/sys/devices/pci0000:00:16:0", map[string]string{"DRIVER": "mei_me"}, "pci", nil, nil,
		)),
	}

	errs := s.testRun(c, &testRunChecksContextRunParams{
		env: efitest.NewMockHostEnvironmentWithOpts(
			efitest.WithVirtMode(internal_efi.VirtModeNone, internal_efi.DetectVirtModeAll),
			efitest.WithTPMDevice(newTpmDevice(tpm2_testutil.NewTransportBackedDevice(s.Transport, false, 1), nil, tpm2_device.ErrNoPPI)),
			efitest.WithLog(efitest.NewLog(c, &efitest.LogOptions{
				Algorithms:                   []tpm2.HashAlgorithmId{tpm2.HashAlgorithmSHA256},
				IncludeDriverLaunch:          true,
				PreOSVerificationUsesDigests: crypto.SHA1,
			})),
			efitest.WithAMD64Environment("GenuineIntel", []uint64{cpuid.SDBG, cpuid.SMX}, 4, map[uint32]uint64{0x13a: (3 << 1), 0xc80: 0x40000000}),
			efitest.WithSysfsDevices(devices...),
			efitest.WithMockVars(efitest.MockVars{
				{Name: "AuditMode", GUID: efi.GlobalVariable}:              &efitest.VarEntry{Attrs: efi.AttributeNonVolatile | efi.AttributeBootserviceAccess | efi.AttributeRuntimeAccess, Payload: []byte{0x0}},
				{Name: "BootCurrent", GUID: efi.GlobalVariable}:            &efitest.VarEntry{Attrs: efi.AttributeBootserviceAccess | efi.AttributeRuntimeAccess, Payload: []byte{0x3, 0x0}},
				{Name: "BootOptionSupport", GUID: efi.GlobalVariable}:      &efitest.VarEntry{Attrs: efi.AttributeBootserviceAccess | efi.AttributeRuntimeAccess, Payload: []byte{0x13, 0x03, 0x00, 0x00}},
				{Name: "DeployedMode", GUID: efi.GlobalVariable}:           &efitest.VarEntry{Attrs: efi.AttributeNonVolatile | efi.AttributeBootserviceAccess | efi.AttributeRuntimeAccess, Payload: []byte{0x1}},
				{Name: "SetupMode", GUID: efi.GlobalVariable}:              &efitest.VarEntry{Attrs: efi.AttributeBootserviceAccess | efi.AttributeRuntimeAccess, Payload: []byte{0x0}},
				{Name: "OsIndicationsSupported", GUID: efi.GlobalVariable}: &efitest.VarEntry{Attrs: efi.AttributeBootserviceAccess | efi.AttributeRuntimeAccess, Payload: []byte{0x41, 0x00, 0x00, 0x00, 0x00, 0x00, 0x00, 0x00}},
			}.SetSecureBoot(true).SetPK(c, efitest.NewSignatureListX509(c, snakeoilCert, efi.MakeGUID(0x03f66fa4, 0x5eee, 0x479c, 0xa408, [...]uint8{0xc4, 0xdc, 0x0a, 0x33, 0xfc, 0xde})))),
		),
		tpmPropertyModifiers: map[tpm2.Property]uint32{
			tpm2.PropertyNVCountersMax:     0,
			tpm2.PropertyPSFamilyIndicator: 1,
			tpm2.PropertyManufacturer:      uint32(tpm2.TPMManufacturerINTC),
		},
		enabledBanks: []tpm2.HashAlgorithmId{tpm2.HashAlgorithmSHA256},
		loadedImages: []secboot_efi.Image{
			&mockImage{
				contents: []byte("mock shim executable"),
				digest:   testutil.DecodeHexString(c, "25e1b08db2f31ff5f5d2ea53e1a1e8fda6e1d81af4f26a7908071f1dec8611b7"),
				signatures: []*efi.WinCertificateAuthenticode{
					efitest.ReadWinCertificateAuthenticodeDetached(c, shimUbuntuSig4),
				},
			},
			&mockImage{contents: []byte("mock grub executable"), digest: testutil.DecodeHexString(c, "d5a9780e9f6a43c2e53fe9fda547be77f7783f31aea8013783242b040ff21dc0")},
			&mockImage{contents: []byte("mock kernel executable"), digest: testutil.DecodeHexString(c, "2ddfbd91fa1698b0d133c38ba90dbba76c9e08371ff83d03b5fb4c2e56d7e81f")},
		},
		profileOpts:    PCRProfileOptionsDefault,
		actions:        []actionAndArgs{{action: ActionNone}},
		expectedPcrAlg: tpm2.HashAlgorithmSHA256,
	})
	c.Check(errs, HasLen, 3)
	c.Check(errs[0], ErrorMatches, `value added retailer supplied drivers were detected to be running`)
	c.Check(errs[0], DeepEquals, NewWithKindAndActionsError(
		ErrorKindVARSuppliedDriversPresent,
		nil,
		[]Action{ActionProceed},
		ErrVARSuppliedDriversPresent,
	))

	c.Check(errs[1], ErrorMatches, `a weak cryptographic algorithm was detected during secure boot verification`)
	c.Check(errs[1], DeepEquals, NewWithKindAndActionsError(
		ErrorKindWeakSecureBootAlgorithmsDetected,
		nil,
		[]Action{ActionProceed},
		ErrWeakSecureBootAlgorithmDetected,
	))

	c.Check(errs[2], ErrorMatches, `some pre-OS components were authenticated from the authorized signature database using an Authenticode digest`)
	c.Check(errs[2], DeepEquals, NewWithKindAndActionsError(
		ErrorKindPreOSDigestVerificationDetected,
		nil,
		[]Action{ActionProceed},
		ErrPreOSVerificationUsingDigests,
	))
}

// TODO: This is disabled temporarily until a follow-up PR which adds warnings to the returned errors
// if RunChecks is going to return one or more errors anyway.
//func (s *runChecksContextSuite) TestRunChecksBadTPMHierarchiesOwnedAndNoSecureBootPolicySupport(c *C) {
//	// Test case with more than one error.
//	meiAttrs := map[string][]byte{
//		"fw_ver": []byte(`0:16.1.27.2176
//0:16.1.27.2176
//0:16.0.15.1624
//`),
//		"fw_status": []byte(`94000245
//09F10506
//00000020
//00004000
//00041F03
//C7E003CB
//`),
//	}
//	devices := []internal_efi.SysfsDevice{
//		efitest.NewMockSysfsDevice("/sys/devices/virtual/iommu/dmar0", nil, "iommu", nil, nil),
//		efitest.NewMockSysfsDevice("/sys/devices/virtual/iommu/dmar1", nil, "iommu", nil, nil),
//		efitest.NewMockSysfsDevice("/sys/devices/pci0000:00/0000:00:16.0/mei/mei0", map[string]string{"DEVNAME": "mei0"}, "mei", meiAttrs, efitest.NewMockSysfsDevice(
//			"/sys/devices/pci0000:00:16:0", map[string]string{"DRIVER": "mei_me"}, "pci", nil, nil,
//		)),
//	}
//
//	errs := s.testRun(c, &testRunChecksContextRunParams{
//		env: efitest.NewMockHostEnvironmentWithOpts(
//			efitest.WithVirtMode(internal_efi.VirtModeNone, internal_efi.DetectVirtModeAll),
//			efitest.WithTPMDevice(tpm2_testutil.NewTransportBackedDevice(s.Transport, false, 1)),
//			efitest.WithLog(efitest.NewLog(c, &efitest.LogOptions{
//				Algorithms: []tpm2.HashAlgorithmId{tpm2.HashAlgorithmSHA256},
//			})),
//			efitest.WithAMD64Environment("GenuineIntel", []uint64{cpuid.SDBG, cpuid.SMX}, 4, map[uint32]uint64{0x13a: (3 << 1), 0xc80: 0x40000000}),
//			efitest.WithSysfsDevices(devices...),
//			efitest.WithMockVars(efitest.MockVars{
//				{Name: "AuditMode", GUID: efi.GlobalVariable}:              &efitest.VarEntry{Attrs: efi.AttributeNonVolatile | efi.AttributeBootserviceAccess | efi.AttributeRuntimeAccess, Payload: []byte{0x0}},
//				{Name: "BootCurrent", GUID: efi.GlobalVariable}:            &efitest.VarEntry{Attrs: efi.AttributeBootserviceAccess | efi.AttributeRuntimeAccess, Payload: []byte{0x3, 0x0}},
//				{Name: "BootOptionSupport", GUID: efi.GlobalVariable}:      &efitest.VarEntry{Attrs: efi.AttributeBootserviceAccess | efi.AttributeRuntimeAccess, Payload: []byte{0x13, 0x03, 0x00, 0x00}},
//				{Name: "DeployedMode", GUID: efi.GlobalVariable}:           &efitest.VarEntry{Attrs: efi.AttributeNonVolatile | efi.AttributeBootserviceAccess | efi.AttributeRuntimeAccess, Payload: []byte{0x0}},
//				{Name: "SetupMode", GUID: efi.GlobalVariable}:              &efitest.VarEntry{Attrs: efi.AttributeBootserviceAccess | efi.AttributeRuntimeAccess, Payload: []byte{0x0}},
//				{Name: "OsIndicationsSupported", GUID: efi.GlobalVariable}: &efitest.VarEntry{Attrs: efi.AttributeBootserviceAccess | efi.AttributeRuntimeAccess, Payload: []byte{0x41, 0x00, 0x00, 0x00, 0x00, 0x00, 0x00, 0x00}},
//			}.SetSecureBoot(true).SetPK(c, efitest.NewSignatureListX509(c, snakeoilCert, efi.MakeGUID(0x03f66fa4, 0x5eee, 0x479c, 0xa408, [...]uint8{0xc4, 0xdc, 0x0a, 0x33, 0xfc, 0xde})))),
//		),
//		tpmPropertyModifiers: map[tpm2.Property]uint32{
//			tpm2.PropertyNVCountersMax:     0,
//			tpm2.PropertyPSFamilyIndicator: 1,
//			tpm2.PropertyManufacturer:      uint32(tpm2.TPMManufacturerINTC),
//		},
//		enabledBanks: []tpm2.HashAlgorithmId{tpm2.HashAlgorithmSHA256},
//		prepare: func(_ int) {
//			c.Assert(s.TPM.HierarchyChangeAuth(s.TPM.LockoutHandleContext(), []byte{1, 2, 3, 4}, nil), IsNil)
//		},
//		loadedImages: []secboot_efi.Image{
//			&mockImage{
//				contents: []byte("mock shim executable"),
//				digest:   testutil.DecodeHexString(c, "25e1b08db2f31ff5f5d2ea53e1a1e8fda6e1d81af4f26a7908071f1dec8611b7"),
//				signatures: []*efi.WinCertificateAuthenticode{
//					efitest.ReadWinCertificateAuthenticodeDetached(c, shimUbuntuSig4),
//				},
//			},
//			&mockImage{contents: []byte("mock grub executable"), digest: testutil.DecodeHexString(c, "d5a9780e9f6a43c2e53fe9fda547be77f7783f31aea8013783242b040ff21dc0")},
//			&mockImage{contents: []byte("mock kernel executable"), digest: testutil.DecodeHexString(c, "2ddfbd91fa1698b0d133c38ba90dbba76c9e08371ff83d03b5fb4c2e56d7e81f")},
//		},
//		profileOpts:    PCRProfileOptionsDefault,
//		actions:        []actionAndArgs{{action: ActionNone}},
//		expectedPcrAlg: tpm2.HashAlgorithmSHA256,
//	})
//	c.Assert(errs, HasLen, 2)
//
//	c.Check(errs[0], ErrorMatches, `error with TPM2 device: one or more of the TPM hierarchies is already owned:
//- TPM_RH_LOCKOUT has an authorization value
//`)
//	c.Check(errs[0], DeepEquals, NewWithKindAndActionsError(ErrorKindTPMHierarchiesOwned, &TPM2OwnedHierarchiesError{WithAuthValue: tpm2.HandleList{tpm2.HandleLockout}}, []Action{ActionRebootToFWSettings}, errs[0].Unwrap()))
//
//	c.Check(errs[1], ErrorMatches, `error with secure boot policy \(PCR7\) measurements: deployed mode should be enabled in order to generate secure boot profiles`)
//	c.Check(errs[1], DeepEquals, NewWithKindAndActionsError(ErrorKindInvalidSecureBootMode, nil, []Action{ActionRebootToFWSettings}, errs[1].Unwrap()))
//}

// TODO: This is disabled temporarily until a follow-up PR which adds warnings to the returned errors
// if RunChecks is going to return one or more errors anyway.
//func (s *runChecksContextSuite) TestRunChecksBadEmptyPCRBankAndNoBootManagerCodeProfileSupport(c *C) {
//	s.RequireAlgorithm(c, tpm2.AlgorithmSHA384)
//
//	meiAttrs := map[string][]byte{
//		"fw_ver": []byte(`0:16.1.27.2176
//0:16.1.27.2176
//0:16.0.15.1624
//`),
//		"fw_status": []byte(`94000245
//09F10506
//00000020
//00004000
//00041F03
//C7E003CB
//`),
//	}
//	devices := []internal_efi.SysfsDevice{
//		efitest.NewMockSysfsDevice("/sys/devices/virtual/iommu/dmar0", nil, "iommu", nil, nil),
//		efitest.NewMockSysfsDevice("/sys/devices/virtual/iommu/dmar1", nil, "iommu", nil, nil),
//		efitest.NewMockSysfsDevice("/sys/devices/pci0000:00/0000:00:16.0/mei/mei0", map[string]string{"DEVNAME": "mei0"}, "mei", meiAttrs, efitest.NewMockSysfsDevice(
//			"/sys/devices/pci0000:00:16:0", map[string]string{"DRIVER": "mei_me"}, "pci", nil, nil,
//		)),
//	}
//
//	errs := s.testRun(c, &testRunChecksContextRunParams{
//		env: efitest.NewMockHostEnvironmentWithOpts(
//			efitest.WithVirtMode(internal_efi.VirtModeNone, internal_efi.DetectVirtModeAll),
//			efitest.WithTPMDevice(tpm2_testutil.NewTransportBackedDevice(s.Transport, false, 1)),
//			efitest.WithLog(efitest.NewLog(c, &efitest.LogOptions{
//				Algorithms: []tpm2.HashAlgorithmId{tpm2.HashAlgorithmSHA256},
//			})),
//			efitest.WithAMD64Environment("GenuineIntel", []uint64{cpuid.SDBG, cpuid.SMX}, 4, map[uint32]uint64{0x13a: (3 << 1), 0xc80: 0x40000000}),
//			efitest.WithSysfsDevices(devices...),
//			efitest.WithMockVars(efitest.MockVars{
//				{Name: "AuditMode", GUID: efi.GlobalVariable}:              &efitest.VarEntry{Attrs: efi.AttributeNonVolatile | efi.AttributeBootserviceAccess | efi.AttributeRuntimeAccess, Payload: []byte{0x0}},
//				{Name: "BootCurrent", GUID: efi.GlobalVariable}:            &efitest.VarEntry{Attrs: efi.AttributeBootserviceAccess | efi.AttributeRuntimeAccess, Payload: []byte{0x3, 0x0}},
//				{Name: "BootOptionSupport", GUID: efi.GlobalVariable}:      &efitest.VarEntry{Attrs: efi.AttributeBootserviceAccess | efi.AttributeRuntimeAccess, Payload: []byte{0x13, 0x03, 0x00, 0x00}},
//				{Name: "DeployedMode", GUID: efi.GlobalVariable}:           &efitest.VarEntry{Attrs: efi.AttributeNonVolatile | efi.AttributeBootserviceAccess | efi.AttributeRuntimeAccess, Payload: []byte{0x0}},
//				{Name: "SetupMode", GUID: efi.GlobalVariable}:              &efitest.VarEntry{Attrs: efi.AttributeBootserviceAccess | efi.AttributeRuntimeAccess, Payload: []byte{0x0}},
//				{Name: "OsIndicationsSupported", GUID: efi.GlobalVariable}: &efitest.VarEntry{Attrs: efi.AttributeBootserviceAccess | efi.AttributeRuntimeAccess, Payload: []byte{0x41, 0x00, 0x00, 0x00, 0x00, 0x00, 0x00, 0x00}},
//			}.SetSecureBoot(true).SetPK(c, efitest.NewSignatureListX509(c, snakeoilCert, efi.MakeGUID(0x03f66fa4, 0x5eee, 0x479c, 0xa408, [...]uint8{0xc4, 0xdc, 0x0a, 0x33, 0xfc, 0xde})))),
//		),
//		tpmPropertyModifiers: map[tpm2.Property]uint32{
//			tpm2.PropertyNVCountersMax:     0,
//			tpm2.PropertyPSFamilyIndicator: 1,
//			tpm2.PropertyManufacturer:      uint32(tpm2.TPMManufacturerINTC),
//		},
//		enabledBanks: []tpm2.HashAlgorithmId{tpm2.HashAlgorithmSHA256, tpm2.HashAlgorithmSHA384},
//		loadedImages: []secboot_efi.Image{
//			&mockImage{
//				contents: []byte("mock shim executable"),
//				digest:   testutil.DecodeHexString(c, "25e1b08db2f31ff5f5d2ea53e1a1e8fda6e1d81af4f26a7908071f1dec8611b7"),
//				signatures: []*efi.WinCertificateAuthenticode{
//					efitest.ReadWinCertificateAuthenticodeDetached(c, shimUbuntuSig4),
//				},
//			},
//			&mockImage{contents: []byte("mock grub executable"), digest: testutil.DecodeHexString(c, "d5a9780e9f6a43c2e53fe9fda547be77f7783f31aea8013783242b040ff21dc0")},
//		},
//		profileOpts:    PCRProfileOptionsDefault,
//		actions:        []actionAndArgs{{action: ActionNone}},
//		expectedPcrAlg: tpm2.HashAlgorithmSHA256,
//	})
//	c.Assert(errs, HasLen, 2)
//
//	c.Check(errs[0], ErrorMatches, `the PCR bank for TPM_ALG_SHA384 is missing from the TCG log but active and with one or more empty PCRs on the TPM`)
//	c.Check(errs[0], DeepEquals, NewWithKindAndActionsError(
//		ErrorKindEmptyPCRBanks,
//		&EmptyPCRBanksError{Algs: []tpm2.HashAlgorithmId{tpm2.HashAlgorithmSHA384}},
//		[]Action{ActionRebootToFWSettings, ActionContactOEM},
//		errs[0].Unwrap(),
//	))
//
//	c.Check(errs[1], ErrorMatches, `error with boot manager code \(PCR4\) measurements: not all EV_EFI_BOOT_SERVICES_APPLICATION boot manager launch digests could be verified`)
//	c.Check(errs[1], DeepEquals, NewWithKindAndActionsError(ErrorKindPCRUnusable, PCRUnusableArg(4), []Action{ActionContactOEM}, errs[1].Unwrap()))
//}

func (s *runChecksContextSuite) TestRunChecksBadEmptyPCRBankAndNoKernelIOMMU(c *C) {
	// Test with a system that has an empty PCR bank and no kernel IOMMU.
	// As both errors support ActionProceed, it is a valid action for
	// both of the returned errors.
	s.RequireAlgorithm(c, tpm2.AlgorithmSHA384)

	meiAttrs := map[string][]byte{
		"fw_ver": []byte(`0:16.1.27.2176
0:16.1.27.2176
0:16.0.15.1624
`),
		"fw_status": []byte(`94000245
09F10506
00000020
00004000
00041F03
C7E003CB
`),
	}
	devices := []internal_efi.SysfsDevice{
		efitest.NewMockSysfsDevice("/sys/devices/pci0000:00/0000:00:16.0/mei/mei0", map[string]string{"DEVNAME": "mei0"}, "mei", meiAttrs, efitest.NewMockSysfsDevice(
			"/sys/devices/pci0000:00:16:0", map[string]string{"DRIVER": "mei_me"}, "pci", nil, nil,
		)),
	}

	errs := s.testRun(c, &testRunChecksContextRunParams{
		env: efitest.NewMockHostEnvironmentWithOpts(
			efitest.WithVirtMode(internal_efi.VirtModeNone, internal_efi.DetectVirtModeAll),
			efitest.WithTPMDevice(newTpmDevice(tpm2_testutil.NewTransportBackedDevice(s.Transport, false, 1), nil, tpm2_device.ErrNoPPI)),
			efitest.WithLog(efitest.NewLog(c, &efitest.LogOptions{
				Algorithms: []tpm2.HashAlgorithmId{tpm2.HashAlgorithmSHA256}})),
			efitest.WithAMD64Environment("GenuineIntel", []uint64{cpuid.SDBG, cpuid.SMX}, 4, map[uint32]uint64{0x13a: (3 << 1), 0xc80: 0x40000000}),
			efitest.WithSysfsDevices(devices...),
			efitest.WithMockVars(efitest.MockVars{
				{Name: "AuditMode", GUID: efi.GlobalVariable}:              &efitest.VarEntry{Attrs: efi.AttributeNonVolatile | efi.AttributeBootserviceAccess | efi.AttributeRuntimeAccess, Payload: []byte{0x0}},
				{Name: "BootCurrent", GUID: efi.GlobalVariable}:            &efitest.VarEntry{Attrs: efi.AttributeBootserviceAccess | efi.AttributeRuntimeAccess, Payload: []byte{0x3, 0x0}},
				{Name: "BootOptionSupport", GUID: efi.GlobalVariable}:      &efitest.VarEntry{Attrs: efi.AttributeBootserviceAccess | efi.AttributeRuntimeAccess, Payload: []byte{0x13, 0x03, 0x00, 0x00}},
				{Name: "DeployedMode", GUID: efi.GlobalVariable}:           &efitest.VarEntry{Attrs: efi.AttributeNonVolatile | efi.AttributeBootserviceAccess | efi.AttributeRuntimeAccess, Payload: []byte{0x0}},
				{Name: "SetupMode", GUID: efi.GlobalVariable}:              &efitest.VarEntry{Attrs: efi.AttributeBootserviceAccess | efi.AttributeRuntimeAccess, Payload: []byte{0x0}},
				{Name: "OsIndicationsSupported", GUID: efi.GlobalVariable}: &efitest.VarEntry{Attrs: efi.AttributeBootserviceAccess | efi.AttributeRuntimeAccess, Payload: []byte{0x41, 0x00, 0x00, 0x00, 0x00, 0x00, 0x00, 0x00}},
			}.SetSecureBoot(true).SetPK(c, efitest.NewSignatureListX509(c, snakeoilCert, efi.MakeGUID(0x03f66fa4, 0x5eee, 0x479c, 0xa408, [...]uint8{0xc4, 0xdc, 0x0a, 0x33, 0xfc, 0xde})))),
		),
		tpmPropertyModifiers: map[tpm2.Property]uint32{
			tpm2.PropertyNVCountersMax:     0,
			tpm2.PropertyPSFamilyIndicator: 1,
			tpm2.PropertyManufacturer:      uint32(tpm2.TPMManufacturerINTC),
		},
		enabledBanks: []tpm2.HashAlgorithmId{tpm2.HashAlgorithmSHA256, tpm2.HashAlgorithmSHA384},
		loadedImages: []secboot_efi.Image{
			&mockImage{
				contents: []byte("mock shim executable"),
				digest:   testutil.DecodeHexString(c, "25e1b08db2f31ff5f5d2ea53e1a1e8fda6e1d81af4f26a7908071f1dec8611b7"),
				signatures: []*efi.WinCertificateAuthenticode{
					efitest.ReadWinCertificateAuthenticodeDetached(c, shimUbuntuSig4),
				},
			},
			&mockImage{contents: []byte("mock grub executable"), digest: testutil.DecodeHexString(c, "d5a9780e9f6a43c2e53fe9fda547be77f7783f31aea8013783242b040ff21dc0")},
			&mockImage{contents: []byte("mock kernel executable"), digest: testutil.DecodeHexString(c, "2ddfbd91fa1698b0d133c38ba90dbba76c9e08371ff83d03b5fb4c2e56d7e81f")},
		},
		profileOpts:    PCRProfileOptionsDefault,
		actions:        []actionAndArgs{{action: ActionNone}},
		expectedPcrAlg: tpm2.HashAlgorithmSHA256,
	})
	c.Assert(errs, HasLen, 2)

	c.Check(errs[0], ErrorMatches, `the PCR bank for TPM_ALG_SHA384 is missing from the TCG log but active and with one or more empty PCRs on the TPM`)
	c.Check(errs[0], DeepEquals, NewWithKindAndActionsError(
		ErrorKindEmptyPCRBanks,
		&EmptyPCRBanksError{Algs: []tpm2.HashAlgorithmId{tpm2.HashAlgorithmSHA384}},
		[]Action{ActionProceed, ActionContactOEM},
		errs[0].Unwrap(),
	))

	c.Check(errs[1], ErrorMatches, `error with system security: no kernel IOMMU support was detected`)
	c.Check(errs[1], DeepEquals, NewWithKindAndActionsError(
		ErrorKindNoKernelIOMMU,
		nil,
		[]Action{ActionRebootToFWSettings, ActionProceed, ActionContactOSVendor},
		errs[1].Unwrap(),
	))
}

func (s *runChecksContextSuite) TestRunChecksActionEnableTPMViaFirmwareNotAvailable(c *C) {
	// Generate an error that could be fixed by ActionEnableTPMViaFirmware when
	// this action is not available.
	errs := s.testRun(c, &testRunChecksContextRunParams{
		env: efitest.NewMockHostEnvironmentWithOpts(
			efitest.WithVirtMode(internal_efi.VirtModeNone, internal_efi.DetectVirtModeAll),
			efitest.WithTPMDevice(newTpmDevice(
				tpm2_testutil.NewTransportBackedDevice(s.Transport, false, 1),
				&mockPPI{
					sta: ppi.StateTransitionRebootRequired,
					ops: map[ppi.OperationId]ppi.OperationStatus{
						ppi.OperationClearTPM:          ppi.OperationPPRequired,
						ppi.OperationEnableAndClearTPM: ppi.OperationPPRequired,
					},
				},
				nil,
			)),
			efitest.WithMockVars(efitest.MockVars{}.SetSecureBoot(false)),
		),
		enabledBanks: []tpm2.HashAlgorithmId{tpm2.HashAlgorithmSHA256},
		profileOpts:  PCRProfileOptionsDefault,
		prepare: func(_ int) {
			// Disable owner and endorsement hierarchies
			c.Assert(s.TPM.HierarchyControl(s.TPM.OwnerHandleContext(), tpm2.HandleOwner, false, nil), IsNil)
			c.Assert(s.TPM.HierarchyControl(s.TPM.EndorsementHandleContext(), tpm2.HandleEndorsement, false, nil), IsNil)
		},
		actions: []actionAndArgs{{action: ActionNone}},
	})
	c.Assert(errs, HasLen, 1)
	c.Check(errs[0], ErrorMatches, `error with TPM2 device: TPM2 device is present but is currently disabled by the platform firmware`)
	c.Check(errs[0], DeepEquals, NewWithKindAndActionsError(ErrorKindTPMDeviceDisabled, nil, []Action{ActionEnableAndClearTPMViaFirmware, ActionRebootToFWSettings}, errs[0].Unwrap()))
}

func (s *runChecksContextSuite) TestRunChecksActionEnableAndClearTPMViaFirmwareNotAvailable(c *C) {
	// Generate an error that could be fixed by ActionEnableAndClearTPMViaFirmware when
	// this action is not available.
	errs := s.testRun(c, &testRunChecksContextRunParams{
		env: efitest.NewMockHostEnvironmentWithOpts(
			efitest.WithVirtMode(internal_efi.VirtModeNone, internal_efi.DetectVirtModeAll),
			efitest.WithTPMDevice(newTpmDevice(
				tpm2_testutil.NewTransportBackedDevice(s.Transport, false, 1),
				&mockPPI{
					sta: ppi.StateTransitionShutdownRequired,
					ops: map[ppi.OperationId]ppi.OperationStatus{
						ppi.OperationEnableTPM: ppi.OperationPPRequired,
						ppi.OperationClearTPM:  ppi.OperationPPRequired,
					},
				},
				nil,
			)),
			efitest.WithMockVars(efitest.MockVars{}.SetSecureBoot(false)),
		),
		enabledBanks: []tpm2.HashAlgorithmId{tpm2.HashAlgorithmSHA256},
		profileOpts:  PCRProfileOptionsDefault,
		prepare: func(_ int) {
			// Disable owner and endorsement hierarchies
			c.Assert(s.TPM.HierarchyControl(s.TPM.OwnerHandleContext(), tpm2.HandleOwner, false, nil), IsNil)
			c.Assert(s.TPM.HierarchyControl(s.TPM.EndorsementHandleContext(), tpm2.HandleEndorsement, false, nil), IsNil)
		},
		actions: []actionAndArgs{{action: ActionNone}},
	})
	c.Assert(errs, HasLen, 1)
	c.Check(errs[0], ErrorMatches, `error with TPM2 device: TPM2 device is present but is currently disabled by the platform firmware`)
	c.Check(errs[0], DeepEquals, NewWithKindAndActionsError(ErrorKindTPMDeviceDisabled, nil, []Action{ActionEnableTPMViaFirmware, ActionRebootToFWSettings}, errs[0].Unwrap()))
}

func (s *runChecksContextSuite) TestRunChecksActionClearTPMViaFirmwareNotAvailable(c *C) {
	// Generate an error that could be fixed by ActionClearTPMViaFirmware when this action
	// is not available.
	meiAttrs := map[string][]byte{
		"fw_ver": []byte(`0:16.1.27.2176
0:16.1.27.2176
0:16.0.15.1624
`),
		"fw_status": []byte(`94000245
09F10506
00000020
00004000
00041F03
C7E003CB
`),
	}
	devices := []internal_efi.SysfsDevice{
		efitest.NewMockSysfsDevice("/sys/devices/virtual/iommu/dmar0", nil, "iommu", nil, nil),
		efitest.NewMockSysfsDevice("/sys/devices/virtual/iommu/dmar1", nil, "iommu", nil, nil),
		efitest.NewMockSysfsDevice("/sys/devices/pci0000:00/0000:00:16.0/mei/mei0", map[string]string{"DEVNAME": "mei0"}, "mei", meiAttrs, efitest.NewMockSysfsDevice(
			"/sys/devices/pci0000:00:16:0", map[string]string{"DRIVER": "mei_me"}, "pci", nil, nil,
		)),
	}

	errs := s.testRun(c, &testRunChecksContextRunParams{
		env: efitest.NewMockHostEnvironmentWithOpts(
			efitest.WithVirtMode(internal_efi.VirtModeNone, internal_efi.DetectVirtModeAll),
			efitest.WithTPMDevice(newTpmDevice(
				tpm2_testutil.NewTransportBackedDevice(s.Transport, false, 1),
				&mockPPI{
					sta: ppi.StateTransitionRebootRequired,
					ops: map[ppi.OperationId]ppi.OperationStatus{
						ppi.OperationEnableTPM:         ppi.OperationPPRequired,
						ppi.OperationEnableAndClearTPM: ppi.OperationPPRequired,
					},
				},
				nil,
			)),
			efitest.WithLog(efitest.NewLog(c, &efitest.LogOptions{
				Algorithms: []tpm2.HashAlgorithmId{tpm2.HashAlgorithmSHA256},
			})),
			efitest.WithAMD64Environment("GenuineIntel", []uint64{cpuid.SDBG, cpuid.SMX}, 4, map[uint32]uint64{0x13a: (3 << 1), 0xc80: 0x40000000}),
			efitest.WithSysfsDevices(devices...),
			efitest.WithMockVars(efitest.MockVars{
				{Name: "AuditMode", GUID: efi.GlobalVariable}:              &efitest.VarEntry{Attrs: efi.AttributeNonVolatile | efi.AttributeBootserviceAccess | efi.AttributeRuntimeAccess, Payload: []byte{0x0}},
				{Name: "BootCurrent", GUID: efi.GlobalVariable}:            &efitest.VarEntry{Attrs: efi.AttributeBootserviceAccess | efi.AttributeRuntimeAccess, Payload: []byte{0x3, 0x0}},
				{Name: "BootOptionSupport", GUID: efi.GlobalVariable}:      &efitest.VarEntry{Attrs: efi.AttributeBootserviceAccess | efi.AttributeRuntimeAccess, Payload: []byte{0x13, 0x03, 0x00, 0x00}},
				{Name: "DeployedMode", GUID: efi.GlobalVariable}:           &efitest.VarEntry{Attrs: efi.AttributeNonVolatile | efi.AttributeBootserviceAccess | efi.AttributeRuntimeAccess, Payload: []byte{0x1}},
				{Name: "SetupMode", GUID: efi.GlobalVariable}:              &efitest.VarEntry{Attrs: efi.AttributeBootserviceAccess | efi.AttributeRuntimeAccess, Payload: []byte{0x0}},
				{Name: "OsIndicationsSupported", GUID: efi.GlobalVariable}: &efitest.VarEntry{Attrs: efi.AttributeBootserviceAccess | efi.AttributeRuntimeAccess, Payload: []byte{0x41, 0x00, 0x00, 0x00, 0x00, 0x00, 0x00, 0x00}},
			}.SetSecureBoot(true).SetPK(c, efitest.NewSignatureListX509(c, snakeoilCert, efi.MakeGUID(0x03f66fa4, 0x5eee, 0x479c, 0xa408, [...]uint8{0xc4, 0xdc, 0x0a, 0x33, 0xfc, 0xde})))),
		),
		tpmPropertyModifiers: map[tpm2.Property]uint32{
			tpm2.PropertyNVCountersMax:     0,
			tpm2.PropertyPSFamilyIndicator: 1,
			tpm2.PropertyManufacturer:      uint32(tpm2.TPMManufacturerINTC),
		},
		enabledBanks: []tpm2.HashAlgorithmId{tpm2.HashAlgorithmSHA256},
		profileOpts:  PCRProfileOptionsDefault,
		prepare: func(_ int) {
			// Set an authorization value for the endorsement hierarchy and
			// an authorization policy for the storage hierarchy.
			s.HierarchyChangeAuth(c, tpm2.HandleEndorsement, []byte("1234"))
			c.Check(s.TPM.SetPrimaryPolicy(s.TPM.OwnerHandleContext(), make([]byte, 32), tpm2.HashAlgorithmSHA256, nil), IsNil)
		},
		actions: []actionAndArgs{{action: ActionNone}},
	})
	c.Assert(errs, HasLen, 1)
	c.Check(errs[0], ErrorMatches, `error with TPM2 device: one or more of the TPM hierarchies is already owned:
- TPM_RH_ENDORSEMENT has an authorization value
- TPM_RH_OWNER has an authorization policy
`)
	c.Check(errs[0], DeepEquals, NewWithKindAndActionsError(
		ErrorKindTPMHierarchiesOwned,
		&TPM2OwnedHierarchiesError{WithAuthValue: tpm2.HandleList{tpm2.HandleEndorsement}, WithAuthPolicy: tpm2.HandleList{tpm2.HandleOwner}},
		[]Action{ActionEnableAndClearTPMViaFirmware, ActionClearTPMSimple, ActionClearTPM, ActionRebootToFWSettings},
		errs[0].Unwrap(),
	))
}

func (s *runChecksContextSuite) TestRunChecksPPIActionWithShutdownTransition(c *C) {
	// Generate an error that can be resolve using a PPI action, with the
	// state transition action being "shutdown" rather than the more common
	// "reboot".
	errs := s.testRun(c, &testRunChecksContextRunParams{
		env: efitest.NewMockHostEnvironmentWithOpts(
			efitest.WithVirtMode(internal_efi.VirtModeNone, internal_efi.DetectVirtModeAll),
			efitest.WithTPMDevice(newTpmDevice(
				tpm2_testutil.NewTransportBackedDevice(s.Transport, false, 1),
				&mockPPI{
					sta: ppi.StateTransitionShutdownRequired,
					ops: map[ppi.OperationId]ppi.OperationStatus{
						ppi.OperationEnableTPM:         ppi.OperationPPRequired,
						ppi.OperationEnableAndClearTPM: ppi.OperationPPRequired,
						ppi.OperationClearTPM:          ppi.OperationPPRequired,
					},
				},
				nil,
			)),
			efitest.WithMockVars(efitest.MockVars{}.SetSecureBoot(false)),
		),
		enabledBanks: []tpm2.HashAlgorithmId{tpm2.HashAlgorithmSHA256},
		profileOpts:  PCRProfileOptionsDefault,
		iterations:   2,
		prepare: func(i int) {
			switch i {
			case 0:
				// Disable owner and endorsement hierarchies on the first iteration
				c.Assert(s.TPM.HierarchyControl(s.TPM.OwnerHandleContext(), tpm2.HandleOwner, false, nil), IsNil)
				c.Assert(s.TPM.HierarchyControl(s.TPM.EndorsementHandleContext(), tpm2.HandleEndorsement, false, nil), IsNil)
			}
		},
		actions: []actionAndArgs{
			{action: ActionNone},
			{action: ActionEnableTPMViaFirmware},
		},
	})
	c.Assert(errs, HasLen, 1)
	c.Check(errs[0], ErrorMatches, `a shutdown is required to complete the action`)
	c.Check(errs[0], DeepEquals, NewWithKindAndActionsError(ErrorKindShutdownRequired, nil, []Action{ActionShutdown}, errs[0].Unwrap()))
}

func (s *runChecksContextSuite) TestRunChecksActionProceedUnavailable(c *C) {
	// Return 2 errors where only 1 supports ActionProceed. It should
	// be suppressed in this case.
	meiAttrs := map[string][]byte{
		"fw_ver": []byte(`0:16.1.27.2176
0:16.1.27.2176
0:16.0.15.1624
`),
		"fw_status": []byte(`94000245
09F10506
00000020
00004000
00041F03
C7E003CB
`),
	}
	devices := []internal_efi.SysfsDevice{
		efitest.NewMockSysfsDevice("/sys/devices/virtual/iommu/dmar0", nil, "iommu", nil, nil),
		efitest.NewMockSysfsDevice("/sys/devices/virtual/iommu/dmar1", nil, "iommu", nil, nil),
		efitest.NewMockSysfsDevice("/sys/devices/pci0000:00/0000:00:16.0/mei/mei0", map[string]string{"DEVNAME": "mei0"}, "mei", meiAttrs, efitest.NewMockSysfsDevice(
			"/sys/devices/pci0000:00:16:0", map[string]string{"DRIVER": "mei_me"}, "pci", nil, nil,
		)),
	}

	errs := s.testRun(c, &testRunChecksContextRunParams{
		env: efitest.NewMockHostEnvironmentWithOpts(
			efitest.WithVirtMode(internal_efi.VirtModeNone, internal_efi.DetectVirtModeAll),
			efitest.WithTPMDevice(newTpmDevice(
				tpm2_testutil.NewTransportBackedDevice(s.Transport, false, 1),
				&mockPPI{
					sta: ppi.StateTransitionRebootRequired,
					ops: map[ppi.OperationId]ppi.OperationStatus{
						ppi.OperationEnableTPM:         ppi.OperationPPRequired,
						ppi.OperationClearTPM:          ppi.OperationPPRequired,
						ppi.OperationEnableAndClearTPM: ppi.OperationPPRequired,
					},
				},
				nil,
			)),
			efitest.WithLog(efitest.NewLog(c, &efitest.LogOptions{
				Algorithms:    []tpm2.HashAlgorithmId{tpm2.HashAlgorithmSHA256},
				DMAProtection: efitest.DMAProtectionDisabled,
			})),
			efitest.WithAMD64Environment("GenuineIntel", []uint64{cpuid.SDBG, cpuid.SMX}, 4, map[uint32]uint64{0x13a: (3 << 1), 0xc80: 0x40000000}),
			efitest.WithSysfsDevices(devices...),
			efitest.WithMockVars(efitest.MockVars{
				{Name: "AuditMode", GUID: efi.GlobalVariable}:              &efitest.VarEntry{Attrs: efi.AttributeNonVolatile | efi.AttributeBootserviceAccess | efi.AttributeRuntimeAccess, Payload: []byte{0x0}},
				{Name: "BootCurrent", GUID: efi.GlobalVariable}:            &efitest.VarEntry{Attrs: efi.AttributeBootserviceAccess | efi.AttributeRuntimeAccess, Payload: []byte{0x3, 0x0}},
				{Name: "BootOptionSupport", GUID: efi.GlobalVariable}:      &efitest.VarEntry{Attrs: efi.AttributeBootserviceAccess | efi.AttributeRuntimeAccess, Payload: []byte{0x13, 0x03, 0x00, 0x00}},
				{Name: "DeployedMode", GUID: efi.GlobalVariable}:           &efitest.VarEntry{Attrs: efi.AttributeNonVolatile | efi.AttributeBootserviceAccess | efi.AttributeRuntimeAccess, Payload: []byte{0x1}},
				{Name: "SetupMode", GUID: efi.GlobalVariable}:              &efitest.VarEntry{Attrs: efi.AttributeBootserviceAccess | efi.AttributeRuntimeAccess, Payload: []byte{0x0}},
				{Name: "OsIndicationsSupported", GUID: efi.GlobalVariable}: &efitest.VarEntry{Attrs: efi.AttributeBootserviceAccess | efi.AttributeRuntimeAccess, Payload: []byte{0x41, 0x00, 0x00, 0x00, 0x00, 0x00, 0x00, 0x00}},
			}.SetSecureBoot(true).SetPK(c, efitest.NewSignatureListX509(c, snakeoilCert, efi.MakeGUID(0x03f66fa4, 0x5eee, 0x479c, 0xa408, [...]uint8{0xc4, 0xdc, 0x0a, 0x33, 0xfc, 0xde})))),
		),
		tpmPropertyModifiers: map[tpm2.Property]uint32{
			tpm2.PropertyNVCountersMax:     0,
			tpm2.PropertyPSFamilyIndicator: 1,
			tpm2.PropertyManufacturer:      uint32(tpm2.TPMManufacturerINTC),
		},
		enabledBanks: []tpm2.HashAlgorithmId{tpm2.HashAlgorithmSHA256},
		profileOpts:  PCRProfileOptionsDefault,
		prepare: func(_ int) {
			// Set an authorization value for the endorsement hierarchy.
			s.HierarchyChangeAuth(c, tpm2.HandleEndorsement, []byte("1234"))
		},
		actions: []actionAndArgs{{action: ActionNone}},
	})
	c.Assert(errs, HasLen, 2)
	c.Check(errs[0], ErrorMatches, `error with TPM2 device: one or more of the TPM hierarchies is already owned:
- TPM_RH_ENDORSEMENT has an authorization value
`)
	c.Check(errs[0], DeepEquals, NewWithKindAndActionsError(
		ErrorKindTPMHierarchiesOwned,
		&TPM2OwnedHierarchiesError{WithAuthValue: tpm2.HandleList{tpm2.HandleEndorsement}},
		[]Action{ActionClearTPMViaFirmware, ActionEnableAndClearTPMViaFirmware, ActionClearTPMSimple, ActionClearTPM, ActionRebootToFWSettings},
		errs[0].Unwrap(),
	))

	c.Check(errs[1], ErrorMatches, `error with system security: the platform firmware indicates that DMA protections are insufficient`)
	c.Check(errs[1], DeepEquals, NewWithKindAndActionsError(
		ErrorKindInsufficientDMAProtection,
		nil,
		[]Action{ActionRebootToFWSettings, ActionContactOEM},
		errs[1].Unwrap(),
	))
}

func (s *runChecksContextSuite) TestRunChecksActionProceedErrorsOrderedAfterOtherErrors(c *C) {
	// Ensure that errors which support ActionProceed get reordered to be
	// returned after other errors.
	meiAttrs := map[string][]byte{
		"fw_ver": []byte(`0:16.1.27.2176
0:16.1.27.2176
0:16.0.15.1624
`),
		"fw_status": []byte(`94000245
09F10506
00000020
00004000
00041F03
C7E003CB
`),
	}
	devices := []internal_efi.SysfsDevice{
		efitest.NewMockSysfsDevice("/sys/devices/virtual/iommu/dmar0", nil, "iommu", nil, nil),
		efitest.NewMockSysfsDevice("/sys/devices/virtual/iommu/dmar1", nil, "iommu", nil, nil),
		efitest.NewMockSysfsDevice("/sys/devices/pci0000:00/0000:00:16.0/mei/mei0", map[string]string{"DEVNAME": "mei0"}, "mei", meiAttrs, efitest.NewMockSysfsDevice(
			"/sys/devices/pci0000:00:16:0", map[string]string{"DRIVER": "mei_me"}, "pci", nil, nil,
		)),
	}

	errs := s.testRun(c, &testRunChecksContextRunParams{
		env: efitest.NewMockHostEnvironmentWithOpts(
			efitest.WithVirtMode(internal_efi.VirtModeNone, internal_efi.DetectVirtModeAll),
			efitest.WithTPMDevice(newTpmDevice(tpm2_testutil.NewTransportBackedDevice(s.Transport, false, 1), nil, tpm2_device.ErrNoPPI)),
			efitest.WithLog(efitest.NewLog(c, &efitest.LogOptions{
				Algorithms: []tpm2.HashAlgorithmId{tpm2.HashAlgorithmSHA256},
			})),
			efitest.WithAMD64Environment("GenuineIntel", []uint64{cpuid.SDBG, cpuid.SMX}, 4, map[uint32]uint64{0x13a: (3 << 1), 0xc80: 0x40000000}),
			efitest.WithSysfsDevices(devices...),
			efitest.WithMockVars(efitest.MockVars{
				{Name: "AuditMode", GUID: efi.GlobalVariable}:              &efitest.VarEntry{Attrs: efi.AttributeNonVolatile | efi.AttributeBootserviceAccess | efi.AttributeRuntimeAccess, Payload: []byte{0x0}},
				{Name: "BootCurrent", GUID: efi.GlobalVariable}:            &efitest.VarEntry{Attrs: efi.AttributeBootserviceAccess | efi.AttributeRuntimeAccess, Payload: []byte{0x3, 0x0}},
				{Name: "BootOptionSupport", GUID: efi.GlobalVariable}:      &efitest.VarEntry{Attrs: efi.AttributeBootserviceAccess | efi.AttributeRuntimeAccess, Payload: []byte{0x13, 0x03, 0x00, 0x00}},
				{Name: "DeployedMode", GUID: efi.GlobalVariable}:           &efitest.VarEntry{Attrs: efi.AttributeNonVolatile | efi.AttributeBootserviceAccess | efi.AttributeRuntimeAccess, Payload: []byte{0x1}},
				{Name: "SetupMode", GUID: efi.GlobalVariable}:              &efitest.VarEntry{Attrs: efi.AttributeBootserviceAccess | efi.AttributeRuntimeAccess, Payload: []byte{0x0}},
				{Name: "OsIndicationsSupported", GUID: efi.GlobalVariable}: &efitest.VarEntry{Attrs: efi.AttributeBootserviceAccess | efi.AttributeRuntimeAccess, Payload: []byte{0x41, 0x00, 0x00, 0x00, 0x00, 0x00, 0x00, 0x00}},
			}.SetSecureBoot(true).SetPK(c, efitest.NewSignatureListX509(c, snakeoilCert, efi.MakeGUID(0x03f66fa4, 0x5eee, 0x479c, 0xa408, [...]uint8{0xc4, 0xdc, 0x0a, 0x33, 0xfc, 0xde})))),
		),
		tpmPropertyModifiers: map[tpm2.Property]uint32{
			tpm2.PropertyNVCountersMax:     0,
			tpm2.PropertyPSFamilyIndicator: 1,
			tpm2.PropertyManufacturer:      uint32(tpm2.TPMManufacturerINTC),
		},
		enabledBanks: []tpm2.HashAlgorithmId{tpm2.HashAlgorithmSHA256, tpm2.HashAlgorithmSHA384},
		loadedImages: []secboot_efi.Image{
			&mockImage{
				contents: []byte("mock shim executable"),
				digest:   testutil.DecodeHexString(c, "25e1b08db2f31ff5f5d2ea53e1a1e8fda6e1d81af4f26a7908071f1dec8611b7"),
				signatures: []*efi.WinCertificateAuthenticode{
					efitest.ReadWinCertificateAuthenticodeDetached(c, shimUbuntuSig4),
				},
			},
			&mockImage{contents: []byte("mock grub executable"), digest: testutil.DecodeHexString(c, "d5a9780e9f6a43c2e53fe9fda547be77f7783f31aea8013783242b040ff21dc0")},
		},
		expectedPcrAlg: tpm2.HashAlgorithmSHA256,
		profileOpts:    PCRProfileOptionsDefault,
		actions:        []actionAndArgs{{action: ActionNone}},
	})
	c.Assert(errs, HasLen, 2)

	c.Check(errs[0], ErrorMatches, `error with boot manager code \(PCR4\) measurements: cannot verify the correctness of all EV_EFI_BOOT_SERVICES_APPLICATION boot manager launch event digests`)
	c.Check(errs[0], DeepEquals, NewWithKindAndActionsError(ErrorKindPCRUnusable, PCRUnusableArg(4), []Action{ActionContactOEM}, errs[0].Unwrap()))

	c.Check(errs[1], ErrorMatches, `the PCR bank for TPM_ALG_SHA384 is missing from the TCG log but active and with one or more empty PCRs on the TPM`)
	c.Check(errs[1], DeepEquals, NewWithKindAndActionsErrorForTest(
		ErrorKindEmptyPCRBanks,
		map[string]json.RawMessage{"algs": []byte("[12]")},
		[]Action{ActionContactOEM},
		&EmptyPCRBanksError{Algs: []tpm2.HashAlgorithmId{tpm2.HashAlgorithmSHA384}},
	))
}

func (s *runChecksContextSuite) TestRunChecksActionProceedUnsupportedArgumentType(c *C) {
	// Test that passing an unsupported type as an argument to ActionProceed
	// generates an error.
	meiAttrs := map[string][]byte{
		"fw_ver": []byte(`0:16.1.27.2176
0:16.1.27.2176
0:16.0.15.1624
`),
		"fw_status": []byte(`94000245
09F10506
00000020
00004000
00041F03
C7E003CB
`),
	}
	devices := []internal_efi.SysfsDevice{
		efitest.NewMockSysfsDevice("/sys/devices/virtual/iommu/dmar0", nil, "iommu", nil, nil),
		efitest.NewMockSysfsDevice("/sys/devices/virtual/iommu/dmar1", nil, "iommu", nil, nil),
		efitest.NewMockSysfsDevice("/sys/devices/pci0000:00/0000:00:16.0/mei/mei0", map[string]string{"DEVNAME": "mei0"}, "mei", meiAttrs, efitest.NewMockSysfsDevice(
			"/sys/devices/pci0000:00:16:0", map[string]string{"DRIVER": "mei_me"}, "pci", nil, nil,
		)),
	}

	errs := s.testRun(c, &testRunChecksContextRunParams{
		env: efitest.NewMockHostEnvironmentWithOpts(
			efitest.WithVirtMode(internal_efi.VirtModeNone, internal_efi.DetectVirtModeAll),
			efitest.WithTPMDevice(newTpmDevice(tpm2_testutil.NewTransportBackedDevice(s.Transport, false, 1), nil, tpm2_device.ErrNoPPI)),
			efitest.WithLog(efitest.NewLog(c, &efitest.LogOptions{
				Algorithms:          []tpm2.HashAlgorithmId{tpm2.HashAlgorithmSHA256},
				IncludeDriverLaunch: true,
			})),
			efitest.WithAMD64Environment("GenuineIntel", []uint64{cpuid.SDBG, cpuid.SMX}, 4, map[uint32]uint64{0x13a: (3 << 1), 0xc80: 0x40000000}),
			efitest.WithSysfsDevices(devices...),
			efitest.WithMockVars(efitest.MockVars{
				{Name: "AuditMode", GUID: efi.GlobalVariable}:              &efitest.VarEntry{Attrs: efi.AttributeNonVolatile | efi.AttributeBootserviceAccess | efi.AttributeRuntimeAccess, Payload: []byte{0x0}},
				{Name: "BootCurrent", GUID: efi.GlobalVariable}:            &efitest.VarEntry{Attrs: efi.AttributeBootserviceAccess | efi.AttributeRuntimeAccess, Payload: []byte{0x3, 0x0}},
				{Name: "BootOptionSupport", GUID: efi.GlobalVariable}:      &efitest.VarEntry{Attrs: efi.AttributeBootserviceAccess | efi.AttributeRuntimeAccess, Payload: []byte{0x13, 0x03, 0x00, 0x00}},
				{Name: "DeployedMode", GUID: efi.GlobalVariable}:           &efitest.VarEntry{Attrs: efi.AttributeNonVolatile | efi.AttributeBootserviceAccess | efi.AttributeRuntimeAccess, Payload: []byte{0x1}},
				{Name: "SetupMode", GUID: efi.GlobalVariable}:              &efitest.VarEntry{Attrs: efi.AttributeBootserviceAccess | efi.AttributeRuntimeAccess, Payload: []byte{0x0}},
				{Name: "OsIndicationsSupported", GUID: efi.GlobalVariable}: &efitest.VarEntry{Attrs: efi.AttributeBootserviceAccess | efi.AttributeRuntimeAccess, Payload: []byte{0x41, 0x00, 0x00, 0x00, 0x00, 0x00, 0x00, 0x00}},
			}.SetSecureBoot(true).SetPK(c, efitest.NewSignatureListX509(c, snakeoilCert, efi.MakeGUID(0x03f66fa4, 0x5eee, 0x479c, 0xa408, [...]uint8{0xc4, 0xdc, 0x0a, 0x33, 0xfc, 0xde})))),
		),
		tpmPropertyModifiers: map[tpm2.Property]uint32{
			tpm2.PropertyNVCountersMax:     0,
			tpm2.PropertyPSFamilyIndicator: 1,
			tpm2.PropertyManufacturer:      uint32(tpm2.TPMManufacturerINTC),
		},
		enabledBanks: []tpm2.HashAlgorithmId{tpm2.HashAlgorithmSHA256},
		iterations:   2,
		loadedImages: []secboot_efi.Image{
			&mockImage{
				contents: []byte("mock shim executable"),
				digest:   testutil.DecodeHexString(c, "25e1b08db2f31ff5f5d2ea53e1a1e8fda6e1d81af4f26a7908071f1dec8611b7"),
				signatures: []*efi.WinCertificateAuthenticode{
					efitest.ReadWinCertificateAuthenticodeDetached(c, shimUbuntuSig4),
				},
			},
			&mockImage{contents: []byte("mock grub executable"), digest: testutil.DecodeHexString(c, "d5a9780e9f6a43c2e53fe9fda547be77f7783f31aea8013783242b040ff21dc0")},
			&mockImage{contents: []byte("mock kernel executable"), digest: testutil.DecodeHexString(c, "2ddfbd91fa1698b0d133c38ba90dbba76c9e08371ff83d03b5fb4c2e56d7e81f")},
		},
		profileOpts: PCRProfileOptionsDefault,
		actions: []actionAndArgs{
			{action: ActionNone},
			{action: ActionProceed, args: map[string]any{"error-kinds": 1}},
		},
		checkIntermediateErrs: func(i int, errs []*WithKindAndActionsError) {
			switch i {
			case 0:
				c.Check(errs, HasLen, 1)
				c.Check(errs[0], DeepEquals, NewWithKindAndActionsError(
					ErrorKindVARSuppliedDriversPresent,
					nil,
					[]Action{ActionProceed},
					ErrVARSuppliedDriversPresent,
				))
			}
		},
		expectedPcrAlg: tpm2.HashAlgorithmSHA256,
	})
	c.Assert(errs, HasLen, 1)
	c.Check(errs[0], ErrorMatches, `cannot deserialize argument map from JSON to type preinstall.ActionProceedArgs: json: cannot unmarshal number into Go value of type \[\]preinstall.ErrorKind`)
	c.Check(errs[0], DeepEquals, NewWithKindAndActionsError(
		ErrorKindInvalidArgument,
		InvalidActionArgumentDetails{
			Field:  "error-kinds",
			Reason: InvalidActionArgumentReasonType,
		},
		nil,
		errs[0].Unwrap(),
	))
}

func (s *runChecksContextSuite) TestRunChecksActionProceedUnsupportedErrorKind(c *C) {
	// Test that passing an unsupported ErrorKind as an argument to ActionProceed
	// generates an error.
	meiAttrs := map[string][]byte{
		"fw_ver": []byte(`0:16.1.27.2176
0:16.1.27.2176
0:16.0.15.1624
`),
		"fw_status": []byte(`94000245
09F10506
00000020
00004000
00041F03
C7E003CB
`),
	}
	devices := []internal_efi.SysfsDevice{
		efitest.NewMockSysfsDevice("/sys/devices/virtual/iommu/dmar0", nil, "iommu", nil, nil),
		efitest.NewMockSysfsDevice("/sys/devices/virtual/iommu/dmar1", nil, "iommu", nil, nil),
		efitest.NewMockSysfsDevice("/sys/devices/pci0000:00/0000:00:16.0/mei/mei0", map[string]string{"DEVNAME": "mei0"}, "mei", meiAttrs, efitest.NewMockSysfsDevice(
			"/sys/devices/pci0000:00:16:0", map[string]string{"DRIVER": "mei_me"}, "pci", nil, nil,
		)),
	}

	errs := s.testRun(c, &testRunChecksContextRunParams{
		env: efitest.NewMockHostEnvironmentWithOpts(
			efitest.WithVirtMode(internal_efi.VirtModeNone, internal_efi.DetectVirtModeAll),
			efitest.WithTPMDevice(newTpmDevice(tpm2_testutil.NewTransportBackedDevice(s.Transport, false, 1), nil, tpm2_device.ErrNoPPI)),
			efitest.WithLog(efitest.NewLog(c, &efitest.LogOptions{
				Algorithms:          []tpm2.HashAlgorithmId{tpm2.HashAlgorithmSHA256},
				IncludeDriverLaunch: true,
			})),
			efitest.WithAMD64Environment("GenuineIntel", []uint64{cpuid.SDBG, cpuid.SMX}, 4, map[uint32]uint64{0x13a: (3 << 1), 0xc80: 0x40000000}),
			efitest.WithSysfsDevices(devices...),
			efitest.WithMockVars(efitest.MockVars{
				{Name: "AuditMode", GUID: efi.GlobalVariable}:              &efitest.VarEntry{Attrs: efi.AttributeNonVolatile | efi.AttributeBootserviceAccess | efi.AttributeRuntimeAccess, Payload: []byte{0x0}},
				{Name: "BootCurrent", GUID: efi.GlobalVariable}:            &efitest.VarEntry{Attrs: efi.AttributeBootserviceAccess | efi.AttributeRuntimeAccess, Payload: []byte{0x3, 0x0}},
				{Name: "BootOptionSupport", GUID: efi.GlobalVariable}:      &efitest.VarEntry{Attrs: efi.AttributeBootserviceAccess | efi.AttributeRuntimeAccess, Payload: []byte{0x13, 0x03, 0x00, 0x00}},
				{Name: "DeployedMode", GUID: efi.GlobalVariable}:           &efitest.VarEntry{Attrs: efi.AttributeNonVolatile | efi.AttributeBootserviceAccess | efi.AttributeRuntimeAccess, Payload: []byte{0x1}},
				{Name: "SetupMode", GUID: efi.GlobalVariable}:              &efitest.VarEntry{Attrs: efi.AttributeBootserviceAccess | efi.AttributeRuntimeAccess, Payload: []byte{0x0}},
				{Name: "OsIndicationsSupported", GUID: efi.GlobalVariable}: &efitest.VarEntry{Attrs: efi.AttributeBootserviceAccess | efi.AttributeRuntimeAccess, Payload: []byte{0x41, 0x00, 0x00, 0x00, 0x00, 0x00, 0x00, 0x00}},
			}.SetSecureBoot(true).SetPK(c, efitest.NewSignatureListX509(c, snakeoilCert, efi.MakeGUID(0x03f66fa4, 0x5eee, 0x479c, 0xa408, [...]uint8{0xc4, 0xdc, 0x0a, 0x33, 0xfc, 0xde})))),
		),
		tpmPropertyModifiers: map[tpm2.Property]uint32{
			tpm2.PropertyNVCountersMax:     0,
			tpm2.PropertyPSFamilyIndicator: 1,
			tpm2.PropertyManufacturer:      uint32(tpm2.TPMManufacturerINTC),
		},
		enabledBanks: []tpm2.HashAlgorithmId{tpm2.HashAlgorithmSHA256},
		iterations:   2,
		loadedImages: []secboot_efi.Image{
			&mockImage{
				contents: []byte("mock shim executable"),
				digest:   testutil.DecodeHexString(c, "25e1b08db2f31ff5f5d2ea53e1a1e8fda6e1d81af4f26a7908071f1dec8611b7"),
				signatures: []*efi.WinCertificateAuthenticode{
					efitest.ReadWinCertificateAuthenticodeDetached(c, shimUbuntuSig4),
				},
			},
			&mockImage{contents: []byte("mock grub executable"), digest: testutil.DecodeHexString(c, "d5a9780e9f6a43c2e53fe9fda547be77f7783f31aea8013783242b040ff21dc0")},
			&mockImage{contents: []byte("mock kernel executable"), digest: testutil.DecodeHexString(c, "2ddfbd91fa1698b0d133c38ba90dbba76c9e08371ff83d03b5fb4c2e56d7e81f")},
		},
		profileOpts: PCRProfileOptionsDefault,
		actions: []actionAndArgs{
			{action: ActionNone},
			{action: ActionProceed, args: ActionProceedArgs{ErrorKindInvalidSecureBootMode}},
		},
		checkIntermediateErrs: func(i int, errs []*WithKindAndActionsError) {
			switch i {
			case 0:
				c.Check(errs, HasLen, 1)
				c.Check(errs[0], DeepEquals, NewWithKindAndActionsError(
					ErrorKindVARSuppliedDriversPresent,
					nil,
					[]Action{ActionProceed},
					ErrVARSuppliedDriversPresent,
				))
			}
		},
		expectedPcrAlg: tpm2.HashAlgorithmSHA256,
	})
	c.Assert(errs, HasLen, 1)
	c.Check(errs[0], ErrorMatches, `invalid value for argument "error-kinds" at index 0: "invalid-secure-boot-mode" does not support the "proceed" action`)
	c.Check(errs[0], DeepEquals, NewWithKindAndActionsError(
		ErrorKindInvalidArgument,
		InvalidActionArgumentDetails{
			Field:  "error-kinds",
			Reason: InvalidActionArgumentReasonValue,
		},
		nil,
		errs[0].Unwrap(),
	))
}

func (s *runChecksContextSuite) TestRunChecksActionProceedUnexpectedErrorKind1(c *C) {
	// Test that passing an unexpected ErrorKind as an argument to ActionProceed
	// generates an error.
	meiAttrs := map[string][]byte{
		"fw_ver": []byte(`0:16.1.27.2176
0:16.1.27.2176
0:16.0.15.1624
`),
		"fw_status": []byte(`94000245
09F10506
00000020
00004000
00041F03
C7E003CB
`),
	}
	devices := []internal_efi.SysfsDevice{
		efitest.NewMockSysfsDevice("/sys/devices/virtual/iommu/dmar0", nil, "iommu", nil, nil),
		efitest.NewMockSysfsDevice("/sys/devices/virtual/iommu/dmar1", nil, "iommu", nil, nil),
		efitest.NewMockSysfsDevice("/sys/devices/pci0000:00/0000:00:16.0/mei/mei0", map[string]string{"DEVNAME": "mei0"}, "mei", meiAttrs, efitest.NewMockSysfsDevice(
			"/sys/devices/pci0000:00:16:0", map[string]string{"DRIVER": "mei_me"}, "pci", nil, nil,
		)),
	}

	errs := s.testRun(c, &testRunChecksContextRunParams{
		env: efitest.NewMockHostEnvironmentWithOpts(
			efitest.WithVirtMode(internal_efi.VirtModeNone, internal_efi.DetectVirtModeAll),
			efitest.WithTPMDevice(newTpmDevice(tpm2_testutil.NewTransportBackedDevice(s.Transport, false, 1), nil, tpm2_device.ErrNoPPI)),
			efitest.WithLog(efitest.NewLog(c, &efitest.LogOptions{
				Algorithms:          []tpm2.HashAlgorithmId{tpm2.HashAlgorithmSHA256},
				IncludeDriverLaunch: true,
			})),
			efitest.WithAMD64Environment("GenuineIntel", []uint64{cpuid.SDBG, cpuid.SMX}, 4, map[uint32]uint64{0x13a: (3 << 1), 0xc80: 0x40000000}),
			efitest.WithSysfsDevices(devices...),
			efitest.WithMockVars(efitest.MockVars{
				{Name: "AuditMode", GUID: efi.GlobalVariable}:              &efitest.VarEntry{Attrs: efi.AttributeNonVolatile | efi.AttributeBootserviceAccess | efi.AttributeRuntimeAccess, Payload: []byte{0x0}},
				{Name: "BootCurrent", GUID: efi.GlobalVariable}:            &efitest.VarEntry{Attrs: efi.AttributeBootserviceAccess | efi.AttributeRuntimeAccess, Payload: []byte{0x3, 0x0}},
				{Name: "BootOptionSupport", GUID: efi.GlobalVariable}:      &efitest.VarEntry{Attrs: efi.AttributeBootserviceAccess | efi.AttributeRuntimeAccess, Payload: []byte{0x13, 0x03, 0x00, 0x00}},
				{Name: "DeployedMode", GUID: efi.GlobalVariable}:           &efitest.VarEntry{Attrs: efi.AttributeNonVolatile | efi.AttributeBootserviceAccess | efi.AttributeRuntimeAccess, Payload: []byte{0x1}},
				{Name: "SetupMode", GUID: efi.GlobalVariable}:              &efitest.VarEntry{Attrs: efi.AttributeBootserviceAccess | efi.AttributeRuntimeAccess, Payload: []byte{0x0}},
				{Name: "OsIndicationsSupported", GUID: efi.GlobalVariable}: &efitest.VarEntry{Attrs: efi.AttributeBootserviceAccess | efi.AttributeRuntimeAccess, Payload: []byte{0x41, 0x00, 0x00, 0x00, 0x00, 0x00, 0x00, 0x00}},
			}.SetSecureBoot(true).SetPK(c, efitest.NewSignatureListX509(c, snakeoilCert, efi.MakeGUID(0x03f66fa4, 0x5eee, 0x479c, 0xa408, [...]uint8{0xc4, 0xdc, 0x0a, 0x33, 0xfc, 0xde})))),
		),
		tpmPropertyModifiers: map[tpm2.Property]uint32{
			tpm2.PropertyNVCountersMax:     0,
			tpm2.PropertyPSFamilyIndicator: 1,
			tpm2.PropertyManufacturer:      uint32(tpm2.TPMManufacturerINTC),
		},
		enabledBanks: []tpm2.HashAlgorithmId{tpm2.HashAlgorithmSHA256},
		iterations:   2,
		loadedImages: []secboot_efi.Image{
			&mockImage{
				contents: []byte("mock shim executable"),
				digest:   testutil.DecodeHexString(c, "25e1b08db2f31ff5f5d2ea53e1a1e8fda6e1d81af4f26a7908071f1dec8611b7"),
				signatures: []*efi.WinCertificateAuthenticode{
					efitest.ReadWinCertificateAuthenticodeDetached(c, shimUbuntuSig4),
				},
			},
			&mockImage{contents: []byte("mock grub executable"), digest: testutil.DecodeHexString(c, "d5a9780e9f6a43c2e53fe9fda547be77f7783f31aea8013783242b040ff21dc0")},
			&mockImage{contents: []byte("mock kernel executable"), digest: testutil.DecodeHexString(c, "2ddfbd91fa1698b0d133c38ba90dbba76c9e08371ff83d03b5fb4c2e56d7e81f")},
		},
		profileOpts: PCRProfileOptionsDefault,
		actions: []actionAndArgs{
			{action: ActionNone},
			{action: ActionProceed, args: ActionProceedArgs{ErrorKindPreOSDigestVerificationDetected}},
		},
		checkIntermediateErrs: func(i int, errs []*WithKindAndActionsError) {
			switch i {
			case 0:
				c.Check(errs, HasLen, 1)
				c.Check(errs[0], DeepEquals, NewWithKindAndActionsError(
					ErrorKindVARSuppliedDriversPresent,
					nil,
					[]Action{ActionProceed},
					ErrVARSuppliedDriversPresent,
				))
			}
		},
		expectedPcrAlg: tpm2.HashAlgorithmSHA256,
	})
	c.Assert(errs, HasLen, 1)
	c.Check(errs[0], ErrorMatches, `invalid value for argument "error-kinds" at index 0: "pre-os-digest-verification-detected" is not expected`)
	c.Check(errs[0], DeepEquals, NewWithKindAndActionsError(
		ErrorKindInvalidArgument,
		InvalidActionArgumentDetails{
			Field:  "error-kinds",
			Reason: InvalidActionArgumentReasonValue,
		},
		nil,
		errs[0].Unwrap(),
	))
}

func (s *runChecksContextSuite) TestRunChecksActionProceedUnexpectedErrorKind2(c *C) {
	// Test that passing the same ErrorKind as an argument to ActionProceed
	// more than once generates an error.
	meiAttrs := map[string][]byte{
		"fw_ver": []byte(`0:16.1.27.2176
0:16.1.27.2176
0:16.0.15.1624
`),
		"fw_status": []byte(`94000245
09F10506
00000020
00004000
00041F03
C7E003CB
`),
	}
	devices := []internal_efi.SysfsDevice{
		efitest.NewMockSysfsDevice("/sys/devices/virtual/iommu/dmar0", nil, "iommu", nil, nil),
		efitest.NewMockSysfsDevice("/sys/devices/virtual/iommu/dmar1", nil, "iommu", nil, nil),
		efitest.NewMockSysfsDevice("/sys/devices/pci0000:00/0000:00:16.0/mei/mei0", map[string]string{"DEVNAME": "mei0"}, "mei", meiAttrs, efitest.NewMockSysfsDevice(
			"/sys/devices/pci0000:00:16:0", map[string]string{"DRIVER": "mei_me"}, "pci", nil, nil,
		)),
	}

	errs := s.testRun(c, &testRunChecksContextRunParams{
		env: efitest.NewMockHostEnvironmentWithOpts(
			efitest.WithVirtMode(internal_efi.VirtModeNone, internal_efi.DetectVirtModeAll),
			efitest.WithTPMDevice(newTpmDevice(tpm2_testutil.NewTransportBackedDevice(s.Transport, false, 1), nil, tpm2_device.ErrNoPPI)),
			efitest.WithLog(efitest.NewLog(c, &efitest.LogOptions{
				Algorithms:                   []tpm2.HashAlgorithmId{tpm2.HashAlgorithmSHA256},
				IncludeDriverLaunch:          true,
				PreOSVerificationUsesDigests: crypto.SHA256,
			})),
			efitest.WithAMD64Environment("GenuineIntel", []uint64{cpuid.SDBG, cpuid.SMX}, 4, map[uint32]uint64{0x13a: (3 << 1), 0xc80: 0x40000000}),
			efitest.WithSysfsDevices(devices...),
			efitest.WithMockVars(efitest.MockVars{
				{Name: "AuditMode", GUID: efi.GlobalVariable}:              &efitest.VarEntry{Attrs: efi.AttributeNonVolatile | efi.AttributeBootserviceAccess | efi.AttributeRuntimeAccess, Payload: []byte{0x0}},
				{Name: "BootCurrent", GUID: efi.GlobalVariable}:            &efitest.VarEntry{Attrs: efi.AttributeBootserviceAccess | efi.AttributeRuntimeAccess, Payload: []byte{0x3, 0x0}},
				{Name: "BootOptionSupport", GUID: efi.GlobalVariable}:      &efitest.VarEntry{Attrs: efi.AttributeBootserviceAccess | efi.AttributeRuntimeAccess, Payload: []byte{0x13, 0x03, 0x00, 0x00}},
				{Name: "DeployedMode", GUID: efi.GlobalVariable}:           &efitest.VarEntry{Attrs: efi.AttributeNonVolatile | efi.AttributeBootserviceAccess | efi.AttributeRuntimeAccess, Payload: []byte{0x1}},
				{Name: "SetupMode", GUID: efi.GlobalVariable}:              &efitest.VarEntry{Attrs: efi.AttributeBootserviceAccess | efi.AttributeRuntimeAccess, Payload: []byte{0x0}},
				{Name: "OsIndicationsSupported", GUID: efi.GlobalVariable}: &efitest.VarEntry{Attrs: efi.AttributeBootserviceAccess | efi.AttributeRuntimeAccess, Payload: []byte{0x41, 0x00, 0x00, 0x00, 0x00, 0x00, 0x00, 0x00}},
			}.SetSecureBoot(true).SetPK(c, efitest.NewSignatureListX509(c, snakeoilCert, efi.MakeGUID(0x03f66fa4, 0x5eee, 0x479c, 0xa408, [...]uint8{0xc4, 0xdc, 0x0a, 0x33, 0xfc, 0xde})))),
		),
		tpmPropertyModifiers: map[tpm2.Property]uint32{
			tpm2.PropertyNVCountersMax:     0,
			tpm2.PropertyPSFamilyIndicator: 1,
			tpm2.PropertyManufacturer:      uint32(tpm2.TPMManufacturerINTC),
		},
		enabledBanks: []tpm2.HashAlgorithmId{tpm2.HashAlgorithmSHA256},
		iterations:   3,
		loadedImages: []secboot_efi.Image{
			&mockImage{
				contents: []byte("mock shim executable"),
				digest:   testutil.DecodeHexString(c, "25e1b08db2f31ff5f5d2ea53e1a1e8fda6e1d81af4f26a7908071f1dec8611b7"),
				signatures: []*efi.WinCertificateAuthenticode{
					efitest.ReadWinCertificateAuthenticodeDetached(c, shimUbuntuSig4),
				},
			},
			&mockImage{contents: []byte("mock grub executable"), digest: testutil.DecodeHexString(c, "d5a9780e9f6a43c2e53fe9fda547be77f7783f31aea8013783242b040ff21dc0")},
			&mockImage{contents: []byte("mock kernel executable"), digest: testutil.DecodeHexString(c, "2ddfbd91fa1698b0d133c38ba90dbba76c9e08371ff83d03b5fb4c2e56d7e81f")},
		},
		profileOpts: PCRProfileOptionsDefault,
		actions: []actionAndArgs{
			{action: ActionNone},
			{action: ActionProceed, args: ActionProceedArgs{ErrorKindVARSuppliedDriversPresent}},
			{action: ActionProceed, args: ActionProceedArgs{ErrorKindVARSuppliedDriversPresent}},
		},
		checkIntermediateErrs: func(i int, errs []*WithKindAndActionsError) {
			switch i {
			case 0:
				c.Check(errs, HasLen, 2)
				c.Check(errs[0], DeepEquals, NewWithKindAndActionsError(
					ErrorKindVARSuppliedDriversPresent,
					nil,
					[]Action{ActionProceed},
					ErrVARSuppliedDriversPresent,
				))

				c.Check(errs[1], DeepEquals, NewWithKindAndActionsError(
					ErrorKindPreOSDigestVerificationDetected,
					nil,
					[]Action{ActionProceed},
					ErrPreOSVerificationUsingDigests,
				))
			case 1:
				c.Check(errs, HasLen, 1)
				c.Check(errs[0], DeepEquals, NewWithKindAndActionsError(
					ErrorKindPreOSDigestVerificationDetected,
					nil,
					[]Action{ActionProceed},
					ErrPreOSVerificationUsingDigests,
				))
			}
		},
		expectedPcrAlg: tpm2.HashAlgorithmSHA256,
	})
	c.Assert(errs, HasLen, 1)
	c.Check(errs[0], ErrorMatches, `invalid value for argument "error-kinds" at index 0: "var-supplied-drivers-present" is not expected`)
	c.Check(errs[0], DeepEquals, NewWithKindAndActionsError(
		ErrorKindInvalidArgument,
		InvalidActionArgumentDetails{
			Field:  "error-kinds",
			Reason: InvalidActionArgumentReasonValue,
		},
		nil,
		errs[0].Unwrap(),
	))
}

func (s *runChecksContextSuite) TestRunChecksClearTPMNotAvailable(c *C) {
	// Test the case where neither ActionClearTPMSimple and ActionClearTPM are
	// not available because owner clear is disabled.
	meiAttrs := map[string][]byte{
		"fw_ver": []byte(`0:16.1.27.2176
0:16.1.27.2176
0:16.0.15.1624
`),
		"fw_status": []byte(`94000245
09F10506
00000020
00004000
00041F03
C7E003CB
`),
	}
	devices := []internal_efi.SysfsDevice{
		efitest.NewMockSysfsDevice("/sys/devices/virtual/iommu/dmar0", nil, "iommu", nil, nil),
		efitest.NewMockSysfsDevice("/sys/devices/virtual/iommu/dmar1", nil, "iommu", nil, nil),
		efitest.NewMockSysfsDevice("/sys/devices/pci0000:00/0000:00:16.0/mei/mei0", map[string]string{"DEVNAME": "mei0"}, "mei", meiAttrs, efitest.NewMockSysfsDevice(
			"/sys/devices/pci0000:00:16:0", map[string]string{"DRIVER": "mei_me"}, "pci", nil, nil,
		)),
	}

	errs := s.testRun(c, &testRunChecksContextRunParams{
		env: efitest.NewMockHostEnvironmentWithOpts(
			efitest.WithVirtMode(internal_efi.VirtModeNone, internal_efi.DetectVirtModeAll),
			efitest.WithTPMDevice(newTpmDevice(
				tpm2_testutil.NewTransportBackedDevice(s.Transport, false, 1),
				&mockPPI{
					sta: ppi.StateTransitionRebootRequired,
					ops: map[ppi.OperationId]ppi.OperationStatus{
						ppi.OperationEnableTPM:         ppi.OperationPPRequired,
						ppi.OperationClearTPM:          ppi.OperationPPRequired,
						ppi.OperationEnableAndClearTPM: ppi.OperationPPRequired,
					},
				},
				nil,
			)),
			efitest.WithLog(efitest.NewLog(c, &efitest.LogOptions{
				Algorithms: []tpm2.HashAlgorithmId{tpm2.HashAlgorithmSHA256},
			})),
			efitest.WithAMD64Environment("GenuineIntel", []uint64{cpuid.SDBG, cpuid.SMX}, 4, map[uint32]uint64{0x13a: (3 << 1), 0xc80: 0x40000000}),
			efitest.WithSysfsDevices(devices...),
			efitest.WithMockVars(efitest.MockVars{
				{Name: "AuditMode", GUID: efi.GlobalVariable}:              &efitest.VarEntry{Attrs: efi.AttributeNonVolatile | efi.AttributeBootserviceAccess | efi.AttributeRuntimeAccess, Payload: []byte{0x0}},
				{Name: "BootCurrent", GUID: efi.GlobalVariable}:            &efitest.VarEntry{Attrs: efi.AttributeBootserviceAccess | efi.AttributeRuntimeAccess, Payload: []byte{0x3, 0x0}},
				{Name: "BootOptionSupport", GUID: efi.GlobalVariable}:      &efitest.VarEntry{Attrs: efi.AttributeBootserviceAccess | efi.AttributeRuntimeAccess, Payload: []byte{0x13, 0x03, 0x00, 0x00}},
				{Name: "DeployedMode", GUID: efi.GlobalVariable}:           &efitest.VarEntry{Attrs: efi.AttributeNonVolatile | efi.AttributeBootserviceAccess | efi.AttributeRuntimeAccess, Payload: []byte{0x1}},
				{Name: "SetupMode", GUID: efi.GlobalVariable}:              &efitest.VarEntry{Attrs: efi.AttributeBootserviceAccess | efi.AttributeRuntimeAccess, Payload: []byte{0x0}},
				{Name: "OsIndicationsSupported", GUID: efi.GlobalVariable}: &efitest.VarEntry{Attrs: efi.AttributeBootserviceAccess | efi.AttributeRuntimeAccess, Payload: []byte{0x41, 0x00, 0x00, 0x00, 0x00, 0x00, 0x00, 0x00}},
			}.SetSecureBoot(true).SetPK(c, efitest.NewSignatureListX509(c, snakeoilCert, efi.MakeGUID(0x03f66fa4, 0x5eee, 0x479c, 0xa408, [...]uint8{0xc4, 0xdc, 0x0a, 0x33, 0xfc, 0xde})))),
		),
		tpmPropertyModifiers: map[tpm2.Property]uint32{
			tpm2.PropertyNVCountersMax:     0,
			tpm2.PropertyPSFamilyIndicator: 1,
			tpm2.PropertyManufacturer:      uint32(tpm2.TPMManufacturerINTC),
		},
		enabledBanks: []tpm2.HashAlgorithmId{tpm2.HashAlgorithmSHA256},
		profileOpts:  PCRProfileOptionsDefault,
		prepare: func(_ int) {
			// Set an authorization value for the storage hierarchy.
			s.HierarchyChangeAuth(c, tpm2.HandleOwner, []byte("1234"))

			// Disable owner clear.
			c.Assert(s.TPM.ClearControl(s.TPM.LockoutHandleContext(), true, nil), IsNil)
		},
		actions: []actionAndArgs{{action: ActionNone}},
	})
	c.Assert(errs, HasLen, 1)
	c.Check(errs[0], ErrorMatches, `error with TPM2 device: one or more of the TPM hierarchies is already owned:
- TPM_RH_OWNER has an authorization value
`)
	c.Check(errs[0], DeepEquals, NewWithKindAndActionsError(
		ErrorKindTPMHierarchiesOwned,
		&TPM2OwnedHierarchiesError{WithAuthValue: tpm2.HandleList{tpm2.HandleOwner}},
		[]Action{ActionClearTPMViaFirmware, ActionEnableAndClearTPMViaFirmware, ActionRebootToFWSettings},
		errs[0].Unwrap(),
	))
}

func (s *runChecksContextSuite) TestRunChecksClearTPMSimpleNotAvailable(c *C) {
	// Test the case where ActionClearTPMSimple is not available because the
	// lockout hierarchy has a non-empty authorization value.
	meiAttrs := map[string][]byte{
		"fw_ver": []byte(`0:16.1.27.2176
0:16.1.27.2176
0:16.0.15.1624
`),
		"fw_status": []byte(`94000245
09F10506
00000020
00004000
00041F03
C7E003CB
`),
	}
	devices := []internal_efi.SysfsDevice{
		efitest.NewMockSysfsDevice("/sys/devices/virtual/iommu/dmar0", nil, "iommu", nil, nil),
		efitest.NewMockSysfsDevice("/sys/devices/virtual/iommu/dmar1", nil, "iommu", nil, nil),
		efitest.NewMockSysfsDevice("/sys/devices/pci0000:00/0000:00:16.0/mei/mei0", map[string]string{"DEVNAME": "mei0"}, "mei", meiAttrs, efitest.NewMockSysfsDevice(
			"/sys/devices/pci0000:00:16:0", map[string]string{"DRIVER": "mei_me"}, "pci", nil, nil,
		)),
	}

	errs := s.testRun(c, &testRunChecksContextRunParams{
		env: efitest.NewMockHostEnvironmentWithOpts(
			efitest.WithVirtMode(internal_efi.VirtModeNone, internal_efi.DetectVirtModeAll),
			efitest.WithTPMDevice(newTpmDevice(
				tpm2_testutil.NewTransportBackedDevice(s.Transport, false, 1),
				&mockPPI{
					sta: ppi.StateTransitionRebootRequired,
					ops: map[ppi.OperationId]ppi.OperationStatus{
						ppi.OperationEnableTPM:         ppi.OperationPPRequired,
						ppi.OperationClearTPM:          ppi.OperationPPRequired,
						ppi.OperationEnableAndClearTPM: ppi.OperationPPRequired,
					},
				},
				nil,
			)),
			efitest.WithLog(efitest.NewLog(c, &efitest.LogOptions{
				Algorithms: []tpm2.HashAlgorithmId{tpm2.HashAlgorithmSHA256},
			})),
			efitest.WithAMD64Environment("GenuineIntel", []uint64{cpuid.SDBG, cpuid.SMX}, 4, map[uint32]uint64{0x13a: (3 << 1), 0xc80: 0x40000000}),
			efitest.WithSysfsDevices(devices...),
			efitest.WithMockVars(efitest.MockVars{
				{Name: "AuditMode", GUID: efi.GlobalVariable}:              &efitest.VarEntry{Attrs: efi.AttributeNonVolatile | efi.AttributeBootserviceAccess | efi.AttributeRuntimeAccess, Payload: []byte{0x0}},
				{Name: "BootCurrent", GUID: efi.GlobalVariable}:            &efitest.VarEntry{Attrs: efi.AttributeBootserviceAccess | efi.AttributeRuntimeAccess, Payload: []byte{0x3, 0x0}},
				{Name: "BootOptionSupport", GUID: efi.GlobalVariable}:      &efitest.VarEntry{Attrs: efi.AttributeBootserviceAccess | efi.AttributeRuntimeAccess, Payload: []byte{0x13, 0x03, 0x00, 0x00}},
				{Name: "DeployedMode", GUID: efi.GlobalVariable}:           &efitest.VarEntry{Attrs: efi.AttributeNonVolatile | efi.AttributeBootserviceAccess | efi.AttributeRuntimeAccess, Payload: []byte{0x1}},
				{Name: "SetupMode", GUID: efi.GlobalVariable}:              &efitest.VarEntry{Attrs: efi.AttributeBootserviceAccess | efi.AttributeRuntimeAccess, Payload: []byte{0x0}},
				{Name: "OsIndicationsSupported", GUID: efi.GlobalVariable}: &efitest.VarEntry{Attrs: efi.AttributeBootserviceAccess | efi.AttributeRuntimeAccess, Payload: []byte{0x41, 0x00, 0x00, 0x00, 0x00, 0x00, 0x00, 0x00}},
			}.SetSecureBoot(true).SetPK(c, efitest.NewSignatureListX509(c, snakeoilCert, efi.MakeGUID(0x03f66fa4, 0x5eee, 0x479c, 0xa408, [...]uint8{0xc4, 0xdc, 0x0a, 0x33, 0xfc, 0xde})))),
		),
		tpmPropertyModifiers: map[tpm2.Property]uint32{
			tpm2.PropertyNVCountersMax:     0,
			tpm2.PropertyPSFamilyIndicator: 1,
			tpm2.PropertyManufacturer:      uint32(tpm2.TPMManufacturerINTC),
		},
		enabledBanks: []tpm2.HashAlgorithmId{tpm2.HashAlgorithmSHA256},
		profileOpts:  PCRProfileOptionsDefault,
		prepare: func(_ int) {
			// Set an authorization value for the lockout hierarchy.
			s.HierarchyChangeAuth(c, tpm2.HandleLockout, []byte("1234"))
		},
		actions: []actionAndArgs{{action: ActionNone}},
	})
	c.Assert(errs, HasLen, 1)
	c.Check(errs[0], ErrorMatches, `error with TPM2 device: one or more of the TPM hierarchies is already owned:
- TPM_RH_LOCKOUT has an authorization value
`)
	c.Check(errs[0], DeepEquals, NewWithKindAndActionsError(
		ErrorKindTPMHierarchiesOwned,
		&TPM2OwnedHierarchiesError{WithAuthValue: tpm2.HandleList{tpm2.HandleLockout}},
		[]Action{ActionClearTPMViaFirmware, ActionEnableAndClearTPMViaFirmware, ActionClearTPM, ActionRebootToFWSettings},
		errs[0].Unwrap(),
	))
}

func (s *runChecksContextSuite) TestRunBadActionClearTPMSimpleFailsInvalidAuthValue(c *C) {
	// Test that ActionClearTPMSimple returns an error if something sets
	// the authorization value for the lockout hierarchy in between
	// receiving the first error and submitting the action.
	meiAttrs := map[string][]byte{
		"fw_ver": []byte(`0:16.1.27.2176
0:16.1.27.2176
0:16.0.15.1624
`),
		"fw_status": []byte(`94000245
09F10506
00000020
00004000
00041F03
C7E003CB
`),
	}
	devices := []internal_efi.SysfsDevice{
		efitest.NewMockSysfsDevice("/sys/devices/virtual/iommu/dmar0", nil, "iommu", nil, nil),
		efitest.NewMockSysfsDevice("/sys/devices/virtual/iommu/dmar1", nil, "iommu", nil, nil),
		efitest.NewMockSysfsDevice("/sys/devices/pci0000:00/0000:00:16.0/mei/mei0", map[string]string{"DEVNAME": "mei0"}, "mei", meiAttrs, efitest.NewMockSysfsDevice(
			"/sys/devices/pci0000:00:16:0", map[string]string{"DRIVER": "mei_me"}, "pci", nil, nil,
		)),
	}

	errs := s.testRun(c, &testRunChecksContextRunParams{
		env: efitest.NewMockHostEnvironmentWithOpts(
			efitest.WithVirtMode(internal_efi.VirtModeNone, internal_efi.DetectVirtModeAll),
			efitest.WithTPMDevice(newTpmDevice(
				tpm2_testutil.NewTransportBackedDevice(s.Transport, false, 1),
				&mockPPI{
					sta: ppi.StateTransitionRebootRequired,
					ops: map[ppi.OperationId]ppi.OperationStatus{
						ppi.OperationEnableTPM:         ppi.OperationPPRequired,
						ppi.OperationClearTPM:          ppi.OperationPPRequired,
						ppi.OperationEnableAndClearTPM: ppi.OperationPPRequired,
					},
				},
				nil,
			)),
			efitest.WithLog(efitest.NewLog(c, &efitest.LogOptions{Algorithms: []tpm2.HashAlgorithmId{tpm2.HashAlgorithmSHA256}})),
			efitest.WithAMD64Environment("GenuineIntel", []uint64{cpuid.SDBG, cpuid.SMX}, 4, map[uint32]uint64{0x13a: (3 << 1), 0xc80: 0x40000000}),
			efitest.WithSysfsDevices(devices...),
			efitest.WithMockVars(efitest.MockVars{
				{Name: "AuditMode", GUID: efi.GlobalVariable}:              &efitest.VarEntry{Attrs: efi.AttributeNonVolatile | efi.AttributeBootserviceAccess | efi.AttributeRuntimeAccess, Payload: []byte{0x0}},
				{Name: "BootCurrent", GUID: efi.GlobalVariable}:            &efitest.VarEntry{Attrs: efi.AttributeBootserviceAccess | efi.AttributeRuntimeAccess, Payload: []byte{0x3, 0x0}},
				{Name: "BootOptionSupport", GUID: efi.GlobalVariable}:      &efitest.VarEntry{Attrs: efi.AttributeBootserviceAccess | efi.AttributeRuntimeAccess, Payload: []byte{0x13, 0x03, 0x00, 0x00}},
				{Name: "DeployedMode", GUID: efi.GlobalVariable}:           &efitest.VarEntry{Attrs: efi.AttributeNonVolatile | efi.AttributeBootserviceAccess | efi.AttributeRuntimeAccess, Payload: []byte{0x1}},
				{Name: "SetupMode", GUID: efi.GlobalVariable}:              &efitest.VarEntry{Attrs: efi.AttributeBootserviceAccess | efi.AttributeRuntimeAccess, Payload: []byte{0x0}},
				{Name: "OsIndicationsSupported", GUID: efi.GlobalVariable}: &efitest.VarEntry{Attrs: efi.AttributeBootserviceAccess | efi.AttributeRuntimeAccess, Payload: []byte{0x41, 0x00, 0x00, 0x00, 0x00, 0x00, 0x00, 0x00}},
			}.SetSecureBoot(true).SetPK(c, efitest.NewSignatureListX509(c, snakeoilCert, efi.MakeGUID(0x03f66fa4, 0x5eee, 0x479c, 0xa408, [...]uint8{0xc4, 0xdc, 0x0a, 0x33, 0xfc, 0xde})))),
		),
		tpmPropertyModifiers: map[tpm2.Property]uint32{
			tpm2.PropertyNVCountersMax:     0,
			tpm2.PropertyPSFamilyIndicator: 1,
			tpm2.PropertyManufacturer:      uint32(tpm2.TPMManufacturerINTC),
		},
		enabledBanks: []tpm2.HashAlgorithmId{tpm2.HashAlgorithmSHA256},
		iterations:   2,
		loadedImages: []secboot_efi.Image{
			&mockImage{
				contents: []byte("mock shim executable"),
				digest:   testutil.DecodeHexString(c, "25e1b08db2f31ff5f5d2ea53e1a1e8fda6e1d81af4f26a7908071f1dec8611b7"),
				signatures: []*efi.WinCertificateAuthenticode{
					efitest.ReadWinCertificateAuthenticodeDetached(c, shimUbuntuSig4),
				},
			},
			&mockImage{contents: []byte("mock grub executable"), digest: testutil.DecodeHexString(c, "d5a9780e9f6a43c2e53fe9fda547be77f7783f31aea8013783242b040ff21dc0")},
			&mockImage{contents: []byte("mock kernel executable"), digest: testutil.DecodeHexString(c, "2ddfbd91fa1698b0d133c38ba90dbba76c9e08371ff83d03b5fb4c2e56d7e81f")},
		},
		profileOpts: PCRProfileOptionsDefault,
		prepare: func(i int) {
			switch i {
			case 0:
				// Set an authorization value for the storage hierarchy.
				s.HierarchyChangeAuth(c, tpm2.HandleOwner, []byte("1234"))
			case 1:
				// Set an authorization value for the lockout hierarchy.
				s.HierarchyChangeAuth(c, tpm2.HandleLockout, []byte("1234"))
			}
		},
		actions: []actionAndArgs{
			{action: ActionNone},
			{action: ActionClearTPMSimple},
		},
		checkIntermediateErrs: func(i int, errs []*WithKindAndActionsError) {
			switch i {
			case 0:
				c.Assert(errs, HasLen, 1)
				c.Check(errs[0], DeepEquals, NewWithKindAndActionsError(
					ErrorKindTPMHierarchiesOwned,
					&TPM2OwnedHierarchiesError{WithAuthValue: tpm2.HandleList{tpm2.HandleOwner}},
					[]Action{ActionClearTPMViaFirmware, ActionEnableAndClearTPMViaFirmware, ActionClearTPMSimple, ActionClearTPM, ActionRebootToFWSettings},
					errs[0].Unwrap(),
				))
			}
		},
		expectedPcrAlg:            tpm2.HashAlgorithmSHA256,
		expectedUsedSecureBootCAs: []*X509CertificateID{NewX509CertificateID(testutil.ParseCertificate(c, msUefiCACert))},
		expectedFlags:             NoPlatformConfigProfileSupport | NoDriversAndAppsConfigProfileSupport | NoBootManagerConfigProfileSupport,
		expectedWarningsMatch: `3 errors detected:
- error with platform config \(PCR1\) measurements: generating profiles for PCR 1 is not supported yet
- error with drivers and apps config \(PCR3\) measurements: generating profiles for PCR 3 is not supported yet
- error with boot manager config \(PCR5\) measurements: generating profiles for PCR 5 is not supported yet
`,
	})
	c.Assert(errs, HasLen, 1)

	c.Check(errs[0], ErrorMatches, `specified action is no longer available because the TPM's lockout hierarchy now has a non-empty auth value: use "clear-tpm" action instead`)
	c.Check(errs[0], DeepEquals, NewWithKindAndActionsError(
		ErrorKindUnexpectedAction,
		nil, nil, // args, actions
		errs[0].Unwrap(),
	))
}

func (s *runChecksContextSuite) TestRunBadActionClearTPMSimpleFailsWithError(c *C) {
	// Test that ActionClearTPMSimple returns an error if clearing the
	// TPM fails for some reason.
	meiAttrs := map[string][]byte{
		"fw_ver": []byte(`0:16.1.27.2176
0:16.1.27.2176
0:16.0.15.1624
`),
		"fw_status": []byte(`94000245
09F10506
00000020
00004000
00041F03
C7E003CB
`),
	}
	devices := []internal_efi.SysfsDevice{
		efitest.NewMockSysfsDevice("/sys/devices/virtual/iommu/dmar0", nil, "iommu", nil, nil),
		efitest.NewMockSysfsDevice("/sys/devices/virtual/iommu/dmar1", nil, "iommu", nil, nil),
		efitest.NewMockSysfsDevice("/sys/devices/pci0000:00/0000:00:16.0/mei/mei0", map[string]string{"DEVNAME": "mei0"}, "mei", meiAttrs, efitest.NewMockSysfsDevice(
			"/sys/devices/pci0000:00:16:0", map[string]string{"DRIVER": "mei_me"}, "pci", nil, nil,
		)),
	}

	errs := s.testRun(c, &testRunChecksContextRunParams{
		env: efitest.NewMockHostEnvironmentWithOpts(
			efitest.WithVirtMode(internal_efi.VirtModeNone, internal_efi.DetectVirtModeAll),
			efitest.WithTPMDevice(newTpmDevice(
				tpm2_testutil.NewTransportBackedDevice(s.Transport, false, 1),
				&mockPPI{
					sta: ppi.StateTransitionRebootRequired,
					ops: map[ppi.OperationId]ppi.OperationStatus{
						ppi.OperationEnableTPM:         ppi.OperationPPRequired,
						ppi.OperationClearTPM:          ppi.OperationPPRequired,
						ppi.OperationEnableAndClearTPM: ppi.OperationPPRequired,
					},
				},
				nil,
			)),
			efitest.WithLog(efitest.NewLog(c, &efitest.LogOptions{Algorithms: []tpm2.HashAlgorithmId{tpm2.HashAlgorithmSHA256}})),
			efitest.WithAMD64Environment("GenuineIntel", []uint64{cpuid.SDBG, cpuid.SMX}, 4, map[uint32]uint64{0x13a: (3 << 1), 0xc80: 0x40000000}),
			efitest.WithSysfsDevices(devices...),
			efitest.WithMockVars(efitest.MockVars{
				{Name: "AuditMode", GUID: efi.GlobalVariable}:              &efitest.VarEntry{Attrs: efi.AttributeNonVolatile | efi.AttributeBootserviceAccess | efi.AttributeRuntimeAccess, Payload: []byte{0x0}},
				{Name: "BootCurrent", GUID: efi.GlobalVariable}:            &efitest.VarEntry{Attrs: efi.AttributeBootserviceAccess | efi.AttributeRuntimeAccess, Payload: []byte{0x3, 0x0}},
				{Name: "BootOptionSupport", GUID: efi.GlobalVariable}:      &efitest.VarEntry{Attrs: efi.AttributeBootserviceAccess | efi.AttributeRuntimeAccess, Payload: []byte{0x13, 0x03, 0x00, 0x00}},
				{Name: "DeployedMode", GUID: efi.GlobalVariable}:           &efitest.VarEntry{Attrs: efi.AttributeNonVolatile | efi.AttributeBootserviceAccess | efi.AttributeRuntimeAccess, Payload: []byte{0x1}},
				{Name: "SetupMode", GUID: efi.GlobalVariable}:              &efitest.VarEntry{Attrs: efi.AttributeBootserviceAccess | efi.AttributeRuntimeAccess, Payload: []byte{0x0}},
				{Name: "OsIndicationsSupported", GUID: efi.GlobalVariable}: &efitest.VarEntry{Attrs: efi.AttributeBootserviceAccess | efi.AttributeRuntimeAccess, Payload: []byte{0x41, 0x00, 0x00, 0x00, 0x00, 0x00, 0x00, 0x00}},
			}.SetSecureBoot(true).SetPK(c, efitest.NewSignatureListX509(c, snakeoilCert, efi.MakeGUID(0x03f66fa4, 0x5eee, 0x479c, 0xa408, [...]uint8{0xc4, 0xdc, 0x0a, 0x33, 0xfc, 0xde})))),
		),
		tpmPropertyModifiers: map[tpm2.Property]uint32{
			tpm2.PropertyNVCountersMax:     0,
			tpm2.PropertyPSFamilyIndicator: 1,
			tpm2.PropertyManufacturer:      uint32(tpm2.TPMManufacturerINTC),
		},
		enabledBanks: []tpm2.HashAlgorithmId{tpm2.HashAlgorithmSHA256},
		iterations:   2,
		loadedImages: []secboot_efi.Image{
			&mockImage{
				contents: []byte("mock shim executable"),
				digest:   testutil.DecodeHexString(c, "25e1b08db2f31ff5f5d2ea53e1a1e8fda6e1d81af4f26a7908071f1dec8611b7"),
				signatures: []*efi.WinCertificateAuthenticode{
					efitest.ReadWinCertificateAuthenticodeDetached(c, shimUbuntuSig4),
				},
			},
			&mockImage{contents: []byte("mock grub executable"), digest: testutil.DecodeHexString(c, "d5a9780e9f6a43c2e53fe9fda547be77f7783f31aea8013783242b040ff21dc0")},
			&mockImage{contents: []byte("mock kernel executable"), digest: testutil.DecodeHexString(c, "2ddfbd91fa1698b0d133c38ba90dbba76c9e08371ff83d03b5fb4c2e56d7e81f")},
		},
		profileOpts: PCRProfileOptionsDefault,
		prepare: func(i int) {
			switch i {
			case 0:
				// Set an authorization value for the storage hierarchy.
				s.HierarchyChangeAuth(c, tpm2.HandleOwner, []byte("1234"))
			case 1:
				// Disable owner clear
				c.Check(s.TPM.ClearControl(s.TPM.LockoutHandleContext(), true, nil), IsNil)
			}
		},
		actions: []actionAndArgs{
			{action: ActionNone},
			{action: ActionClearTPMSimple},
		},
		checkIntermediateErrs: func(i int, errs []*WithKindAndActionsError) {
			switch i {
			case 0:
				c.Assert(errs, HasLen, 1)
				c.Check(errs[0], DeepEquals, NewWithKindAndActionsError(
					ErrorKindTPMHierarchiesOwned,
					&TPM2OwnedHierarchiesError{WithAuthValue: tpm2.HandleList{tpm2.HandleOwner}},
					[]Action{ActionClearTPMViaFirmware, ActionEnableAndClearTPMViaFirmware, ActionClearTPMSimple, ActionClearTPM, ActionRebootToFWSettings},
					errs[0].Unwrap(),
				))
			}
		},
		expectedPcrAlg:            tpm2.HashAlgorithmSHA256,
		expectedUsedSecureBootCAs: []*X509CertificateID{NewX509CertificateID(testutil.ParseCertificate(c, msUefiCACert))},
		expectedFlags:             NoPlatformConfigProfileSupport | NoDriversAndAppsConfigProfileSupport | NoBootManagerConfigProfileSupport,
		expectedWarningsMatch: `3 errors detected:
- error with platform config \(PCR1\) measurements: generating profiles for PCR 1 is not supported yet
- error with drivers and apps config \(PCR3\) measurements: generating profiles for PCR 3 is not supported yet
- error with boot manager config \(PCR5\) measurements: generating profiles for PCR 5 is not supported yet
`,
	})
	c.Assert(errs, HasLen, 1)

	c.Check(errs[0], ErrorMatches, `cannot clear TPM: TPM returned an error whilst executing command TPM_CC_Clear: TPM_RC_DISABLED \(the command is disabled\)`)
	c.Check(errs[0], DeepEquals, NewWithKindAndActionsError(
		ErrorKindActionFailed,
		nil, nil, // args, actions
		errs[0].Unwrap(),
	))
}

func (s *runChecksContextSuite) TestRunBadActionClearTPMSimpleBecomesUnavailableAfterLockoutAuthFailure(c *C) {
	// Test that ActionClearTPMSimple becomes unavailable if the lockout
	// hierarchy is used with an invalid auth value.
	meiAttrs := map[string][]byte{
		"fw_ver": []byte(`0:16.1.27.2176
0:16.1.27.2176
0:16.0.15.1624
`),
		"fw_status": []byte(`94000245
09F10506
00000020
00004000
00041F03
C7E003CB
`),
	}
	devices := []internal_efi.SysfsDevice{
		efitest.NewMockSysfsDevice("/sys/devices/virtual/iommu/dmar0", nil, "iommu", nil, nil),
		efitest.NewMockSysfsDevice("/sys/devices/virtual/iommu/dmar1", nil, "iommu", nil, nil),
		efitest.NewMockSysfsDevice("/sys/devices/pci0000:00/0000:00:16.0/mei/mei0", map[string]string{"DEVNAME": "mei0"}, "mei", meiAttrs, efitest.NewMockSysfsDevice(
			"/sys/devices/pci0000:00:16:0", map[string]string{"DRIVER": "mei_me"}, "pci", nil, nil,
		)),
	}

	errs := s.testRun(c, &testRunChecksContextRunParams{
		env: efitest.NewMockHostEnvironmentWithOpts(
			efitest.WithVirtMode(internal_efi.VirtModeNone, internal_efi.DetectVirtModeAll),
			efitest.WithTPMDevice(newTpmDevice(
				tpm2_testutil.NewTransportBackedDevice(s.Transport, false, 1),
				&mockPPI{
					sta: ppi.StateTransitionRebootRequired,
					ops: map[ppi.OperationId]ppi.OperationStatus{
						ppi.OperationEnableTPM:         ppi.OperationPPRequired,
						ppi.OperationClearTPM:          ppi.OperationPPRequired,
						ppi.OperationEnableAndClearTPM: ppi.OperationPPRequired,
					},
				},
				nil,
			)),
			efitest.WithLog(efitest.NewLog(c, &efitest.LogOptions{Algorithms: []tpm2.HashAlgorithmId{tpm2.HashAlgorithmSHA256}})),
			efitest.WithAMD64Environment("GenuineIntel", []uint64{cpuid.SDBG, cpuid.SMX}, 4, map[uint32]uint64{0x13a: (3 << 1), 0xc80: 0x40000000}),
			efitest.WithSysfsDevices(devices...),
			efitest.WithMockVars(efitest.MockVars{
				{Name: "AuditMode", GUID: efi.GlobalVariable}:              &efitest.VarEntry{Attrs: efi.AttributeNonVolatile | efi.AttributeBootserviceAccess | efi.AttributeRuntimeAccess, Payload: []byte{0x0}},
				{Name: "BootCurrent", GUID: efi.GlobalVariable}:            &efitest.VarEntry{Attrs: efi.AttributeBootserviceAccess | efi.AttributeRuntimeAccess, Payload: []byte{0x3, 0x0}},
				{Name: "BootOptionSupport", GUID: efi.GlobalVariable}:      &efitest.VarEntry{Attrs: efi.AttributeBootserviceAccess | efi.AttributeRuntimeAccess, Payload: []byte{0x13, 0x03, 0x00, 0x00}},
				{Name: "DeployedMode", GUID: efi.GlobalVariable}:           &efitest.VarEntry{Attrs: efi.AttributeNonVolatile | efi.AttributeBootserviceAccess | efi.AttributeRuntimeAccess, Payload: []byte{0x1}},
				{Name: "SetupMode", GUID: efi.GlobalVariable}:              &efitest.VarEntry{Attrs: efi.AttributeBootserviceAccess | efi.AttributeRuntimeAccess, Payload: []byte{0x0}},
				{Name: "OsIndicationsSupported", GUID: efi.GlobalVariable}: &efitest.VarEntry{Attrs: efi.AttributeBootserviceAccess | efi.AttributeRuntimeAccess, Payload: []byte{0x41, 0x00, 0x00, 0x00, 0x00, 0x00, 0x00, 0x00}},
			}.SetSecureBoot(true).SetPK(c, efitest.NewSignatureListX509(c, snakeoilCert, efi.MakeGUID(0x03f66fa4, 0x5eee, 0x479c, 0xa408, [...]uint8{0xc4, 0xdc, 0x0a, 0x33, 0xfc, 0xde})))),
		),
		tpmPropertyModifiers: map[tpm2.Property]uint32{
			tpm2.PropertyNVCountersMax:     0,
			tpm2.PropertyPSFamilyIndicator: 1,
			tpm2.PropertyManufacturer:      uint32(tpm2.TPMManufacturerINTC),
		},
		enabledBanks: []tpm2.HashAlgorithmId{tpm2.HashAlgorithmSHA256},
		iterations:   3,
		loadedImages: []secboot_efi.Image{
			&mockImage{
				contents: []byte("mock shim executable"),
				digest:   testutil.DecodeHexString(c, "25e1b08db2f31ff5f5d2ea53e1a1e8fda6e1d81af4f26a7908071f1dec8611b7"),
				signatures: []*efi.WinCertificateAuthenticode{
					efitest.ReadWinCertificateAuthenticodeDetached(c, shimUbuntuSig4),
				},
			},
			&mockImage{contents: []byte("mock grub executable"), digest: testutil.DecodeHexString(c, "d5a9780e9f6a43c2e53fe9fda547be77f7783f31aea8013783242b040ff21dc0")},
			&mockImage{contents: []byte("mock kernel executable"), digest: testutil.DecodeHexString(c, "2ddfbd91fa1698b0d133c38ba90dbba76c9e08371ff83d03b5fb4c2e56d7e81f")},
		},
		profileOpts: PCRProfileOptionsDefault,
		prepare: func(i int) {
			switch i {
			case 0:
				// Set an authorization value for the storage hierarchy.
				s.HierarchyChangeAuth(c, tpm2.HandleOwner, []byte("1234"))
			case 1:
				// Set an authorization value for the lockout hierarchy,
				// so that we can run ActionClearTPM with the wrong value.
				s.HierarchyChangeAuth(c, tpm2.HandleLockout, []byte("1234"))
			}
		},
		actions: []actionAndArgs{
			{action: ActionNone},
			{action: ActionClearTPM, args: TPMAuthValueArg("5678")},
			{action: ActionClearTPMSimple},
		},
		checkIntermediateErrs: func(i int, errs []*WithKindAndActionsError) {
			switch i {
			case 0:
				c.Assert(errs, HasLen, 1)
				c.Check(errs[0], DeepEquals, NewWithKindAndActionsError(
					ErrorKindTPMHierarchiesOwned,
					&TPM2OwnedHierarchiesError{WithAuthValue: tpm2.HandleList{tpm2.HandleOwner}},
					[]Action{ActionClearTPMViaFirmware, ActionEnableAndClearTPMViaFirmware, ActionClearTPMSimple, ActionClearTPM, ActionRebootToFWSettings},
					errs[0].Unwrap(),
				))
			case 1:
				c.Assert(errs, HasLen, 1)
				c.Check(errs[0], DeepEquals, NewWithKindAndActionsError(
					ErrorKindInvalidArgument,
					InvalidActionArgumentDetails{
						Field:  "auth-value",
						Reason: InvalidActionArgumentReasonValue,
					},
					nil, // actions,
					errs[0].Unwrap(),
				))
			}
		},
		expectedPcrAlg:            tpm2.HashAlgorithmSHA256,
		expectedUsedSecureBootCAs: []*X509CertificateID{NewX509CertificateID(testutil.ParseCertificate(c, msUefiCACert))},
		expectedFlags:             NoPlatformConfigProfileSupport | NoDriversAndAppsConfigProfileSupport | NoBootManagerConfigProfileSupport,
		expectedWarningsMatch: `3 errors detected:
- error with platform config \(PCR1\) measurements: generating profiles for PCR 1 is not supported yet
- error with drivers and apps config \(PCR3\) measurements: generating profiles for PCR 3 is not supported yet
- error with boot manager config \(PCR5\) measurements: generating profiles for PCR 5 is not supported yet
`,
	})
	c.Assert(errs, HasLen, 1)

	c.Check(errs[0], ErrorMatches, `specified action is no longer available`)
	c.Check(errs[0], DeepEquals, NewWithKindAndActionsError(
		ErrorKindUnexpectedAction,
		nil, nil, // args, actions
		errs[0].Unwrap(),
	))
}

func (s *runChecksContextSuite) TestRunBadActionClearTPMInvalidAuthValueArgumentType(c *C) {
	// Test that ActionClearTPM returns an error if the supplied lockout
	// hierarchy authorization value argument is the wrong type.
	meiAttrs := map[string][]byte{
		"fw_ver": []byte(`0:16.1.27.2176
0:16.1.27.2176
0:16.0.15.1624
`),
		"fw_status": []byte(`94000245
09F10506
00000020
00004000
00041F03
C7E003CB
`),
	}
	devices := []internal_efi.SysfsDevice{
		efitest.NewMockSysfsDevice("/sys/devices/virtual/iommu/dmar0", nil, "iommu", nil, nil),
		efitest.NewMockSysfsDevice("/sys/devices/virtual/iommu/dmar1", nil, "iommu", nil, nil),
		efitest.NewMockSysfsDevice("/sys/devices/pci0000:00/0000:00:16.0/mei/mei0", map[string]string{"DEVNAME": "mei0"}, "mei", meiAttrs, efitest.NewMockSysfsDevice(
			"/sys/devices/pci0000:00:16:0", map[string]string{"DRIVER": "mei_me"}, "pci", nil, nil,
		)),
	}

	errs := s.testRun(c, &testRunChecksContextRunParams{
		env: efitest.NewMockHostEnvironmentWithOpts(
			efitest.WithVirtMode(internal_efi.VirtModeNone, internal_efi.DetectVirtModeAll),
			efitest.WithTPMDevice(newTpmDevice(
				tpm2_testutil.NewTransportBackedDevice(s.Transport, false, 1),
				&mockPPI{
					sta: ppi.StateTransitionRebootRequired,
					ops: map[ppi.OperationId]ppi.OperationStatus{
						ppi.OperationEnableTPM:         ppi.OperationPPRequired,
						ppi.OperationClearTPM:          ppi.OperationPPRequired,
						ppi.OperationEnableAndClearTPM: ppi.OperationPPRequired,
					},
				},
				nil,
			)),
			efitest.WithLog(efitest.NewLog(c, &efitest.LogOptions{Algorithms: []tpm2.HashAlgorithmId{tpm2.HashAlgorithmSHA256}})),
			efitest.WithAMD64Environment("GenuineIntel", []uint64{cpuid.SDBG, cpuid.SMX}, 4, map[uint32]uint64{0x13a: (3 << 1), 0xc80: 0x40000000}),
			efitest.WithSysfsDevices(devices...),
			efitest.WithMockVars(efitest.MockVars{
				{Name: "AuditMode", GUID: efi.GlobalVariable}:              &efitest.VarEntry{Attrs: efi.AttributeNonVolatile | efi.AttributeBootserviceAccess | efi.AttributeRuntimeAccess, Payload: []byte{0x0}},
				{Name: "BootCurrent", GUID: efi.GlobalVariable}:            &efitest.VarEntry{Attrs: efi.AttributeBootserviceAccess | efi.AttributeRuntimeAccess, Payload: []byte{0x3, 0x0}},
				{Name: "BootOptionSupport", GUID: efi.GlobalVariable}:      &efitest.VarEntry{Attrs: efi.AttributeBootserviceAccess | efi.AttributeRuntimeAccess, Payload: []byte{0x13, 0x03, 0x00, 0x00}},
				{Name: "DeployedMode", GUID: efi.GlobalVariable}:           &efitest.VarEntry{Attrs: efi.AttributeNonVolatile | efi.AttributeBootserviceAccess | efi.AttributeRuntimeAccess, Payload: []byte{0x1}},
				{Name: "SetupMode", GUID: efi.GlobalVariable}:              &efitest.VarEntry{Attrs: efi.AttributeBootserviceAccess | efi.AttributeRuntimeAccess, Payload: []byte{0x0}},
				{Name: "OsIndicationsSupported", GUID: efi.GlobalVariable}: &efitest.VarEntry{Attrs: efi.AttributeBootserviceAccess | efi.AttributeRuntimeAccess, Payload: []byte{0x41, 0x00, 0x00, 0x00, 0x00, 0x00, 0x00, 0x00}},
			}.SetSecureBoot(true).SetPK(c, efitest.NewSignatureListX509(c, snakeoilCert, efi.MakeGUID(0x03f66fa4, 0x5eee, 0x479c, 0xa408, [...]uint8{0xc4, 0xdc, 0x0a, 0x33, 0xfc, 0xde})))),
		),
		tpmPropertyModifiers: map[tpm2.Property]uint32{
			tpm2.PropertyNVCountersMax:     0,
			tpm2.PropertyPSFamilyIndicator: 1,
			tpm2.PropertyManufacturer:      uint32(tpm2.TPMManufacturerINTC),
		},
		enabledBanks: []tpm2.HashAlgorithmId{tpm2.HashAlgorithmSHA256},
		iterations:   2,
		loadedImages: []secboot_efi.Image{
			&mockImage{
				contents: []byte("mock shim executable"),
				digest:   testutil.DecodeHexString(c, "25e1b08db2f31ff5f5d2ea53e1a1e8fda6e1d81af4f26a7908071f1dec8611b7"),
				signatures: []*efi.WinCertificateAuthenticode{
					efitest.ReadWinCertificateAuthenticodeDetached(c, shimUbuntuSig4),
				},
			},
			&mockImage{contents: []byte("mock grub executable"), digest: testutil.DecodeHexString(c, "d5a9780e9f6a43c2e53fe9fda547be77f7783f31aea8013783242b040ff21dc0")},
			&mockImage{contents: []byte("mock kernel executable"), digest: testutil.DecodeHexString(c, "2ddfbd91fa1698b0d133c38ba90dbba76c9e08371ff83d03b5fb4c2e56d7e81f")},
		},
		profileOpts: PCRProfileOptionsDefault,
		prepare: func(i int) {
			switch i {
			case 0:
				// Set an authorization value for the storage hierarchy.
				s.HierarchyChangeAuth(c, tpm2.HandleOwner, []byte("1234"))
			}
		},
		actions: []actionAndArgs{
			{action: ActionNone},
			{action: ActionClearTPM, args: map[string]any{"auth-value": 1}},
		},
		checkIntermediateErrs: func(i int, errs []*WithKindAndActionsError) {
			switch i {
			case 0:
				c.Assert(errs, HasLen, 1)
				c.Check(errs[0], DeepEquals, NewWithKindAndActionsError(
					ErrorKindTPMHierarchiesOwned,
					&TPM2OwnedHierarchiesError{WithAuthValue: tpm2.HandleList{tpm2.HandleOwner}},
					[]Action{ActionClearTPMViaFirmware, ActionEnableAndClearTPMViaFirmware, ActionClearTPMSimple, ActionClearTPM, ActionRebootToFWSettings},
					errs[0].Unwrap(),
				))
			}
		},
		expectedPcrAlg:            tpm2.HashAlgorithmSHA256,
		expectedUsedSecureBootCAs: []*X509CertificateID{NewX509CertificateID(testutil.ParseCertificate(c, msUefiCACert))},
		expectedFlags:             NoPlatformConfigProfileSupport | NoDriversAndAppsConfigProfileSupport | NoBootManagerConfigProfileSupport,
		expectedWarningsMatch: `3 errors detected:
- error with platform config \(PCR1\) measurements: generating profiles for PCR 1 is not supported yet
- error with drivers and apps config \(PCR3\) measurements: generating profiles for PCR 3 is not supported yet
- error with boot manager config \(PCR5\) measurements: generating profiles for PCR 5 is not supported yet
`,
	})
	c.Assert(errs, HasLen, 1)

	c.Check(errs[0], ErrorMatches, `cannot deserialize argument map from JSON to type preinstall.TPMAuthValueArg: json: cannot unmarshal number into Go value of type \[\]uint8`)
	c.Check(errs[0], DeepEquals, NewWithKindAndActionsError(
		ErrorKindInvalidArgument,
		InvalidActionArgumentDetails{
			Field:  "auth-value",
			Reason: InvalidActionArgumentReasonType,
		},
		nil, // actions
		errs[0].Unwrap(),
	))
}

func (s *runChecksContextSuite) TestRunBadActionClearTPMInvalidAuthValue(c *C) {
	// Test that ActionClearTPM returns an error if the supplied lockout
	// hierarchy authorization value is inconsistent with the value of
	// the lockoutAuthSet attribute.
	meiAttrs := map[string][]byte{
		"fw_ver": []byte(`0:16.1.27.2176
0:16.1.27.2176
0:16.0.15.1624
`),
		"fw_status": []byte(`94000245
09F10506
00000020
00004000
00041F03
C7E003CB
`),
	}
	devices := []internal_efi.SysfsDevice{
		efitest.NewMockSysfsDevice("/sys/devices/virtual/iommu/dmar0", nil, "iommu", nil, nil),
		efitest.NewMockSysfsDevice("/sys/devices/virtual/iommu/dmar1", nil, "iommu", nil, nil),
		efitest.NewMockSysfsDevice("/sys/devices/pci0000:00/0000:00:16.0/mei/mei0", map[string]string{"DEVNAME": "mei0"}, "mei", meiAttrs, efitest.NewMockSysfsDevice(
			"/sys/devices/pci0000:00:16:0", map[string]string{"DRIVER": "mei_me"}, "pci", nil, nil,
		)),
	}

	errs := s.testRun(c, &testRunChecksContextRunParams{
		env: efitest.NewMockHostEnvironmentWithOpts(
			efitest.WithVirtMode(internal_efi.VirtModeNone, internal_efi.DetectVirtModeAll),
			efitest.WithTPMDevice(newTpmDevice(
				tpm2_testutil.NewTransportBackedDevice(s.Transport, false, 1),
				&mockPPI{
					sta: ppi.StateTransitionRebootRequired,
					ops: map[ppi.OperationId]ppi.OperationStatus{
						ppi.OperationEnableTPM:         ppi.OperationPPRequired,
						ppi.OperationClearTPM:          ppi.OperationPPRequired,
						ppi.OperationEnableAndClearTPM: ppi.OperationPPRequired,
					},
				},
				nil,
			)),
			efitest.WithLog(efitest.NewLog(c, &efitest.LogOptions{Algorithms: []tpm2.HashAlgorithmId{tpm2.HashAlgorithmSHA256}})),
			efitest.WithAMD64Environment("GenuineIntel", []uint64{cpuid.SDBG, cpuid.SMX}, 4, map[uint32]uint64{0x13a: (3 << 1), 0xc80: 0x40000000}),
			efitest.WithSysfsDevices(devices...),
			efitest.WithMockVars(efitest.MockVars{
				{Name: "AuditMode", GUID: efi.GlobalVariable}:              &efitest.VarEntry{Attrs: efi.AttributeNonVolatile | efi.AttributeBootserviceAccess | efi.AttributeRuntimeAccess, Payload: []byte{0x0}},
				{Name: "BootCurrent", GUID: efi.GlobalVariable}:            &efitest.VarEntry{Attrs: efi.AttributeBootserviceAccess | efi.AttributeRuntimeAccess, Payload: []byte{0x3, 0x0}},
				{Name: "BootOptionSupport", GUID: efi.GlobalVariable}:      &efitest.VarEntry{Attrs: efi.AttributeBootserviceAccess | efi.AttributeRuntimeAccess, Payload: []byte{0x13, 0x03, 0x00, 0x00}},
				{Name: "DeployedMode", GUID: efi.GlobalVariable}:           &efitest.VarEntry{Attrs: efi.AttributeNonVolatile | efi.AttributeBootserviceAccess | efi.AttributeRuntimeAccess, Payload: []byte{0x1}},
				{Name: "SetupMode", GUID: efi.GlobalVariable}:              &efitest.VarEntry{Attrs: efi.AttributeBootserviceAccess | efi.AttributeRuntimeAccess, Payload: []byte{0x0}},
				{Name: "OsIndicationsSupported", GUID: efi.GlobalVariable}: &efitest.VarEntry{Attrs: efi.AttributeBootserviceAccess | efi.AttributeRuntimeAccess, Payload: []byte{0x41, 0x00, 0x00, 0x00, 0x00, 0x00, 0x00, 0x00}},
			}.SetSecureBoot(true).SetPK(c, efitest.NewSignatureListX509(c, snakeoilCert, efi.MakeGUID(0x03f66fa4, 0x5eee, 0x479c, 0xa408, [...]uint8{0xc4, 0xdc, 0x0a, 0x33, 0xfc, 0xde})))),
		),
		tpmPropertyModifiers: map[tpm2.Property]uint32{
			tpm2.PropertyNVCountersMax:     0,
			tpm2.PropertyPSFamilyIndicator: 1,
			tpm2.PropertyManufacturer:      uint32(tpm2.TPMManufacturerINTC),
		},
		enabledBanks: []tpm2.HashAlgorithmId{tpm2.HashAlgorithmSHA256},
		iterations:   2,
		loadedImages: []secboot_efi.Image{
			&mockImage{
				contents: []byte("mock shim executable"),
				digest:   testutil.DecodeHexString(c, "25e1b08db2f31ff5f5d2ea53e1a1e8fda6e1d81af4f26a7908071f1dec8611b7"),
				signatures: []*efi.WinCertificateAuthenticode{
					efitest.ReadWinCertificateAuthenticodeDetached(c, shimUbuntuSig4),
				},
			},
			&mockImage{contents: []byte("mock grub executable"), digest: testutil.DecodeHexString(c, "d5a9780e9f6a43c2e53fe9fda547be77f7783f31aea8013783242b040ff21dc0")},
			&mockImage{contents: []byte("mock kernel executable"), digest: testutil.DecodeHexString(c, "2ddfbd91fa1698b0d133c38ba90dbba76c9e08371ff83d03b5fb4c2e56d7e81f")},
		},
		profileOpts: PCRProfileOptionsDefault,
		prepare: func(i int) {
			switch i {
			case 0:
				// Set an authorization value for the storage hierarchy.
				s.HierarchyChangeAuth(c, tpm2.HandleOwner, []byte("1234"))
			}
		},
		actions: []actionAndArgs{
			{action: ActionNone},
			{action: ActionClearTPM, args: TPMAuthValueArg("1234")},
		},
		checkIntermediateErrs: func(i int, errs []*WithKindAndActionsError) {
			switch i {
			case 0:
				c.Assert(errs, HasLen, 1)
				c.Check(errs[0], DeepEquals, NewWithKindAndActionsError(
					ErrorKindTPMHierarchiesOwned,
					&TPM2OwnedHierarchiesError{WithAuthValue: tpm2.HandleList{tpm2.HandleOwner}},
					[]Action{ActionClearTPMViaFirmware, ActionEnableAndClearTPMViaFirmware, ActionClearTPMSimple, ActionClearTPM, ActionRebootToFWSettings},
					errs[0].Unwrap(),
				))
			}
		},
		expectedPcrAlg:            tpm2.HashAlgorithmSHA256,
		expectedUsedSecureBootCAs: []*X509CertificateID{NewX509CertificateID(testutil.ParseCertificate(c, msUefiCACert))},
		expectedFlags:             NoPlatformConfigProfileSupport | NoDriversAndAppsConfigProfileSupport | NoBootManagerConfigProfileSupport,
		expectedWarningsMatch: `3 errors detected:
- error with platform config \(PCR1\) measurements: generating profiles for PCR 1 is not supported yet
- error with drivers and apps config \(PCR3\) measurements: generating profiles for PCR 3 is not supported yet
- error with boot manager config \(PCR5\) measurements: generating profiles for PCR 5 is not supported yet
`,
	})
	c.Assert(errs, HasLen, 1)

	c.Check(errs[0], ErrorMatches, `supplied TPM lockout hierarchy authorization value is inconsistent with the value of the TPM_PT_PERMANENT lockoutAuthSet attribute`)
	c.Check(errs[0], DeepEquals, NewWithKindAndActionsError(
		ErrorKindInvalidArgument,
		InvalidActionArgumentDetails{
			Field:  "auth-value",
			Reason: InvalidActionArgumentReasonValue,
		},
		nil, // actions
		errs[0].Unwrap(),
	))
}

func (s *runChecksContextSuite) TestRunBadActionClearTPMFailsWithError(c *C) {
	// Test that ActionClearTPM returns an error if clearing the
	// TPM fails for some reason.
	meiAttrs := map[string][]byte{
		"fw_ver": []byte(`0:16.1.27.2176
0:16.1.27.2176
0:16.0.15.1624
`),
		"fw_status": []byte(`94000245
09F10506
00000020
00004000
00041F03
C7E003CB
`),
	}
	devices := []internal_efi.SysfsDevice{
		efitest.NewMockSysfsDevice("/sys/devices/virtual/iommu/dmar0", nil, "iommu", nil, nil),
		efitest.NewMockSysfsDevice("/sys/devices/virtual/iommu/dmar1", nil, "iommu", nil, nil),
		efitest.NewMockSysfsDevice("/sys/devices/pci0000:00/0000:00:16.0/mei/mei0", map[string]string{"DEVNAME": "mei0"}, "mei", meiAttrs, efitest.NewMockSysfsDevice(
			"/sys/devices/pci0000:00:16:0", map[string]string{"DRIVER": "mei_me"}, "pci", nil, nil,
		)),
	}

	errs := s.testRun(c, &testRunChecksContextRunParams{
		env: efitest.NewMockHostEnvironmentWithOpts(
			efitest.WithVirtMode(internal_efi.VirtModeNone, internal_efi.DetectVirtModeAll),
			efitest.WithTPMDevice(newTpmDevice(
				tpm2_testutil.NewTransportBackedDevice(s.Transport, false, 1),
				&mockPPI{
					sta: ppi.StateTransitionRebootRequired,
					ops: map[ppi.OperationId]ppi.OperationStatus{
						ppi.OperationEnableTPM:         ppi.OperationPPRequired,
						ppi.OperationClearTPM:          ppi.OperationPPRequired,
						ppi.OperationEnableAndClearTPM: ppi.OperationPPRequired,
					},
				},
				nil,
			)),
			efitest.WithLog(efitest.NewLog(c, &efitest.LogOptions{Algorithms: []tpm2.HashAlgorithmId{tpm2.HashAlgorithmSHA256}})),
			efitest.WithAMD64Environment("GenuineIntel", []uint64{cpuid.SDBG, cpuid.SMX}, 4, map[uint32]uint64{0x13a: (3 << 1), 0xc80: 0x40000000}),
			efitest.WithSysfsDevices(devices...),
			efitest.WithMockVars(efitest.MockVars{
				{Name: "AuditMode", GUID: efi.GlobalVariable}:              &efitest.VarEntry{Attrs: efi.AttributeNonVolatile | efi.AttributeBootserviceAccess | efi.AttributeRuntimeAccess, Payload: []byte{0x0}},
				{Name: "BootCurrent", GUID: efi.GlobalVariable}:            &efitest.VarEntry{Attrs: efi.AttributeBootserviceAccess | efi.AttributeRuntimeAccess, Payload: []byte{0x3, 0x0}},
				{Name: "BootOptionSupport", GUID: efi.GlobalVariable}:      &efitest.VarEntry{Attrs: efi.AttributeBootserviceAccess | efi.AttributeRuntimeAccess, Payload: []byte{0x13, 0x03, 0x00, 0x00}},
				{Name: "DeployedMode", GUID: efi.GlobalVariable}:           &efitest.VarEntry{Attrs: efi.AttributeNonVolatile | efi.AttributeBootserviceAccess | efi.AttributeRuntimeAccess, Payload: []byte{0x1}},
				{Name: "SetupMode", GUID: efi.GlobalVariable}:              &efitest.VarEntry{Attrs: efi.AttributeBootserviceAccess | efi.AttributeRuntimeAccess, Payload: []byte{0x0}},
				{Name: "OsIndicationsSupported", GUID: efi.GlobalVariable}: &efitest.VarEntry{Attrs: efi.AttributeBootserviceAccess | efi.AttributeRuntimeAccess, Payload: []byte{0x41, 0x00, 0x00, 0x00, 0x00, 0x00, 0x00, 0x00}},
			}.SetSecureBoot(true).SetPK(c, efitest.NewSignatureListX509(c, snakeoilCert, efi.MakeGUID(0x03f66fa4, 0x5eee, 0x479c, 0xa408, [...]uint8{0xc4, 0xdc, 0x0a, 0x33, 0xfc, 0xde})))),
		),
		tpmPropertyModifiers: map[tpm2.Property]uint32{
			tpm2.PropertyNVCountersMax:     0,
			tpm2.PropertyPSFamilyIndicator: 1,
			tpm2.PropertyManufacturer:      uint32(tpm2.TPMManufacturerINTC),
		},
		enabledBanks: []tpm2.HashAlgorithmId{tpm2.HashAlgorithmSHA256},
		iterations:   2,
		loadedImages: []secboot_efi.Image{
			&mockImage{
				contents: []byte("mock shim executable"),
				digest:   testutil.DecodeHexString(c, "25e1b08db2f31ff5f5d2ea53e1a1e8fda6e1d81af4f26a7908071f1dec8611b7"),
				signatures: []*efi.WinCertificateAuthenticode{
					efitest.ReadWinCertificateAuthenticodeDetached(c, shimUbuntuSig4),
				},
			},
			&mockImage{contents: []byte("mock grub executable"), digest: testutil.DecodeHexString(c, "d5a9780e9f6a43c2e53fe9fda547be77f7783f31aea8013783242b040ff21dc0")},
			&mockImage{contents: []byte("mock kernel executable"), digest: testutil.DecodeHexString(c, "2ddfbd91fa1698b0d133c38ba90dbba76c9e08371ff83d03b5fb4c2e56d7e81f")},
		},
		profileOpts: PCRProfileOptionsDefault,
		prepare: func(i int) {
			switch i {
			case 0:
				// Set an authorization value for the storage hierarchy.
				s.HierarchyChangeAuth(c, tpm2.HandleOwner, []byte("1234"))
			case 1:
				// Disable owner clear
				c.Check(s.TPM.ClearControl(s.TPM.LockoutHandleContext(), true, nil), IsNil)
			}
		},
		actions: []actionAndArgs{
			{action: ActionNone},
			{action: ActionClearTPM, args: TPMAuthValueArg(nil)},
		},
		checkIntermediateErrs: func(i int, errs []*WithKindAndActionsError) {
			switch i {
			case 0:
				c.Assert(errs, HasLen, 1)
				c.Check(errs[0], DeepEquals, NewWithKindAndActionsError(
					ErrorKindTPMHierarchiesOwned,
					&TPM2OwnedHierarchiesError{WithAuthValue: tpm2.HandleList{tpm2.HandleOwner}},
					[]Action{ActionClearTPMViaFirmware, ActionEnableAndClearTPMViaFirmware, ActionClearTPMSimple, ActionClearTPM, ActionRebootToFWSettings},
					errs[0].Unwrap(),
				))
			}
		},
		expectedPcrAlg:            tpm2.HashAlgorithmSHA256,
		expectedUsedSecureBootCAs: []*X509CertificateID{NewX509CertificateID(testutil.ParseCertificate(c, msUefiCACert))},
		expectedFlags:             NoPlatformConfigProfileSupport | NoDriversAndAppsConfigProfileSupport | NoBootManagerConfigProfileSupport,
		expectedWarningsMatch: `3 errors detected:
- error with platform config \(PCR1\) measurements: generating profiles for PCR 1 is not supported yet
- error with drivers and apps config \(PCR3\) measurements: generating profiles for PCR 3 is not supported yet
- error with boot manager config \(PCR5\) measurements: generating profiles for PCR 5 is not supported yet
`,
	})
	c.Assert(errs, HasLen, 1)

	c.Check(errs[0], ErrorMatches, `cannot clear TPM: TPM returned an error whilst executing command TPM_CC_Clear: TPM_RC_DISABLED \(the command is disabled\)`)
	c.Check(errs[0], DeepEquals, NewWithKindAndActionsError(
		ErrorKindActionFailed,
		nil, nil, // args, actions
		errs[0].Unwrap(),
	))
}

func (s *runChecksContextSuite) TestRunBadActionClearTPMBecomesUnavailableAfterLockoutAuthFailure(c *C) {
	// Test that ActionClearTPM becomes unavailable if the lockout
	// hierarchy is used with an invalid auth value.
	meiAttrs := map[string][]byte{
		"fw_ver": []byte(`0:16.1.27.2176
0:16.1.27.2176
0:16.0.15.1624
`),
		"fw_status": []byte(`94000245
09F10506
00000020
00004000
00041F03
C7E003CB
`),
	}
	devices := []internal_efi.SysfsDevice{
		efitest.NewMockSysfsDevice("/sys/devices/virtual/iommu/dmar0", nil, "iommu", nil, nil),
		efitest.NewMockSysfsDevice("/sys/devices/virtual/iommu/dmar1", nil, "iommu", nil, nil),
		efitest.NewMockSysfsDevice("/sys/devices/pci0000:00/0000:00:16.0/mei/mei0", map[string]string{"DEVNAME": "mei0"}, "mei", meiAttrs, efitest.NewMockSysfsDevice(
			"/sys/devices/pci0000:00:16:0", map[string]string{"DRIVER": "mei_me"}, "pci", nil, nil,
		)),
	}

	errs := s.testRun(c, &testRunChecksContextRunParams{
		env: efitest.NewMockHostEnvironmentWithOpts(
			efitest.WithVirtMode(internal_efi.VirtModeNone, internal_efi.DetectVirtModeAll),
			efitest.WithTPMDevice(newTpmDevice(
				tpm2_testutil.NewTransportBackedDevice(s.Transport, false, 1),
				&mockPPI{
					sta: ppi.StateTransitionRebootRequired,
					ops: map[ppi.OperationId]ppi.OperationStatus{
						ppi.OperationEnableTPM:         ppi.OperationPPRequired,
						ppi.OperationClearTPM:          ppi.OperationPPRequired,
						ppi.OperationEnableAndClearTPM: ppi.OperationPPRequired,
					},
				},
				nil,
			)),
			efitest.WithLog(efitest.NewLog(c, &efitest.LogOptions{Algorithms: []tpm2.HashAlgorithmId{tpm2.HashAlgorithmSHA256}})),
			efitest.WithAMD64Environment("GenuineIntel", []uint64{cpuid.SDBG, cpuid.SMX}, 4, map[uint32]uint64{0x13a: (3 << 1), 0xc80: 0x40000000}),
			efitest.WithSysfsDevices(devices...),
			efitest.WithMockVars(efitest.MockVars{
				{Name: "AuditMode", GUID: efi.GlobalVariable}:              &efitest.VarEntry{Attrs: efi.AttributeNonVolatile | efi.AttributeBootserviceAccess | efi.AttributeRuntimeAccess, Payload: []byte{0x0}},
				{Name: "BootCurrent", GUID: efi.GlobalVariable}:            &efitest.VarEntry{Attrs: efi.AttributeBootserviceAccess | efi.AttributeRuntimeAccess, Payload: []byte{0x3, 0x0}},
				{Name: "BootOptionSupport", GUID: efi.GlobalVariable}:      &efitest.VarEntry{Attrs: efi.AttributeBootserviceAccess | efi.AttributeRuntimeAccess, Payload: []byte{0x13, 0x03, 0x00, 0x00}},
				{Name: "DeployedMode", GUID: efi.GlobalVariable}:           &efitest.VarEntry{Attrs: efi.AttributeNonVolatile | efi.AttributeBootserviceAccess | efi.AttributeRuntimeAccess, Payload: []byte{0x1}},
				{Name: "SetupMode", GUID: efi.GlobalVariable}:              &efitest.VarEntry{Attrs: efi.AttributeBootserviceAccess | efi.AttributeRuntimeAccess, Payload: []byte{0x0}},
				{Name: "OsIndicationsSupported", GUID: efi.GlobalVariable}: &efitest.VarEntry{Attrs: efi.AttributeBootserviceAccess | efi.AttributeRuntimeAccess, Payload: []byte{0x41, 0x00, 0x00, 0x00, 0x00, 0x00, 0x00, 0x00}},
			}.SetSecureBoot(true).SetPK(c, efitest.NewSignatureListX509(c, snakeoilCert, efi.MakeGUID(0x03f66fa4, 0x5eee, 0x479c, 0xa408, [...]uint8{0xc4, 0xdc, 0x0a, 0x33, 0xfc, 0xde})))),
		),
		tpmPropertyModifiers: map[tpm2.Property]uint32{
			tpm2.PropertyNVCountersMax:     0,
			tpm2.PropertyPSFamilyIndicator: 1,
			tpm2.PropertyManufacturer:      uint32(tpm2.TPMManufacturerINTC),
		},
		enabledBanks: []tpm2.HashAlgorithmId{tpm2.HashAlgorithmSHA256},
		iterations:   3,
		loadedImages: []secboot_efi.Image{
			&mockImage{
				contents: []byte("mock shim executable"),
				digest:   testutil.DecodeHexString(c, "25e1b08db2f31ff5f5d2ea53e1a1e8fda6e1d81af4f26a7908071f1dec8611b7"),
				signatures: []*efi.WinCertificateAuthenticode{
					efitest.ReadWinCertificateAuthenticodeDetached(c, shimUbuntuSig4),
				},
			},
			&mockImage{contents: []byte("mock grub executable"), digest: testutil.DecodeHexString(c, "d5a9780e9f6a43c2e53fe9fda547be77f7783f31aea8013783242b040ff21dc0")},
			&mockImage{contents: []byte("mock kernel executable"), digest: testutil.DecodeHexString(c, "2ddfbd91fa1698b0d133c38ba90dbba76c9e08371ff83d03b5fb4c2e56d7e81f")},
		},
		profileOpts: PCRProfileOptionsDefault,
		prepare: func(i int) {
			switch i {
			case 0:
				// Set an authorization value for the lockout hierarchy.
				s.HierarchyChangeAuth(c, tpm2.HandleLockout, []byte("1234"))
			}
		},
		actions: []actionAndArgs{
			{action: ActionNone},
			{action: ActionClearTPM, args: TPMAuthValueArg("5678")},
			{action: ActionClearTPM},
		},
		checkIntermediateErrs: func(i int, errs []*WithKindAndActionsError) {
			switch i {
			case 0:
				c.Assert(errs, HasLen, 1)
				c.Check(errs[0], DeepEquals, NewWithKindAndActionsError(
					ErrorKindTPMHierarchiesOwned,
					&TPM2OwnedHierarchiesError{WithAuthValue: tpm2.HandleList{tpm2.HandleLockout}},
					[]Action{ActionClearTPMViaFirmware, ActionEnableAndClearTPMViaFirmware, ActionClearTPM, ActionRebootToFWSettings},
					errs[0].Unwrap(),
				))
			case 1:
				c.Assert(errs, HasLen, 1)
				c.Check(errs[0], DeepEquals, NewWithKindAndActionsError(
					ErrorKindInvalidArgument,
					InvalidActionArgumentDetails{
						Field:  "auth-value",
						Reason: InvalidActionArgumentReasonValue,
					},
					nil, // actions,
					errs[0].Unwrap(),
				))
			}
		},
		expectedPcrAlg:            tpm2.HashAlgorithmSHA256,
		expectedUsedSecureBootCAs: []*X509CertificateID{NewX509CertificateID(testutil.ParseCertificate(c, msUefiCACert))},
		expectedFlags:             NoPlatformConfigProfileSupport | NoDriversAndAppsConfigProfileSupport | NoBootManagerConfigProfileSupport,
		expectedWarningsMatch: `3 errors detected:
- error with platform config \(PCR1\) measurements: generating profiles for PCR 1 is not supported yet
- error with drivers and apps config \(PCR3\) measurements: generating profiles for PCR 3 is not supported yet
- error with boot manager config \(PCR5\) measurements: generating profiles for PCR 5 is not supported yet
`,
	})
	c.Assert(errs, HasLen, 1)

	c.Check(errs[0], ErrorMatches, `specified action is no longer available`)
	c.Check(errs[0], DeepEquals, NewWithKindAndActionsError(
		ErrorKindUnexpectedAction,
		nil, nil, // args, actions
		errs[0].Unwrap(),
	))
}

type insertActionProceedTestSuite struct{}

var _ = Suite(&insertActionProceedTestSuite{})

func (s *insertActionProceedTestSuite) TestInsertActionProceed(c *C) {
	for _, tc := range []struct {
		desc     string
		actions  []Action
		expected []Action
	}{
		{
			desc: "insert before ActionContactOEM",
			actions: []Action{
				ActionClearTPMViaFirmware,
				ActionRebootToFWSettings,
				ActionContactOEM,
			},
			expected: []Action{
				ActionClearTPMViaFirmware,
				ActionRebootToFWSettings,
				ActionProceed,
				ActionContactOEM,
			},
		},
		{
			desc: "insert before ActionContactOSVendor",
			actions: []Action{
				ActionRebootToFWSettings,
				ActionContactOSVendor,
			},
			expected: []Action{
				ActionRebootToFWSettings,
				ActionProceed,
				ActionContactOSVendor,
			},
		},
		{
			desc: "insert before first contact action",
			actions: []Action{
				ActionClearTPMViaFirmware,
				ActionContactOEM,
				ActionContactOSVendor,
			},
			expected: []Action{
				ActionClearTPMViaFirmware,
				ActionProceed,
				ActionContactOEM,
				ActionContactOSVendor,
			},
		},
		{
			desc: "append when no contact actions",
			actions: []Action{
				ActionClearTPMViaFirmware,
				ActionRebootToFWSettings,
			},
			expected: []Action{
				ActionClearTPMViaFirmware,
				ActionRebootToFWSettings,
				ActionProceed,
			},
		},
		{
			desc:     "empty slice",
			actions:  []Action{},
			expected: []Action{ActionProceed},
		},
		{
			desc:    "only ActionContactOEM",
			actions: []Action{ActionContactOEM},
			expected: []Action{
				ActionProceed,
				ActionContactOEM,
			},
		},
		{
			desc:    "only ActionContactOSVendor",
			actions: []Action{ActionContactOSVendor},
			expected: []Action{
				ActionProceed,
				ActionContactOSVendor,
			},
		},
	} {
		result := InsertActionProceed(tc.actions)
		c.Check(result, DeepEquals, tc.expected, Commentf(tc.desc))
	}
}<|MERGE_RESOLUTION|>--- conflicted
+++ resolved
@@ -1106,98 +1106,6 @@
 	c.Check(errs, HasLen, 0)
 }
 
-<<<<<<< HEAD
-func (s *runChecksContextSuite) TestRunGoodActionProceedPermitNoDiscreteTPMResetMitigationDiscreteTPMDetectedSL0(c *C) {
-	// Test that ActionProceed turns on PermitNoDiscreteTPMResetMitigation,
-	// for the case where we have a dTPM and the startup locality is 0.
-	meiAttrs := map[string][]byte{
-		"fw_ver": []byte(`0:16.1.27.2176
-0:16.1.27.2176
-0:16.0.15.1624
-`),
-		"fw_status": []byte(`94000245
-09F10506
-00000020
-00004000
-00041F03
-C7E003CB
-`),
-	}
-	devices := []internal_efi.SysfsDevice{
-		efitest.NewMockSysfsDevice("/sys/devices/virtual/iommu/dmar0", nil, "iommu", nil, nil),
-		efitest.NewMockSysfsDevice("/sys/devices/virtual/iommu/dmar1", nil, "iommu", nil, nil),
-		efitest.NewMockSysfsDevice("/sys/devices/pci0000:00/0000:00:16.0/mei/mei0", map[string]string{"DEVNAME": "mei0"}, "mei", meiAttrs, efitest.NewMockSysfsDevice(
-			"/sys/devices/pci0000:00:16:0", map[string]string{"DRIVER": "mei_me"}, "pci", nil, nil,
-		)),
-	}
-
-	errs := s.testRun(c, &testRunChecksContextRunParams{
-		env: efitest.NewMockHostEnvironmentWithOpts(
-			efitest.WithVirtMode(internal_efi.VirtModeNone, internal_efi.DetectVirtModeAll),
-			efitest.WithTPMDevice(newTpmDevice(tpm2_testutil.NewTransportBackedDevice(s.Transport, false, 1), nil, tpm2_device.ErrNoPPI)),
-			efitest.WithLog(efitest.NewLog(c, &efitest.LogOptions{
-				Algorithms: []tpm2.HashAlgorithmId{tpm2.HashAlgorithmSHA256},
-			})),
-			efitest.WithAMD64Environment("GenuineIntel", []uint64{cpuid.SDBG, cpuid.SMX}, 4, map[uint32]uint64{0x13a: (2 << 1), 0xc80: 0x40000000}),
-			efitest.WithSysfsDevices(devices...),
-			efitest.WithMockVars(efitest.MockVars{
-				{Name: "AuditMode", GUID: efi.GlobalVariable}:              &efitest.VarEntry{Attrs: efi.AttributeNonVolatile | efi.AttributeBootserviceAccess | efi.AttributeRuntimeAccess, Payload: []byte{0x0}},
-				{Name: "BootCurrent", GUID: efi.GlobalVariable}:            &efitest.VarEntry{Attrs: efi.AttributeBootserviceAccess | efi.AttributeRuntimeAccess, Payload: []byte{0x3, 0x0}},
-				{Name: "BootOptionSupport", GUID: efi.GlobalVariable}:      &efitest.VarEntry{Attrs: efi.AttributeBootserviceAccess | efi.AttributeRuntimeAccess, Payload: []byte{0x13, 0x03, 0x00, 0x00}},
-				{Name: "DeployedMode", GUID: efi.GlobalVariable}:           &efitest.VarEntry{Attrs: efi.AttributeNonVolatile | efi.AttributeBootserviceAccess | efi.AttributeRuntimeAccess, Payload: []byte{0x1}},
-				{Name: "SetupMode", GUID: efi.GlobalVariable}:              &efitest.VarEntry{Attrs: efi.AttributeBootserviceAccess | efi.AttributeRuntimeAccess, Payload: []byte{0x0}},
-				{Name: "OsIndicationsSupported", GUID: efi.GlobalVariable}: &efitest.VarEntry{Attrs: efi.AttributeBootserviceAccess | efi.AttributeRuntimeAccess, Payload: []byte{0x41, 0x00, 0x00, 0x00, 0x00, 0x00, 0x00, 0x00}},
-			}.SetSecureBoot(true).SetPK(c, efitest.NewSignatureListX509(c, snakeoilCert, efi.MakeGUID(0x03f66fa4, 0x5eee, 0x479c, 0xa408, [...]uint8{0xc4, 0xdc, 0x0a, 0x33, 0xfc, 0xde})))),
-		),
-		tpmPropertyModifiers: map[tpm2.Property]uint32{
-			tpm2.PropertyNVCountersMax:     0,
-			tpm2.PropertyPSFamilyIndicator: 1,
-			tpm2.PropertyManufacturer:      uint32(tpm2.TPMManufacturerNTC),
-		},
-		enabledBanks: []tpm2.HashAlgorithmId{tpm2.HashAlgorithmSHA256},
-		iterations:   2,
-		loadedImages: []secboot_efi.Image{
-			&mockImage{
-				contents: []byte("mock shim executable"),
-				digest:   testutil.DecodeHexString(c, "25e1b08db2f31ff5f5d2ea53e1a1e8fda6e1d81af4f26a7908071f1dec8611b7"),
-				signatures: []*efi.WinCertificateAuthenticode{
-					efitest.ReadWinCertificateAuthenticodeDetached(c, shimUbuntuSig4),
-				},
-			},
-			&mockImage{contents: []byte("mock grub executable"), digest: testutil.DecodeHexString(c, "d5a9780e9f6a43c2e53fe9fda547be77f7783f31aea8013783242b040ff21dc0")},
-			&mockImage{contents: []byte("mock kernel executable"), digest: testutil.DecodeHexString(c, "2ddfbd91fa1698b0d133c38ba90dbba76c9e08371ff83d03b5fb4c2e56d7e81f")},
-		},
-		profileOpts: PCRProfileOptionsDefault,
-		checkIntermediateErrs: func(i int, errs []*WithKindAndActionsError) {
-			switch i {
-			case 0:
-				c.Assert(errs, HasLen, 1)
-				c.Check(errs[0], DeepEquals, NewWithKindAndActionsErrorForTest(
-					ErrorKindTPMStartupLocalityNotProtected,
-					nil,
-					[]Action{ActionProceed},
-					errs[0].Unwrap(),
-				))
-			}
-		},
-		actions: []actionAndArgs{
-			{action: ActionNone},
-			{action: ActionProceed},
-		},
-		expectedPcrAlg:            tpm2.HashAlgorithmSHA256,
-		expectedUsedSecureBootCAs: []*X509CertificateID{NewX509CertificateID(testutil.ParseCertificate(c, msUefiCACert))},
-		expectedFlags:             NoPlatformConfigProfileSupport | NoDriversAndAppsConfigProfileSupport | NoBootManagerConfigProfileSupport | DiscreteTPMDetected | StartupLocalityNotProtected,
-		expectedWarningsMatch: `3 errors detected:
-- error with platform config \(PCR1\) measurements: generating profiles for PCR 1 is not supported yet
-- error with drivers and apps config \(PCR3\) measurements: generating profiles for PCR 3 is not supported yet
-- error with boot manager config \(PCR5\) measurements: generating profiles for PCR 5 is not supported yet
-`,
-	})
-	c.Check(errs, HasLen, 0)
-}
-
-=======
->>>>>>> fcaa786f
 func (s *runChecksContextSuite) TestRunGoodDiscreteTPMDetectedSL3(c *C) {
 	// Test a good case on a dTPM where the startup locality is 3 and
 	// access to locality 3 is restricted to ring 0 code.
@@ -3105,14 +3013,12 @@
 C7E003CB
 `),
 	}
-	devices := map[string][]internal_efi.SysfsDevice{
-		"iommu": []internal_efi.SysfsDevice{
-			efitest.NewMockSysfsDevice("dmar0", "/sys/devices/virtual/iommu/dmar0", "iommu", nil),
-			efitest.NewMockSysfsDevice("dmar1", "/sys/devices/virtual/iommu/dmar1", "iommu", nil),
-		},
-		"mei": []internal_efi.SysfsDevice{
-			efitest.NewMockSysfsDevice("mei0", "/sys/devices/pci0000:00/0000:00:16.0/mei/mei0", "mei", meiAttrs),
-		},
+	devices := []internal_efi.SysfsDevice{
+		efitest.NewMockSysfsDevice("/sys/devices/virtual/iommu/dmar0", nil, "iommu", nil, nil),
+		efitest.NewMockSysfsDevice("/sys/devices/virtual/iommu/dmar1", nil, "iommu", nil, nil),
+		efitest.NewMockSysfsDevice("/sys/devices/pci0000:00/0000:00:16.0/mei/mei0", map[string]string{"DEVNAME": "mei0"}, "mei", meiAttrs, efitest.NewMockSysfsDevice(
+			"/sys/devices/pci0000:00:16:0", map[string]string{"DRIVER": "mei_me"}, "pci", nil, nil,
+		)),
 	}
 
 	errs := s.testRun(c, &testRunChecksContextRunParams{
@@ -3121,7 +3027,7 @@
 			efitest.WithTPMDevice(newTpmDevice(tpm2_testutil.NewTransportBackedDevice(s.Transport, false, 1), nil, tpm2_device.ErrNoPPI)),
 			efitest.WithLog(efitest.NewLog(c, &efitest.LogOptions{Algorithms: []tpm2.HashAlgorithmId{tpm2.HashAlgorithmSHA256}})),
 			efitest.WithAMD64Environment("GenuineIntel", []uint64{cpuid.SDBG, cpuid.SMX}, 4, map[uint32]uint64{0x13a: (2 << 1), 0xc80: 0x40000000}),
-			efitest.WithSysfsDevices(devices),
+			efitest.WithSysfsDevices(devices...),
 			efitest.WithMockVars(efitest.MockVars{
 				{Name: "AuditMode", GUID: efi.GlobalVariable}:              &efitest.VarEntry{Attrs: efi.AttributeNonVolatile | efi.AttributeBootserviceAccess | efi.AttributeRuntimeAccess, Payload: []byte{0x0}},
 				{Name: "BootCurrent", GUID: efi.GlobalVariable}:            &efitest.VarEntry{Attrs: efi.AttributeBootserviceAccess | efi.AttributeRuntimeAccess, Payload: []byte{0x3, 0x0}},
@@ -3179,14 +3085,12 @@
 C7E003CB
 `),
 	}
-	devices := map[string][]internal_efi.SysfsDevice{
-		"iommu": []internal_efi.SysfsDevice{
-			efitest.NewMockSysfsDevice("dmar0", "/sys/devices/virtual/iommu/dmar0", "iommu", nil),
-			efitest.NewMockSysfsDevice("dmar1", "/sys/devices/virtual/iommu/dmar1", "iommu", nil),
-		},
-		"mei": []internal_efi.SysfsDevice{
-			efitest.NewMockSysfsDevice("mei0", "/sys/devices/pci0000:00/0000:00:16.0/mei/mei0", "mei", meiAttrs),
-		},
+	devices := []internal_efi.SysfsDevice{
+		efitest.NewMockSysfsDevice("/sys/devices/virtual/iommu/dmar0", nil, "iommu", nil, nil),
+		efitest.NewMockSysfsDevice("/sys/devices/virtual/iommu/dmar1", nil, "iommu", nil, nil),
+		efitest.NewMockSysfsDevice("/sys/devices/pci0000:00/0000:00:16.0/mei/mei0", map[string]string{"DEVNAME": "mei0"}, "mei", meiAttrs, efitest.NewMockSysfsDevice(
+			"/sys/devices/pci0000:00:16:0", map[string]string{"DRIVER": "mei_me"}, "pci", nil, nil,
+		)),
 	}
 
 	errs := s.testRun(c, &testRunChecksContextRunParams{
@@ -3198,7 +3102,7 @@
 				StartupLocality: 3,
 			})),
 			efitest.WithAMD64Environment("GenuineIntel", []uint64{cpuid.SDBG, cpuid.SMX}, 4, map[uint32]uint64{0x13a: (2 << 1), 0xc80: 0x40000000}),
-			efitest.WithSysfsDevices(devices),
+			efitest.WithSysfsDevices(devices...),
 			efitest.WithMockVars(efitest.MockVars{
 				{Name: "AuditMode", GUID: efi.GlobalVariable}:              &efitest.VarEntry{Attrs: efi.AttributeNonVolatile | efi.AttributeBootserviceAccess | efi.AttributeRuntimeAccess, Payload: []byte{0x0}},
 				{Name: "BootCurrent", GUID: efi.GlobalVariable}:            &efitest.VarEntry{Attrs: efi.AttributeBootserviceAccess | efi.AttributeRuntimeAccess, Payload: []byte{0x3, 0x0}},
@@ -4496,10 +4400,13 @@
 	c.Check(errs[0], DeepEquals, NewWithKindAndActionsError(ErrorKindMeasuredBoot, nil, nil, errs[0].Unwrap()))
 }
 
-<<<<<<< HEAD
-func (s *runChecksContextSuite) TestRunBadInvalidPCR0ValueDiscreteTPM(c *C) {
-	// Test the error case where PCR0 is inconsistent for the log, but it
-	// gets marked as mandatory because we have a dTPM.
+// TODO: Test another bad case where PCR0 is mandatory but unusable, but is mandatory
+// because the firmware is only protected with measured boot (this isn't supported yet,
+// but it would result in the "no-suitable-pcr-bank" error kind).
+
+func (s *runChecksContextSuite) TestRunBadInvalidPCR2Value(c *C) {
+	// Test the error case where PCR2 is inconsistent with the log, but it
+	// has been marked as mandatory due to the usage of the Microsoft UEFI CA.
 	meiAttrs := map[string][]byte{
 		"fw_ver": []byte(`0:16.1.27.2176
 0:16.1.27.2176
@@ -4525,11 +4432,8 @@
 		env: efitest.NewMockHostEnvironmentWithOpts(
 			efitest.WithVirtMode(internal_efi.VirtModeNone, internal_efi.DetectVirtModeAll),
 			efitest.WithTPMDevice(newTpmDevice(tpm2_testutil.NewTransportBackedDevice(s.Transport, false, 1), nil, tpm2_device.ErrNoPPI)),
-			efitest.WithLog(efitest.NewLog(c, &efitest.LogOptions{
-				Algorithms:      []tpm2.HashAlgorithmId{tpm2.HashAlgorithmSHA256},
-				StartupLocality: 3,
-			})),
-			efitest.WithAMD64Environment("GenuineIntel", []uint64{cpuid.SDBG, cpuid.SMX}, 4, map[uint32]uint64{0x13a: (2 << 1), 0xc80: 0x40000000}),
+			efitest.WithLog(efitest.NewLog(c, &efitest.LogOptions{Algorithms: []tpm2.HashAlgorithmId{tpm2.HashAlgorithmSHA256}})),
+			efitest.WithAMD64Environment("GenuineIntel", []uint64{cpuid.SDBG, cpuid.SMX}, 4, map[uint32]uint64{0x13a: (3 << 1), 0xc80: 0x40000000}),
 			efitest.WithSysfsDevices(devices...),
 			efitest.WithMockVars(efitest.MockVars{
 				{Name: "AuditMode", GUID: efi.GlobalVariable}:              &efitest.VarEntry{Attrs: efi.AttributeNonVolatile | efi.AttributeBootserviceAccess | efi.AttributeRuntimeAccess, Payload: []byte{0x0}},
@@ -4543,7 +4447,7 @@
 		tpmPropertyModifiers: map[tpm2.Property]uint32{
 			tpm2.PropertyNVCountersMax:     0,
 			tpm2.PropertyPSFamilyIndicator: 1,
-			tpm2.PropertyManufacturer:      uint32(tpm2.TPMManufacturerNTC),
+			tpm2.PropertyManufacturer:      uint32(tpm2.TPMManufacturerINTC),
 		},
 		enabledBanks: []tpm2.HashAlgorithmId{tpm2.HashAlgorithmSHA256},
 		loadedImages: []secboot_efi.Image{
@@ -4559,31 +4463,23 @@
 		},
 		profileOpts: PCRProfileOptionsDefault,
 		prepare: func(_ int) {
-			_, err := s.TPM.PCREvent(s.TPM.PCRHandleContext(0), []byte("foo"), nil)
+			_, err := s.TPM.PCREvent(s.TPM.PCRHandleContext(2), []byte("foo"), nil)
 			c.Check(err, IsNil)
 		},
 		actions:        []actionAndArgs{{action: ActionNone}},
 		expectedPcrAlg: tpm2.HashAlgorithmSHA256,
 	})
 	c.Assert(errs, HasLen, 1)
-
-	c.Check(errs[0], ErrorMatches, `error with system security: access to the discrete TPM's startup locality is available to platform firmware and privileged OS code, preventing any mitigation against reset attacks`)
-	c.Check(errs[0], DeepEquals, NewWithKindAndActionsError(
-		ErrorKindTPMStartupLocalityNotProtected,
-		nil,
-		[]Action{ActionProceed},
-		errs[0].Unwrap(),
-	))
-}
-
-=======
->>>>>>> fcaa786f
-// TODO: Test another bad case where PCR0 is mandatory but unusable, but is mandatory
-// because the firmware is only protected with measured boot (this isn't supported yet,
-// but it would result in the "no-suitable-pcr-bank" error kind).
-
-func (s *runChecksContextSuite) TestRunBadInvalidPCR2Value(c *C) {
-	// Test the error case where PCR2 is inconsistent with the log, but it
+	c.Check(errs[0], ErrorMatches, `error with or detected from measurement log: no suitable PCR algorithm available:
+- TPM_ALG_SHA512: the PCR bank is missing from the TCG log.
+- TPM_ALG_SHA384: the PCR bank is missing from the TCG log.
+- TPM_ALG_SHA256: error with drivers and apps \(PCR2\) measurements: PCR value mismatch \(actual from TPM 0xfa734a6a4d262d7405d47d48c0a1b127229ca808032555ad919ed5dd7c1f6519, reconstructed from log 0x3d458cfe55cc03ea1f443f1562beec8df51c75e14a9fcf9a7234a13f198e7969\).
+`)
+	c.Check(errs[0], DeepEquals, NewWithKindAndActionsError(ErrorKindNoSuitablePCRBank, nil, []Action{ActionRebootToFWSettings, ActionContactOEM}, errs[0].Unwrap()))
+}
+
+func (s *runChecksContextSuite) TestRunBadInvalidPCR4Value(c *C) {
+	// Test the error case where PCR4 is inconsistent with the log, but it
 	// has been marked as mandatory due to the usage of the Microsoft UEFI CA.
 	meiAttrs := map[string][]byte{
 		"fw_ver": []byte(`0:16.1.27.2176
@@ -4641,7 +4537,7 @@
 		},
 		profileOpts: PCRProfileOptionsDefault,
 		prepare: func(_ int) {
-			_, err := s.TPM.PCREvent(s.TPM.PCRHandleContext(2), []byte("foo"), nil)
+			_, err := s.TPM.PCREvent(s.TPM.PCRHandleContext(4), []byte("foo"), nil)
 			c.Check(err, IsNil)
 		},
 		actions:        []actionAndArgs{{action: ActionNone}},
@@ -4651,14 +4547,15 @@
 	c.Check(errs[0], ErrorMatches, `error with or detected from measurement log: no suitable PCR algorithm available:
 - TPM_ALG_SHA512: the PCR bank is missing from the TCG log.
 - TPM_ALG_SHA384: the PCR bank is missing from the TCG log.
-- TPM_ALG_SHA256: error with drivers and apps \(PCR2\) measurements: PCR value mismatch \(actual from TPM 0xfa734a6a4d262d7405d47d48c0a1b127229ca808032555ad919ed5dd7c1f6519, reconstructed from log 0x3d458cfe55cc03ea1f443f1562beec8df51c75e14a9fcf9a7234a13f198e7969\).
+- TPM_ALG_SHA256: error with boot manager code \(PCR4\) measurements: PCR value mismatch \(actual from TPM 0x1c93930d6b26232e061eaa33ecf6341fae63ce598a0c6a26ee96a0828639c044, reconstructed from log 0x4bc74f3ffe49b4dd275c9f475887b68193e2db8348d72e1c3c9099c2dcfa85b0\).
 `)
 	c.Check(errs[0], DeepEquals, NewWithKindAndActionsError(ErrorKindNoSuitablePCRBank, nil, []Action{ActionRebootToFWSettings, ActionContactOEM}, errs[0].Unwrap()))
 }
 
-func (s *runChecksContextSuite) TestRunBadInvalidPCR4Value(c *C) {
-	// Test the error case where PCR4 is inconsistent with the log, but it
-	// has been marked as mandatory due to the usage of the Microsoft UEFI CA.
+func (s *runChecksContextSuite) TestRunBadInvalidPCR7Value(c *C) {
+	// Test the error case where PCR7 is inconsistent with the log, but it
+	// has been marked as mandatory because the default profile options
+	// require it.
 	meiAttrs := map[string][]byte{
 		"fw_ver": []byte(`0:16.1.27.2176
 0:16.1.27.2176
@@ -4715,81 +4612,6 @@
 		},
 		profileOpts: PCRProfileOptionsDefault,
 		prepare: func(_ int) {
-			_, err := s.TPM.PCREvent(s.TPM.PCRHandleContext(4), []byte("foo"), nil)
-			c.Check(err, IsNil)
-		},
-		actions:        []actionAndArgs{{action: ActionNone}},
-		expectedPcrAlg: tpm2.HashAlgorithmSHA256,
-	})
-	c.Assert(errs, HasLen, 1)
-	c.Check(errs[0], ErrorMatches, `error with or detected from measurement log: no suitable PCR algorithm available:
-- TPM_ALG_SHA512: the PCR bank is missing from the TCG log.
-- TPM_ALG_SHA384: the PCR bank is missing from the TCG log.
-- TPM_ALG_SHA256: error with boot manager code \(PCR4\) measurements: PCR value mismatch \(actual from TPM 0x1c93930d6b26232e061eaa33ecf6341fae63ce598a0c6a26ee96a0828639c044, reconstructed from log 0x4bc74f3ffe49b4dd275c9f475887b68193e2db8348d72e1c3c9099c2dcfa85b0\).
-`)
-	c.Check(errs[0], DeepEquals, NewWithKindAndActionsError(ErrorKindNoSuitablePCRBank, nil, []Action{ActionRebootToFWSettings, ActionContactOEM}, errs[0].Unwrap()))
-}
-
-func (s *runChecksContextSuite) TestRunBadInvalidPCR7Value(c *C) {
-	// Test the error case where PCR7 is inconsistent with the log, but it
-	// has been marked as mandatory because the default profile options
-	// require it.
-	meiAttrs := map[string][]byte{
-		"fw_ver": []byte(`0:16.1.27.2176
-0:16.1.27.2176
-0:16.0.15.1624
-`),
-		"fw_status": []byte(`94000245
-09F10506
-00000020
-00004000
-00041F03
-C7E003CB
-`),
-	}
-	devices := []internal_efi.SysfsDevice{
-		efitest.NewMockSysfsDevice("/sys/devices/virtual/iommu/dmar0", nil, "iommu", nil, nil),
-		efitest.NewMockSysfsDevice("/sys/devices/virtual/iommu/dmar1", nil, "iommu", nil, nil),
-		efitest.NewMockSysfsDevice("/sys/devices/pci0000:00/0000:00:16.0/mei/mei0", map[string]string{"DEVNAME": "mei0"}, "mei", meiAttrs, efitest.NewMockSysfsDevice(
-			"/sys/devices/pci0000:00:16:0", map[string]string{"DRIVER": "mei_me"}, "pci", nil, nil,
-		)),
-	}
-
-	errs := s.testRun(c, &testRunChecksContextRunParams{
-		env: efitest.NewMockHostEnvironmentWithOpts(
-			efitest.WithVirtMode(internal_efi.VirtModeNone, internal_efi.DetectVirtModeAll),
-			efitest.WithTPMDevice(newTpmDevice(tpm2_testutil.NewTransportBackedDevice(s.Transport, false, 1), nil, tpm2_device.ErrNoPPI)),
-			efitest.WithLog(efitest.NewLog(c, &efitest.LogOptions{Algorithms: []tpm2.HashAlgorithmId{tpm2.HashAlgorithmSHA256}})),
-			efitest.WithAMD64Environment("GenuineIntel", []uint64{cpuid.SDBG, cpuid.SMX}, 4, map[uint32]uint64{0x13a: (3 << 1), 0xc80: 0x40000000}),
-			efitest.WithSysfsDevices(devices...),
-			efitest.WithMockVars(efitest.MockVars{
-				{Name: "AuditMode", GUID: efi.GlobalVariable}:              &efitest.VarEntry{Attrs: efi.AttributeNonVolatile | efi.AttributeBootserviceAccess | efi.AttributeRuntimeAccess, Payload: []byte{0x0}},
-				{Name: "BootCurrent", GUID: efi.GlobalVariable}:            &efitest.VarEntry{Attrs: efi.AttributeBootserviceAccess | efi.AttributeRuntimeAccess, Payload: []byte{0x3, 0x0}},
-				{Name: "BootOptionSupport", GUID: efi.GlobalVariable}:      &efitest.VarEntry{Attrs: efi.AttributeBootserviceAccess | efi.AttributeRuntimeAccess, Payload: []byte{0x13, 0x03, 0x00, 0x00}},
-				{Name: "DeployedMode", GUID: efi.GlobalVariable}:           &efitest.VarEntry{Attrs: efi.AttributeNonVolatile | efi.AttributeBootserviceAccess | efi.AttributeRuntimeAccess, Payload: []byte{0x1}},
-				{Name: "SetupMode", GUID: efi.GlobalVariable}:              &efitest.VarEntry{Attrs: efi.AttributeBootserviceAccess | efi.AttributeRuntimeAccess, Payload: []byte{0x0}},
-				{Name: "OsIndicationsSupported", GUID: efi.GlobalVariable}: &efitest.VarEntry{Attrs: efi.AttributeBootserviceAccess | efi.AttributeRuntimeAccess, Payload: []byte{0x41, 0x00, 0x00, 0x00, 0x00, 0x00, 0x00, 0x00}},
-			}.SetSecureBoot(true).SetPK(c, efitest.NewSignatureListX509(c, snakeoilCert, efi.MakeGUID(0x03f66fa4, 0x5eee, 0x479c, 0xa408, [...]uint8{0xc4, 0xdc, 0x0a, 0x33, 0xfc, 0xde})))),
-		),
-		tpmPropertyModifiers: map[tpm2.Property]uint32{
-			tpm2.PropertyNVCountersMax:     0,
-			tpm2.PropertyPSFamilyIndicator: 1,
-			tpm2.PropertyManufacturer:      uint32(tpm2.TPMManufacturerINTC),
-		},
-		enabledBanks: []tpm2.HashAlgorithmId{tpm2.HashAlgorithmSHA256},
-		loadedImages: []secboot_efi.Image{
-			&mockImage{
-				contents: []byte("mock shim executable"),
-				digest:   testutil.DecodeHexString(c, "25e1b08db2f31ff5f5d2ea53e1a1e8fda6e1d81af4f26a7908071f1dec8611b7"),
-				signatures: []*efi.WinCertificateAuthenticode{
-					efitest.ReadWinCertificateAuthenticodeDetached(c, shimUbuntuSig4),
-				},
-			},
-			&mockImage{contents: []byte("mock grub executable"), digest: testutil.DecodeHexString(c, "d5a9780e9f6a43c2e53fe9fda547be77f7783f31aea8013783242b040ff21dc0")},
-			&mockImage{contents: []byte("mock kernel executable"), digest: testutil.DecodeHexString(c, "2ddfbd91fa1698b0d133c38ba90dbba76c9e08371ff83d03b5fb4c2e56d7e81f")},
-		},
-		profileOpts: PCRProfileOptionsDefault,
-		prepare: func(_ int) {
 			_, err := s.TPM.PCREvent(s.TPM.PCRHandleContext(7), []byte("foo"), nil)
 			c.Check(err, IsNil)
 		},
@@ -4951,62 +4773,7 @@
 	c.Check(errs[0], DeepEquals, NewWithKindAndActionsError(
 		ErrorKindNoKernelIOMMU,
 		nil,
-<<<<<<< HEAD
-		[]Action{ActionRebootToFWSettings, ActionContactOSVendor, ActionProceed},
-		errs[0].Unwrap(),
-	))
-}
-
-func (s *runChecksContextSuite) TestRunBadStartupLocalityNotProtected(c *C) {
-	// Test the error case where there is a dTPM and the startup locality
-	// is not protected from ring 0 access.
-	meiAttrs := map[string][]byte{
-		"fw_ver": []byte(`0:16.1.27.2176
-0:16.1.27.2176
-0:16.0.15.1624
-`),
-		"fw_status": []byte(`94000245
-09F10506
-00000020
-00004000
-00041F03
-C7E003CB
-`),
-	}
-	devices := []internal_efi.SysfsDevice{
-		efitest.NewMockSysfsDevice("/sys/devices/virtual/iommu/dmar0", nil, "iommu", nil, nil),
-		efitest.NewMockSysfsDevice("/sys/devices/virtual/iommu/dmar1", nil, "iommu", nil, nil),
-		efitest.NewMockSysfsDevice("/sys/devices/pci0000:00/0000:00:16.0/mei/mei0", map[string]string{"DEVNAME": "mei0"}, "mei", meiAttrs, efitest.NewMockSysfsDevice(
-			"/sys/devices/pci0000:00:16:0", map[string]string{"DRIVER": "mei_me"}, "pci", nil, nil,
-		)),
-	}
-
-	errs := s.testRun(c, &testRunChecksContextRunParams{
-		env: efitest.NewMockHostEnvironmentWithOpts(
-			efitest.WithVirtMode(internal_efi.VirtModeNone, internal_efi.DetectVirtModeAll),
-			efitest.WithTPMDevice(newTpmDevice(tpm2_testutil.NewTransportBackedDevice(s.Transport, false, 1), nil, tpm2_device.ErrNoPPI)),
-			efitest.WithLog(efitest.NewLog(c, &efitest.LogOptions{Algorithms: []tpm2.HashAlgorithmId{tpm2.HashAlgorithmSHA256}})),
-			efitest.WithAMD64Environment("GenuineIntel", []uint64{cpuid.SDBG, cpuid.SMX}, 4, map[uint32]uint64{0x13a: (2 << 1), 0xc80: 0x40000000}),
-			efitest.WithSysfsDevices(devices...),
-			efitest.WithMockVars(efitest.MockVars{}.SetSecureBoot(false)),
-		),
-		tpmPropertyModifiers: map[tpm2.Property]uint32{
-			tpm2.PropertyNVCountersMax:     0,
-			tpm2.PropertyPSFamilyIndicator: 1,
-			tpm2.PropertyManufacturer:      uint32(tpm2.TPMManufacturerINTC),
-		},
-		enabledBanks: []tpm2.HashAlgorithmId{tpm2.HashAlgorithmSHA256},
-		actions:      []actionAndArgs{{action: ActionNone}},
-	})
-	c.Assert(errs, HasLen, 1)
-	c.Check(errs[0], ErrorMatches, `error with system security: access to the discrete TPM's startup locality is available to platform firmware and privileged OS code, preventing any mitigation against reset attacks`)
-	c.Check(errs[0], DeepEquals, NewWithKindAndActionsError(
-		ErrorKindTPMStartupLocalityNotProtected,
-		nil,
-		[]Action{ActionProceed},
-=======
 		[]Action{ActionRebootToFWSettings, ActionProceed, ActionContactOSVendor},
->>>>>>> fcaa786f
 		errs[0].Unwrap(),
 	))
 }
