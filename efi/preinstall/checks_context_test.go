// -*- Mode: Go; indent-tabs-mode: t -*-

/*
 * Copyright (C) 2024 Canonical Ltd
 *
 * This program is free software: you can redistribute it and/or modify
 * it under the terms of the GNU General Public License version 3 as
 * published by the Free Software Foundation.
 *
 * This program is distributed in the hope that it will be useful,
 * but WITHOUT ANY WARRANTY; without even the implied warranty of
 * MERCHANTABILITY or FITNESS FOR A PARTICULAR PURPOSE.  See the
 * GNU General Public License for more details.
 *
 * You should have received a copy of the GNU General Public License
 * along with this program.  If not, see <http://www.gnu.org/licenses/>.
 *
 */

package preinstall_test

import (
	"context"
	"crypto"
	"encoding/json"
	"errors"
	"io"
	"time"

	"github.com/canonical/cpuid"
	efi "github.com/canonical/go-efilib"
	"github.com/canonical/go-tpm2"
	"github.com/canonical/go-tpm2/objectutil"
	"github.com/canonical/go-tpm2/ppi"
	tpm2_testutil "github.com/canonical/go-tpm2/testutil"
	"github.com/canonical/tcglog-parser"
	secboot_efi "github.com/snapcore/secboot/efi"
	. "github.com/snapcore/secboot/efi/preinstall"
	internal_efi "github.com/snapcore/secboot/internal/efi"
	"github.com/snapcore/secboot/internal/efitest"
	pe "github.com/snapcore/secboot/internal/pe1.14"
	"github.com/snapcore/secboot/internal/testutil"
	. "gopkg.in/check.v1"
)

type runChecksContextSuite struct {
	tpm2_testutil.TPMSimulatorTest
	tpmPropertyModifierMixin
	tcglogReplayMixin

	devToPPIMap map[tpm2.TPMDevice]ppi.PPI
	ppiErr      error
}

func (s *runChecksContextSuite) SetUpTest(c *C) {
	s.TPMSimulatorTest.SetUpTest(c)
	s.tpmPropertyModifierMixin.transport = s.Transport
	s.tcglogReplayMixin.impl = s

	s.devToPPIMap = make(map[tpm2.TPMDevice]ppi.PPI)
	s.ppiErr = nil

	restore := MockObtainTPMDevicePPI(func(dev tpm2.TPMDevice) (ppi.PPI, error) {
		if s.ppiErr != nil {
			return nil, s.ppiErr
		}
		return s.devToPPIMap[dev], nil
	})
	s.AddCleanup(restore)
}

func (s *runChecksContextSuite) Tpm() *tpm2.TPMContext {
	return s.TPM
}

var _ = Suite(&runChecksContextSuite{})

type actionAndArgs struct {
	action Action
	args   any
}

type testRunChecksContextRunParams struct {
	env                  internal_efi.HostEnvironment
	tpmPropertyModifiers map[tpm2.Property]uint32
	enabledBanks         []tpm2.HashAlgorithmId
	ppi                  *mockPPI

	initialFlags CheckFlags
	loadedImages []secboot_efi.Image
	profileOpts  PCRProfileOptionsFlags

	iterations            int
	prepare               func(int)
	actions               []actionAndArgs
	checkIntermediateErrs func(int, []*WithKindAndActionsError)

	expectedPcrAlg            tpm2.HashAlgorithmId
	expectedUsedSecureBootCAs []*X509CertificateID
	expectedFlags             CheckResultFlags
	expectedWarningsMatch     string
}

func (s *runChecksContextSuite) testRun(c *C, params *testRunChecksContextRunParams) (errs []*WithKindAndActionsError) {
	dev, err := params.env.TPMDevice()
	if err == nil {
		s.allocatePCRBanks(c, params.enabledBanks...)
		s.addTPMPropertyModifiers(c, params.tpmPropertyModifiers)

		log, err := params.env.ReadEventLog()
		if err == nil {
			s.resetTPMAndReplayLog(c, log, log.Algorithms...)
		}

		p := params.ppi
		if p == nil {
			// Create a mockPPI if one wasn't supplied
			p = &mockPPI{}
		}
		if p.ops == nil {
			// Initialize an uninitialized PPI. Supply the
			// ops map to prevent this.
			p.sta = ppi.StateTransitionRebootRequired
			p.ops = map[ppi.OperationId]ppi.OperationStatus{
				ppi.OperationEnableTPM:         ppi.OperationPPRequired,
				ppi.OperationEnableAndClearTPM: ppi.OperationPPRequired,
				ppi.OperationClearTPM:          ppi.OperationPPRequired,
			}
		}
		s.devToPPIMap[dev] = p
	}

	restore := MockEfiComputePeImageDigest(func(alg crypto.Hash, r io.ReaderAt, sz int64) ([]byte, error) {
		c.Check(alg, Equals, params.expectedPcrAlg.GetHash())
		c.Assert(r, testutil.ConvertibleTo, &mockImageReader{})
		imageReader := r.(*mockImageReader)
		c.Check(sz, Equals, int64(len(imageReader.contents)))
		return imageReader.digest, nil
	})
	defer restore()

	restore = MockRunChecksEnv(params.env)
	defer restore()

	restore = MockInternalEfiSecureBootSignaturesFromPEFile(func(pefile *pe.File, r io.ReaderAt) ([]*efi.WinCertificateAuthenticode, error) {
		c.Assert(r, testutil.ConvertibleTo, &mockImageReader{})
		imageReader := r.(*mockImageReader)
		return imageReader.signatures, nil
	})
	defer restore()

	restore = MockPeNewFile(func(r io.ReaderAt) (*pe.File, error) {
		return new(pe.File), nil
	})
	defer restore()

	ctx := NewRunChecksContext(params.initialFlags, params.loadedImages, params.profileOpts)
	c.Assert(ctx, NotNil)

	iterations := params.iterations
	if iterations == 0 {
		iterations = 1
	}
	c.Assert(params.actions, HasLen, iterations)

	var result *CheckResult
	for i := 0; i < iterations; i++ {
		if params.prepare != nil {
			params.prepare(i)
		}

		errs = nil

		var args map[string]json.RawMessage
		if params.actions[i].args != nil {
			jsonArgs, err := json.Marshal(params.actions[i].args)
			c.Assert(err, IsNil)
			c.Assert(json.Unmarshal(jsonArgs, &args), IsNil)
		}

		var err error
		result, err = ctx.Run(context.Background(), params.actions[i].action, args)
		if err == nil {
			c.Check(i, Equals, iterations-1)
			break
		}

		for _, e := range UnwrapCompoundError(err) {
			c.Assert(e, testutil.ConvertibleTo, &WithKindAndActionsError{})
			errs = append(errs, e.(*WithKindAndActionsError))
		}

		if i < (iterations-1) && params.checkIntermediateErrs != nil {
			params.checkIntermediateErrs(i, errs)
		}
	}

	// Make sure we don't leave any open TPM connections
	dev, err = params.env.TPMDevice()
	if err == nil {
		c.Assert(dev, testutil.ConvertibleTo, &tpm2_testutil.TransportBackedDevice{})
		c.Check(dev.(*tpm2_testutil.TransportBackedDevice).NumberOpen(), Equals, 0)
	}

	// Check errors that were captured from intermediate execution of the Run() loop.
	expectedErrsLen := iterations - 1
	if len(errs) > 0 {
		// The final loop failed, so we're expecting an extra error.
		expectedErrsLen += 1
	}
	c.Assert(ctx.Errors(), HasLen, expectedErrsLen)

	// Make sure that LastError() is the same as the last value returned from Errors(),
	// only if the last execution of the Run() loop failed else LastError() will
	// return nil
	if len(errs) > 0 && len(ctx.Errors()) > 0 {
		c.Check(ctx.LastError(), Equals, ctx.Errors()[len(ctx.Errors())-1])
	}

	if len(errs) > 0 {
		// Bail early on errors and have the caller test these.
		return errs
	}

	// We passed without any errors, so test the result.
	c.Check(result.PCRAlg, Equals, params.expectedPcrAlg)
	c.Assert(result.UsedSecureBootCAs, HasLen, len(params.expectedUsedSecureBootCAs))
	for i, ca := range result.UsedSecureBootCAs {
		c.Check(ca, DeepEquals, params.expectedUsedSecureBootCAs[i])
	}
	c.Check(result.Flags, Equals, params.expectedFlags)
	c.Check(result.Warnings, ErrorMatches, params.expectedWarningsMatch)

	c.Check(ctx.Result(), DeepEquals, result)

	return nil
}

func (s *runChecksContextSuite) TestRunGood(c *C) {
	// Good test on a fTPM with a single run
	meiAttrs := map[string][]byte{
		"fw_ver": []byte(`0:16.1.27.2176
0:16.1.27.2176
0:16.0.15.1624
`),
		"fw_status": []byte(`94000245
09F10506
00000020
00004000
00041F03
C7E003CB
`),
	}
	devices := map[string][]internal_efi.SysfsDevice{
		"iommu": []internal_efi.SysfsDevice{
			efitest.NewMockSysfsDevice("dmar0", "/sys/devices/virtual/iommu/dmar0", "iommu", nil),
			efitest.NewMockSysfsDevice("dmar1", "/sys/devices/virtual/iommu/dmar1", "iommu", nil),
		},
		"mei": []internal_efi.SysfsDevice{
			efitest.NewMockSysfsDevice("mei0", "/sys/devices/pci0000:00/0000:00:16.0/mei/mei0", "mei", meiAttrs),
		},
	}

	errs := s.testRun(c, &testRunChecksContextRunParams{
		env: efitest.NewMockHostEnvironmentWithOpts(
			efitest.WithVirtMode(internal_efi.VirtModeNone, internal_efi.DetectVirtModeAll),
			efitest.WithTPMDevice(tpm2_testutil.NewTransportBackedDevice(s.Transport, false, 1)),
			efitest.WithLog(efitest.NewLog(c, &efitest.LogOptions{Algorithms: []tpm2.HashAlgorithmId{tpm2.HashAlgorithmSHA256}})),
			efitest.WithAMD64Environment("GenuineIntel", []uint64{cpuid.SDBG, cpuid.SMX}, 4, map[uint32]uint64{0x13a: (3 << 1), 0xc80: 0x40000000}),
			efitest.WithSysfsDevices(devices),
			efitest.WithMockVars(efitest.MockVars{
				{Name: "AuditMode", GUID: efi.GlobalVariable}:              &efitest.VarEntry{Attrs: efi.AttributeNonVolatile | efi.AttributeBootserviceAccess | efi.AttributeRuntimeAccess, Payload: []byte{0x0}},
				{Name: "BootCurrent", GUID: efi.GlobalVariable}:            &efitest.VarEntry{Attrs: efi.AttributeBootserviceAccess | efi.AttributeRuntimeAccess, Payload: []byte{0x3, 0x0}},
				{Name: "BootOptionSupport", GUID: efi.GlobalVariable}:      &efitest.VarEntry{Attrs: efi.AttributeBootserviceAccess | efi.AttributeRuntimeAccess, Payload: []byte{0x13, 0x03, 0x00, 0x00}},
				{Name: "DeployedMode", GUID: efi.GlobalVariable}:           &efitest.VarEntry{Attrs: efi.AttributeNonVolatile | efi.AttributeBootserviceAccess | efi.AttributeRuntimeAccess, Payload: []byte{0x1}},
				{Name: "SetupMode", GUID: efi.GlobalVariable}:              &efitest.VarEntry{Attrs: efi.AttributeBootserviceAccess | efi.AttributeRuntimeAccess, Payload: []byte{0x0}},
				{Name: "OsIndicationsSupported", GUID: efi.GlobalVariable}: &efitest.VarEntry{Attrs: efi.AttributeBootserviceAccess | efi.AttributeRuntimeAccess, Payload: []byte{0x41, 0x00, 0x00, 0x00, 0x00, 0x00, 0x00, 0x00}},
			}.SetSecureBoot(true).SetPK(c, efitest.NewSignatureListX509(c, snakeoilCert, efi.MakeGUID(0x03f66fa4, 0x5eee, 0x479c, 0xa408, [...]uint8{0xc4, 0xdc, 0x0a, 0x33, 0xfc, 0xde})))),
		),
		tpmPropertyModifiers: map[tpm2.Property]uint32{
			tpm2.PropertyNVCountersMax:     0,
			tpm2.PropertyPSFamilyIndicator: 1,
			tpm2.PropertyManufacturer:      uint32(tpm2.TPMManufacturerINTC),
		},
		enabledBanks: []tpm2.HashAlgorithmId{tpm2.HashAlgorithmSHA256},
		loadedImages: []secboot_efi.Image{
			&mockImage{
				contents: []byte("mock shim executable"),
				digest:   testutil.DecodeHexString(c, "25e1b08db2f31ff5f5d2ea53e1a1e8fda6e1d81af4f26a7908071f1dec8611b7"),
				signatures: []*efi.WinCertificateAuthenticode{
					efitest.ReadWinCertificateAuthenticodeDetached(c, shimUbuntuSig4),
				},
			},
			&mockImage{contents: []byte("mock grub executable"), digest: testutil.DecodeHexString(c, "d5a9780e9f6a43c2e53fe9fda547be77f7783f31aea8013783242b040ff21dc0")},
			&mockImage{contents: []byte("mock kernel executable"), digest: testutil.DecodeHexString(c, "2ddfbd91fa1698b0d133c38ba90dbba76c9e08371ff83d03b5fb4c2e56d7e81f")},
		},
		profileOpts:               PCRProfileOptionsDefault,
		actions:                   []actionAndArgs{{action: ActionNone}},
		expectedPcrAlg:            tpm2.HashAlgorithmSHA256,
		expectedUsedSecureBootCAs: []*X509CertificateID{NewX509CertificateID(testutil.ParseCertificate(c, msUefiCACert))},
		expectedFlags:             NoPlatformConfigProfileSupport | NoDriversAndAppsConfigProfileSupport | NoBootManagerConfigProfileSupport,
		expectedWarningsMatch: `3 errors detected:
- error with platform config \(PCR1\) measurements: generating profiles for PCR 1 is not supported yet
- error with drivers and apps config \(PCR3\) measurements: generating profiles for PCR 3 is not supported yet
- error with boot manager config \(PCR5\) measurements: generating profiles for PCR 5 is not supported yet
`,
	})
	c.Check(errs, HasLen, 0)
}

func (s *runChecksContextSuite) TestRunGoodSHA384(c *C) {
	// Good test on a fTPM with a single run and SHA384 selected as the PCR bank
	s.RequireAlgorithm(c, tpm2.AlgorithmSHA384)

	meiAttrs := map[string][]byte{
		"fw_ver": []byte(`0:16.1.27.2176
0:16.1.27.2176
0:16.0.15.1624
`),
		"fw_status": []byte(`94000245
09F10506
00000020
00004000
00041F03
C7E003CB
`),
	}
	devices := map[string][]internal_efi.SysfsDevice{
		"iommu": []internal_efi.SysfsDevice{
			efitest.NewMockSysfsDevice("dmar0", "/sys/devices/virtual/iommu/dmar0", "iommu", nil),
			efitest.NewMockSysfsDevice("dmar1", "/sys/devices/virtual/iommu/dmar1", "iommu", nil),
		},
		"mei": []internal_efi.SysfsDevice{
			efitest.NewMockSysfsDevice("mei0", "/sys/devices/pci0000:00/0000:00:16.0/mei/mei0", "mei", meiAttrs),
		},
	}

	errs := s.testRun(c, &testRunChecksContextRunParams{
		env: efitest.NewMockHostEnvironmentWithOpts(
			efitest.WithVirtMode(internal_efi.VirtModeNone, internal_efi.DetectVirtModeAll),
			efitest.WithTPMDevice(tpm2_testutil.NewTransportBackedDevice(s.Transport, false, 1)),
			efitest.WithLog(efitest.NewLog(c, &efitest.LogOptions{Algorithms: []tpm2.HashAlgorithmId{tpm2.HashAlgorithmSHA256, tpm2.HashAlgorithmSHA384}})),
			efitest.WithAMD64Environment("GenuineIntel", []uint64{cpuid.SDBG, cpuid.SMX}, 4, map[uint32]uint64{0x13a: (3 << 1), 0xc80: 0x40000000}),
			efitest.WithSysfsDevices(devices),
			efitest.WithMockVars(efitest.MockVars{
				{Name: "AuditMode", GUID: efi.GlobalVariable}:              &efitest.VarEntry{Attrs: efi.AttributeNonVolatile | efi.AttributeBootserviceAccess | efi.AttributeRuntimeAccess, Payload: []byte{0x0}},
				{Name: "BootCurrent", GUID: efi.GlobalVariable}:            &efitest.VarEntry{Attrs: efi.AttributeBootserviceAccess | efi.AttributeRuntimeAccess, Payload: []byte{0x3, 0x0}},
				{Name: "BootOptionSupport", GUID: efi.GlobalVariable}:      &efitest.VarEntry{Attrs: efi.AttributeBootserviceAccess | efi.AttributeRuntimeAccess, Payload: []byte{0x13, 0x03, 0x00, 0x00}},
				{Name: "DeployedMode", GUID: efi.GlobalVariable}:           &efitest.VarEntry{Attrs: efi.AttributeNonVolatile | efi.AttributeBootserviceAccess | efi.AttributeRuntimeAccess, Payload: []byte{0x1}},
				{Name: "SetupMode", GUID: efi.GlobalVariable}:              &efitest.VarEntry{Attrs: efi.AttributeBootserviceAccess | efi.AttributeRuntimeAccess, Payload: []byte{0x0}},
				{Name: "OsIndicationsSupported", GUID: efi.GlobalVariable}: &efitest.VarEntry{Attrs: efi.AttributeBootserviceAccess | efi.AttributeRuntimeAccess, Payload: []byte{0x41, 0x00, 0x00, 0x00, 0x00, 0x00, 0x00, 0x00}},
			}.SetSecureBoot(true).SetPK(c, efitest.NewSignatureListX509(c, snakeoilCert, efi.MakeGUID(0x03f66fa4, 0x5eee, 0x479c, 0xa408, [...]uint8{0xc4, 0xdc, 0x0a, 0x33, 0xfc, 0xde})))),
		),
		tpmPropertyModifiers: map[tpm2.Property]uint32{
			tpm2.PropertyNVCountersMax:     0,
			tpm2.PropertyPSFamilyIndicator: 1,
			tpm2.PropertyManufacturer:      uint32(tpm2.TPMManufacturerINTC),
		},
		enabledBanks: []tpm2.HashAlgorithmId{tpm2.HashAlgorithmSHA256, tpm2.HashAlgorithmSHA384},
		loadedImages: []secboot_efi.Image{
			&mockImage{
				contents: []byte("mock shim executable"),
				digest:   testutil.DecodeHexString(c, "030ac3c913dab858f1d69239115545035cff671d6229f95577bb0ffbd827b35abaf6af6bfd223e04ecc9b60a9803642d"),
				signatures: []*efi.WinCertificateAuthenticode{
					efitest.ReadWinCertificateAuthenticodeDetached(c, shimUbuntuSig4),
				},
			},
			&mockImage{contents: []byte("mock grub executable"), digest: testutil.DecodeHexString(c, "6c2df9007211786438be210b6908f2935d0b25ebdcd2c65621826fd2ec55fb9fbacbfe080d48db98f0ef970273b8254a")},
			&mockImage{contents: []byte("mock kernel executable"), digest: testutil.DecodeHexString(c, "42f61b3089f5ce0646b422a59c9632065db2630f3e5b01690e63c41420ed31f10ff2a191f3440f9501109fc85f7fb00f")},
		},
		profileOpts:               PCRProfileOptionsDefault,
		actions:                   []actionAndArgs{{action: ActionNone}},
		expectedPcrAlg:            tpm2.HashAlgorithmSHA384,
		expectedUsedSecureBootCAs: []*X509CertificateID{NewX509CertificateID(testutil.ParseCertificate(c, msUefiCACert))},
		expectedFlags:             NoPlatformConfigProfileSupport | NoDriversAndAppsConfigProfileSupport | NoBootManagerConfigProfileSupport,
		expectedWarningsMatch: `3 errors detected:
- error with platform config \(PCR1\) measurements: generating profiles for PCR 1 is not supported yet
- error with drivers and apps config \(PCR3\) measurements: generating profiles for PCR 3 is not supported yet
- error with boot manager config \(PCR5\) measurements: generating profiles for PCR 5 is not supported yet
`,
	})
	c.Check(errs, HasLen, 0)
}

func (s *runChecksContextSuite) TestRunGoodSHA1FromInitialFlags(c *C) {
	// Good test on a fTPM with a single run and SHA1 as the selected algorithm,
	// permitted by passing the PermitWeakPCRBanks flag as an initial flag.
	meiAttrs := map[string][]byte{
		"fw_ver": []byte(`0:16.1.27.2176
0:16.1.27.2176
0:16.0.15.1624
`),
		"fw_status": []byte(`94000245
09F10506
00000020
00004000
00041F03
C7E003CB
`),
	}
	devices := map[string][]internal_efi.SysfsDevice{
		"iommu": []internal_efi.SysfsDevice{
			efitest.NewMockSysfsDevice("dmar0", "/sys/devices/virtual/iommu/dmar0", "iommu", nil),
			efitest.NewMockSysfsDevice("dmar1", "/sys/devices/virtual/iommu/dmar1", "iommu", nil),
		},
		"mei": []internal_efi.SysfsDevice{
			efitest.NewMockSysfsDevice("mei0", "/sys/devices/pci0000:00/0000:00:16.0/mei/mei0", "mei", meiAttrs),
		},
	}

	errs := s.testRun(c, &testRunChecksContextRunParams{
		env: efitest.NewMockHostEnvironmentWithOpts(
			efitest.WithVirtMode(internal_efi.VirtModeNone, internal_efi.DetectVirtModeAll),
			efitest.WithTPMDevice(tpm2_testutil.NewTransportBackedDevice(s.Transport, false, 1)),
			efitest.WithLog(efitest.NewLog(c, &efitest.LogOptions{Algorithms: []tpm2.HashAlgorithmId{tpm2.HashAlgorithmSHA1}})),
			efitest.WithAMD64Environment("GenuineIntel", []uint64{cpuid.SDBG, cpuid.SMX}, 4, map[uint32]uint64{0x13a: (3 << 1), 0xc80: 0x40000000}),
			efitest.WithSysfsDevices(devices),
			efitest.WithMockVars(efitest.MockVars{
				{Name: "AuditMode", GUID: efi.GlobalVariable}:              &efitest.VarEntry{Attrs: efi.AttributeNonVolatile | efi.AttributeBootserviceAccess | efi.AttributeRuntimeAccess, Payload: []byte{0x0}},
				{Name: "BootCurrent", GUID: efi.GlobalVariable}:            &efitest.VarEntry{Attrs: efi.AttributeBootserviceAccess | efi.AttributeRuntimeAccess, Payload: []byte{0x3, 0x0}},
				{Name: "BootOptionSupport", GUID: efi.GlobalVariable}:      &efitest.VarEntry{Attrs: efi.AttributeBootserviceAccess | efi.AttributeRuntimeAccess, Payload: []byte{0x13, 0x03, 0x00, 0x00}},
				{Name: "DeployedMode", GUID: efi.GlobalVariable}:           &efitest.VarEntry{Attrs: efi.AttributeNonVolatile | efi.AttributeBootserviceAccess | efi.AttributeRuntimeAccess, Payload: []byte{0x1}},
				{Name: "SetupMode", GUID: efi.GlobalVariable}:              &efitest.VarEntry{Attrs: efi.AttributeBootserviceAccess | efi.AttributeRuntimeAccess, Payload: []byte{0x0}},
				{Name: "OsIndicationsSupported", GUID: efi.GlobalVariable}: &efitest.VarEntry{Attrs: efi.AttributeBootserviceAccess | efi.AttributeRuntimeAccess, Payload: []byte{0x41, 0x00, 0x00, 0x00, 0x00, 0x00, 0x00, 0x00}},
			}.SetSecureBoot(true).SetPK(c, efitest.NewSignatureListX509(c, snakeoilCert, efi.MakeGUID(0x03f66fa4, 0x5eee, 0x479c, 0xa408, [...]uint8{0xc4, 0xdc, 0x0a, 0x33, 0xfc, 0xde})))),
		),
		tpmPropertyModifiers: map[tpm2.Property]uint32{
			tpm2.PropertyNVCountersMax:     0,
			tpm2.PropertyPSFamilyIndicator: 1,
			tpm2.PropertyManufacturer:      uint32(tpm2.TPMManufacturerINTC),
		},
		enabledBanks: []tpm2.HashAlgorithmId{tpm2.HashAlgorithmSHA1},
		initialFlags: PermitWeakPCRBanks,
		loadedImages: []secboot_efi.Image{
			&mockImage{
				contents: []byte("mock shim executable"),
				digest:   testutil.DecodeHexString(c, "25b4e4624ea1f2144a90d7de7aff87b23de0457d"),
				signatures: []*efi.WinCertificateAuthenticode{
					efitest.ReadWinCertificateAuthenticodeDetached(c, shimUbuntuSig4),
				},
			},
			&mockImage{contents: []byte("mock grub executable"), digest: testutil.DecodeHexString(c, "1dc8bcbdb8b5ee60e87281e36161ec1f923f53b7")},
			&mockImage{contents: []byte("mock kernel executable"), digest: testutil.DecodeHexString(c, "fc7840d38322a595e50a6b477685fdd2244f9292")},
		},
		profileOpts:               PCRProfileOptionsDefault,
		actions:                   []actionAndArgs{{action: ActionNone}},
		expectedPcrAlg:            tpm2.HashAlgorithmSHA1,
		expectedUsedSecureBootCAs: []*X509CertificateID{NewX509CertificateID(testutil.ParseCertificate(c, msUefiCACert))},
		expectedFlags:             NoPlatformConfigProfileSupport | NoDriversAndAppsConfigProfileSupport | NoBootManagerConfigProfileSupport,
		expectedWarningsMatch: `3 errors detected:
- error with platform config \(PCR1\) measurements: generating profiles for PCR 1 is not supported yet
- error with drivers and apps config \(PCR3\) measurements: generating profiles for PCR 3 is not supported yet
- error with boot manager config \(PCR5\) measurements: generating profiles for PCR 5 is not supported yet
`,
	})
	c.Check(errs, HasLen, 0)
}

// TODO: Test a good case that selects SHA1 without supplying the initial flag when we have an action to enable PermitWeakPCRBanks.

func (s *runChecksContextSuite) TestRunGoodEmptySHA384FromInitialFlags(c *C) {
	// Good test case on a fTPM despite an empty PCR bank, permitted by using
	// PermitEmptyPCRBanks as an initial flag.
	s.RequireAlgorithm(c, tpm2.AlgorithmSHA384)

	meiAttrs := map[string][]byte{
		"fw_ver": []byte(`0:16.1.27.2176
0:16.1.27.2176
0:16.0.15.1624
`),
		"fw_status": []byte(`94000245
09F10506
00000020
00004000
00041F03
C7E003CB
`),
	}
	devices := map[string][]internal_efi.SysfsDevice{
		"iommu": []internal_efi.SysfsDevice{
			efitest.NewMockSysfsDevice("dmar0", "/sys/devices/virtual/iommu/dmar0", "iommu", nil),
			efitest.NewMockSysfsDevice("dmar1", "/sys/devices/virtual/iommu/dmar1", "iommu", nil),
		},
		"mei": []internal_efi.SysfsDevice{
			efitest.NewMockSysfsDevice("mei0", "/sys/devices/pci0000:00/0000:00:16.0/mei/mei0", "mei", meiAttrs),
		},
	}

	errs := s.testRun(c, &testRunChecksContextRunParams{
		env: efitest.NewMockHostEnvironmentWithOpts(
			efitest.WithVirtMode(internal_efi.VirtModeNone, internal_efi.DetectVirtModeAll),
			efitest.WithTPMDevice(tpm2_testutil.NewTransportBackedDevice(s.Transport, false, 1)),
			efitest.WithLog(efitest.NewLog(c, &efitest.LogOptions{Algorithms: []tpm2.HashAlgorithmId{tpm2.HashAlgorithmSHA256}})),
			efitest.WithAMD64Environment("GenuineIntel", []uint64{cpuid.SDBG, cpuid.SMX}, 4, map[uint32]uint64{0x13a: (3 << 1), 0xc80: 0x40000000}),
			efitest.WithSysfsDevices(devices),
			efitest.WithMockVars(efitest.MockVars{
				{Name: "AuditMode", GUID: efi.GlobalVariable}:              &efitest.VarEntry{Attrs: efi.AttributeNonVolatile | efi.AttributeBootserviceAccess | efi.AttributeRuntimeAccess, Payload: []byte{0x0}},
				{Name: "BootCurrent", GUID: efi.GlobalVariable}:            &efitest.VarEntry{Attrs: efi.AttributeBootserviceAccess | efi.AttributeRuntimeAccess, Payload: []byte{0x3, 0x0}},
				{Name: "BootOptionSupport", GUID: efi.GlobalVariable}:      &efitest.VarEntry{Attrs: efi.AttributeBootserviceAccess | efi.AttributeRuntimeAccess, Payload: []byte{0x13, 0x03, 0x00, 0x00}},
				{Name: "DeployedMode", GUID: efi.GlobalVariable}:           &efitest.VarEntry{Attrs: efi.AttributeNonVolatile | efi.AttributeBootserviceAccess | efi.AttributeRuntimeAccess, Payload: []byte{0x1}},
				{Name: "SetupMode", GUID: efi.GlobalVariable}:              &efitest.VarEntry{Attrs: efi.AttributeBootserviceAccess | efi.AttributeRuntimeAccess, Payload: []byte{0x0}},
				{Name: "OsIndicationsSupported", GUID: efi.GlobalVariable}: &efitest.VarEntry{Attrs: efi.AttributeBootserviceAccess | efi.AttributeRuntimeAccess, Payload: []byte{0x41, 0x00, 0x00, 0x00, 0x00, 0x00, 0x00, 0x00}},
			}.SetSecureBoot(true).SetPK(c, efitest.NewSignatureListX509(c, snakeoilCert, efi.MakeGUID(0x03f66fa4, 0x5eee, 0x479c, 0xa408, [...]uint8{0xc4, 0xdc, 0x0a, 0x33, 0xfc, 0xde})))),
		),
		tpmPropertyModifiers: map[tpm2.Property]uint32{
			tpm2.PropertyNVCountersMax:     0,
			tpm2.PropertyPSFamilyIndicator: 1,
			tpm2.PropertyManufacturer:      uint32(tpm2.TPMManufacturerINTC),
		},
		enabledBanks: []tpm2.HashAlgorithmId{tpm2.HashAlgorithmSHA256, tpm2.HashAlgorithmSHA384},
		initialFlags: PermitEmptyPCRBanks,
		loadedImages: []secboot_efi.Image{
			&mockImage{
				contents: []byte("mock shim executable"),
				digest:   testutil.DecodeHexString(c, "25e1b08db2f31ff5f5d2ea53e1a1e8fda6e1d81af4f26a7908071f1dec8611b7"),
				signatures: []*efi.WinCertificateAuthenticode{
					efitest.ReadWinCertificateAuthenticodeDetached(c, shimUbuntuSig4),
				},
			},
			&mockImage{contents: []byte("mock grub executable"), digest: testutil.DecodeHexString(c, "d5a9780e9f6a43c2e53fe9fda547be77f7783f31aea8013783242b040ff21dc0")},
			&mockImage{contents: []byte("mock kernel executable"), digest: testutil.DecodeHexString(c, "2ddfbd91fa1698b0d133c38ba90dbba76c9e08371ff83d03b5fb4c2e56d7e81f")},
		},
		profileOpts:               PCRProfileOptionsDefault,
		actions:                   []actionAndArgs{{action: ActionNone}},
		expectedPcrAlg:            tpm2.HashAlgorithmSHA256,
		expectedUsedSecureBootCAs: []*X509CertificateID{NewX509CertificateID(testutil.ParseCertificate(c, msUefiCACert))},
		expectedFlags:             NoPlatformConfigProfileSupport | NoDriversAndAppsConfigProfileSupport | NoBootManagerConfigProfileSupport,
		expectedWarningsMatch: `3 errors detected:
- error with platform config \(PCR1\) measurements: generating profiles for PCR 1 is not supported yet
- error with drivers and apps config \(PCR3\) measurements: generating profiles for PCR 3 is not supported yet
- error with boot manager config \(PCR5\) measurements: generating profiles for PCR 5 is not supported yet
`,
	})
	c.Check(errs, HasLen, 0)
}

func (s *runChecksContextSuite) TestRunGoodActionProceedPermitEmptyPCRBanks(c *C) {
	// Test that ActionProceed turns on PermitEmptyPCRBanks.
	s.RequireAlgorithm(c, tpm2.AlgorithmSHA384)

	meiAttrs := map[string][]byte{
		"fw_ver": []byte(`0:16.1.27.2176
0:16.1.27.2176
0:16.0.15.1624
`),
		"fw_status": []byte(`94000245
09F10506
00000020
00004000
00041F03
C7E003CB
`),
	}
	devices := map[string][]internal_efi.SysfsDevice{
		"iommu": []internal_efi.SysfsDevice{
			efitest.NewMockSysfsDevice("dmar0", "/sys/devices/virtual/iommu/dmar0", "iommu", nil),
			efitest.NewMockSysfsDevice("dmar1", "/sys/devices/virtual/iommu/dmar1", "iommu", nil),
		},
		"mei": []internal_efi.SysfsDevice{
			efitest.NewMockSysfsDevice("mei0", "/sys/devices/pci0000:00/0000:00:16.0/mei/mei0", "mei", meiAttrs),
		},
	}

	errs := s.testRun(c, &testRunChecksContextRunParams{
		env: efitest.NewMockHostEnvironmentWithOpts(
			efitest.WithVirtMode(internal_efi.VirtModeNone, internal_efi.DetectVirtModeAll),
			efitest.WithTPMDevice(tpm2_testutil.NewTransportBackedDevice(s.Transport, false, 1)),
			efitest.WithLog(efitest.NewLog(c, &efitest.LogOptions{Algorithms: []tpm2.HashAlgorithmId{tpm2.HashAlgorithmSHA256}})),
			efitest.WithAMD64Environment("GenuineIntel", []uint64{cpuid.SDBG, cpuid.SMX}, 4, map[uint32]uint64{0x13a: (3 << 1), 0xc80: 0x40000000}),
			efitest.WithSysfsDevices(devices),
			efitest.WithMockVars(efitest.MockVars{
				{Name: "AuditMode", GUID: efi.GlobalVariable}:              &efitest.VarEntry{Attrs: efi.AttributeNonVolatile | efi.AttributeBootserviceAccess | efi.AttributeRuntimeAccess, Payload: []byte{0x0}},
				{Name: "BootCurrent", GUID: efi.GlobalVariable}:            &efitest.VarEntry{Attrs: efi.AttributeBootserviceAccess | efi.AttributeRuntimeAccess, Payload: []byte{0x3, 0x0}},
				{Name: "BootOptionSupport", GUID: efi.GlobalVariable}:      &efitest.VarEntry{Attrs: efi.AttributeBootserviceAccess | efi.AttributeRuntimeAccess, Payload: []byte{0x13, 0x03, 0x00, 0x00}},
				{Name: "DeployedMode", GUID: efi.GlobalVariable}:           &efitest.VarEntry{Attrs: efi.AttributeNonVolatile | efi.AttributeBootserviceAccess | efi.AttributeRuntimeAccess, Payload: []byte{0x1}},
				{Name: "SetupMode", GUID: efi.GlobalVariable}:              &efitest.VarEntry{Attrs: efi.AttributeBootserviceAccess | efi.AttributeRuntimeAccess, Payload: []byte{0x0}},
				{Name: "OsIndicationsSupported", GUID: efi.GlobalVariable}: &efitest.VarEntry{Attrs: efi.AttributeBootserviceAccess | efi.AttributeRuntimeAccess, Payload: []byte{0x41, 0x00, 0x00, 0x00, 0x00, 0x00, 0x00, 0x00}},
			}.SetSecureBoot(true).SetPK(c, efitest.NewSignatureListX509(c, snakeoilCert, efi.MakeGUID(0x03f66fa4, 0x5eee, 0x479c, 0xa408, [...]uint8{0xc4, 0xdc, 0x0a, 0x33, 0xfc, 0xde})))),
		),
		tpmPropertyModifiers: map[tpm2.Property]uint32{
			tpm2.PropertyNVCountersMax:     0,
			tpm2.PropertyPSFamilyIndicator: 1,
			tpm2.PropertyManufacturer:      uint32(tpm2.TPMManufacturerINTC),
		},
		enabledBanks: []tpm2.HashAlgorithmId{tpm2.HashAlgorithmSHA256, tpm2.HashAlgorithmSHA384},
		iterations:   2,
		loadedImages: []secboot_efi.Image{
			&mockImage{
				contents: []byte("mock shim executable"),
				digest:   testutil.DecodeHexString(c, "25e1b08db2f31ff5f5d2ea53e1a1e8fda6e1d81af4f26a7908071f1dec8611b7"),
				signatures: []*efi.WinCertificateAuthenticode{
					efitest.ReadWinCertificateAuthenticodeDetached(c, shimUbuntuSig4),
				},
			},
			&mockImage{contents: []byte("mock grub executable"), digest: testutil.DecodeHexString(c, "d5a9780e9f6a43c2e53fe9fda547be77f7783f31aea8013783242b040ff21dc0")},
			&mockImage{contents: []byte("mock kernel executable"), digest: testutil.DecodeHexString(c, "2ddfbd91fa1698b0d133c38ba90dbba76c9e08371ff83d03b5fb4c2e56d7e81f")},
		},
		profileOpts: PCRProfileOptionsDefault,
		actions: []actionAndArgs{
			{action: ActionNone},
			{action: ActionProceed},
		},
		checkIntermediateErrs: func(i int, errs []*WithKindAndActionsError) {
			switch i {
			case 0:
				c.Assert(errs, HasLen, 1)
				c.Check(errs[0], DeepEquals, NewWithKindAndActionsErrorForTest(
					ErrorKindEmptyPCRBanks,
					map[string]json.RawMessage{"algs": []byte("[12]")},
					[]Action{ActionContactOEM, ActionProceed},
					&EmptyPCRBanksError{Algs: []tpm2.HashAlgorithmId{tpm2.HashAlgorithmSHA384}},
				))
			}
		},
		expectedPcrAlg:            tpm2.HashAlgorithmSHA256,
		expectedUsedSecureBootCAs: []*X509CertificateID{NewX509CertificateID(testutil.ParseCertificate(c, msUefiCACert))},
		expectedFlags:             NoPlatformConfigProfileSupport | NoDriversAndAppsConfigProfileSupport | NoBootManagerConfigProfileSupport,
		expectedWarningsMatch: `3 errors detected:
- error with platform config \(PCR1\) measurements: generating profiles for PCR 1 is not supported yet
- error with drivers and apps config \(PCR3\) measurements: generating profiles for PCR 3 is not supported yet
- error with boot manager config \(PCR5\) measurements: generating profiles for PCR 5 is not supported yet
`,
	})
	c.Check(errs, HasLen, 0)
}

func (s *runChecksContextSuite) TestRunGoodPermitInsufficientDMAProtectionFromInitialFlags(c *C) {
	// Test case where there is an empty PCR bank, but it is permitted by
	// supplying PermitInsufficientDMAProtection as an initial flag.
	meiAttrs := map[string][]byte{
		"fw_ver": []byte(`0:16.1.27.2176
0:16.1.27.2176
0:16.0.15.1624
`),
		"fw_status": []byte(`94000245
09F10506
00000020
00004000
00041F03
C7E003CB
`),
	}
	devices := map[string][]internal_efi.SysfsDevice{
		"iommu": []internal_efi.SysfsDevice{
			efitest.NewMockSysfsDevice("dmar0", "/sys/devices/virtual/iommu/dmar0", "iommu", nil),
			efitest.NewMockSysfsDevice("dmar1", "/sys/devices/virtual/iommu/dmar1", "iommu", nil),
		},
		"mei": []internal_efi.SysfsDevice{
			efitest.NewMockSysfsDevice("mei0", "/sys/devices/pci0000:00/0000:00:16.0/mei/mei0", "mei", meiAttrs),
		},
	}

	errs := s.testRun(c, &testRunChecksContextRunParams{
		env: efitest.NewMockHostEnvironmentWithOpts(
			efitest.WithVirtMode(internal_efi.VirtModeNone, internal_efi.DetectVirtModeAll),
			efitest.WithTPMDevice(tpm2_testutil.NewTransportBackedDevice(s.Transport, false, 1)),
			efitest.WithLog(efitest.NewLog(c, &efitest.LogOptions{
				Algorithms:    []tpm2.HashAlgorithmId{tpm2.HashAlgorithmSHA256},
				DMAProtection: efitest.DMAProtectionDisabled,
			})),
			efitest.WithAMD64Environment("GenuineIntel", []uint64{cpuid.SDBG, cpuid.SMX}, 4, map[uint32]uint64{0x13a: (3 << 1), 0xc80: 0x40000000}),
			efitest.WithSysfsDevices(devices),
			efitest.WithMockVars(efitest.MockVars{
				{Name: "AuditMode", GUID: efi.GlobalVariable}:              &efitest.VarEntry{Attrs: efi.AttributeNonVolatile | efi.AttributeBootserviceAccess | efi.AttributeRuntimeAccess, Payload: []byte{0x0}},
				{Name: "BootCurrent", GUID: efi.GlobalVariable}:            &efitest.VarEntry{Attrs: efi.AttributeBootserviceAccess | efi.AttributeRuntimeAccess, Payload: []byte{0x3, 0x0}},
				{Name: "BootOptionSupport", GUID: efi.GlobalVariable}:      &efitest.VarEntry{Attrs: efi.AttributeBootserviceAccess | efi.AttributeRuntimeAccess, Payload: []byte{0x13, 0x03, 0x00, 0x00}},
				{Name: "DeployedMode", GUID: efi.GlobalVariable}:           &efitest.VarEntry{Attrs: efi.AttributeNonVolatile | efi.AttributeBootserviceAccess | efi.AttributeRuntimeAccess, Payload: []byte{0x1}},
				{Name: "SetupMode", GUID: efi.GlobalVariable}:              &efitest.VarEntry{Attrs: efi.AttributeBootserviceAccess | efi.AttributeRuntimeAccess, Payload: []byte{0x0}},
				{Name: "OsIndicationsSupported", GUID: efi.GlobalVariable}: &efitest.VarEntry{Attrs: efi.AttributeBootserviceAccess | efi.AttributeRuntimeAccess, Payload: []byte{0x41, 0x00, 0x00, 0x00, 0x00, 0x00, 0x00, 0x00}},
			}.SetSecureBoot(true).SetPK(c, efitest.NewSignatureListX509(c, snakeoilCert, efi.MakeGUID(0x03f66fa4, 0x5eee, 0x479c, 0xa408, [...]uint8{0xc4, 0xdc, 0x0a, 0x33, 0xfc, 0xde})))),
		),
		tpmPropertyModifiers: map[tpm2.Property]uint32{
			tpm2.PropertyNVCountersMax:     0,
			tpm2.PropertyPSFamilyIndicator: 1,
			tpm2.PropertyManufacturer:      uint32(tpm2.TPMManufacturerINTC),
		},
		enabledBanks: []tpm2.HashAlgorithmId{tpm2.HashAlgorithmSHA256},
		initialFlags: PermitInsufficientDMAProtection,
		loadedImages: []secboot_efi.Image{
			&mockImage{
				contents: []byte("mock shim executable"),
				digest:   testutil.DecodeHexString(c, "25e1b08db2f31ff5f5d2ea53e1a1e8fda6e1d81af4f26a7908071f1dec8611b7"),
				signatures: []*efi.WinCertificateAuthenticode{
					efitest.ReadWinCertificateAuthenticodeDetached(c, shimUbuntuSig4),
				},
			},
			&mockImage{contents: []byte("mock grub executable"), digest: testutil.DecodeHexString(c, "d5a9780e9f6a43c2e53fe9fda547be77f7783f31aea8013783242b040ff21dc0")},
			&mockImage{contents: []byte("mock kernel executable"), digest: testutil.DecodeHexString(c, "2ddfbd91fa1698b0d133c38ba90dbba76c9e08371ff83d03b5fb4c2e56d7e81f")},
		},
		profileOpts:               PCRProfileOptionsDefault,
		actions:                   []actionAndArgs{{action: ActionNone}},
		expectedPcrAlg:            tpm2.HashAlgorithmSHA256,
		expectedUsedSecureBootCAs: []*X509CertificateID{NewX509CertificateID(testutil.ParseCertificate(c, msUefiCACert))},
		expectedFlags:             NoPlatformConfigProfileSupport | NoDriversAndAppsConfigProfileSupport | NoBootManagerConfigProfileSupport | InsufficientDMAProtectionDetected,
		expectedWarningsMatch: `3 errors detected:
- error with platform config \(PCR1\) measurements: generating profiles for PCR 1 is not supported yet
- error with drivers and apps config \(PCR3\) measurements: generating profiles for PCR 3 is not supported yet
- error with boot manager config \(PCR5\) measurements: generating profiles for PCR 5 is not supported yet
`,
	})
	c.Assert(errs, HasLen, 0)
}

func (s *runChecksContextSuite) TestRunGoodActionProceedPermitInsufficientDMAProtection(c *C) {
	// Test that ActionProceed enables PermitInsufficientDMAProtection.
	meiAttrs := map[string][]byte{
		"fw_ver": []byte(`0:16.1.27.2176
0:16.1.27.2176
0:16.0.15.1624
`),
		"fw_status": []byte(`94000245
09F10506
00000020
00004000
00041F03
C7E003CB
`),
	}
	devices := map[string][]internal_efi.SysfsDevice{
		"iommu": []internal_efi.SysfsDevice{
			efitest.NewMockSysfsDevice("dmar0", "/sys/devices/virtual/iommu/dmar0", "iommu", nil),
			efitest.NewMockSysfsDevice("dmar1", "/sys/devices/virtual/iommu/dmar1", "iommu", nil),
		},
		"mei": []internal_efi.SysfsDevice{
			efitest.NewMockSysfsDevice("mei0", "/sys/devices/pci0000:00/0000:00:16.0/mei/mei0", "mei", meiAttrs),
		},
	}

	errs := s.testRun(c, &testRunChecksContextRunParams{
		env: efitest.NewMockHostEnvironmentWithOpts(
			efitest.WithVirtMode(internal_efi.VirtModeNone, internal_efi.DetectVirtModeAll),
			efitest.WithTPMDevice(tpm2_testutil.NewTransportBackedDevice(s.Transport, false, 1)),
			efitest.WithLog(efitest.NewLog(c, &efitest.LogOptions{
				Algorithms:    []tpm2.HashAlgorithmId{tpm2.HashAlgorithmSHA256},
				DMAProtection: efitest.DMAProtectionDisabled,
			})),
			efitest.WithAMD64Environment("GenuineIntel", []uint64{cpuid.SDBG, cpuid.SMX}, 4, map[uint32]uint64{0x13a: (3 << 1), 0xc80: 0x40000000}),
			efitest.WithSysfsDevices(devices),
			efitest.WithMockVars(efitest.MockVars{
				{Name: "AuditMode", GUID: efi.GlobalVariable}:              &efitest.VarEntry{Attrs: efi.AttributeNonVolatile | efi.AttributeBootserviceAccess | efi.AttributeRuntimeAccess, Payload: []byte{0x0}},
				{Name: "BootCurrent", GUID: efi.GlobalVariable}:            &efitest.VarEntry{Attrs: efi.AttributeBootserviceAccess | efi.AttributeRuntimeAccess, Payload: []byte{0x3, 0x0}},
				{Name: "BootOptionSupport", GUID: efi.GlobalVariable}:      &efitest.VarEntry{Attrs: efi.AttributeBootserviceAccess | efi.AttributeRuntimeAccess, Payload: []byte{0x13, 0x03, 0x00, 0x00}},
				{Name: "DeployedMode", GUID: efi.GlobalVariable}:           &efitest.VarEntry{Attrs: efi.AttributeNonVolatile | efi.AttributeBootserviceAccess | efi.AttributeRuntimeAccess, Payload: []byte{0x1}},
				{Name: "SetupMode", GUID: efi.GlobalVariable}:              &efitest.VarEntry{Attrs: efi.AttributeBootserviceAccess | efi.AttributeRuntimeAccess, Payload: []byte{0x0}},
				{Name: "OsIndicationsSupported", GUID: efi.GlobalVariable}: &efitest.VarEntry{Attrs: efi.AttributeBootserviceAccess | efi.AttributeRuntimeAccess, Payload: []byte{0x41, 0x00, 0x00, 0x00, 0x00, 0x00, 0x00, 0x00}},
			}.SetSecureBoot(true).SetPK(c, efitest.NewSignatureListX509(c, snakeoilCert, efi.MakeGUID(0x03f66fa4, 0x5eee, 0x479c, 0xa408, [...]uint8{0xc4, 0xdc, 0x0a, 0x33, 0xfc, 0xde})))),
		),
		tpmPropertyModifiers: map[tpm2.Property]uint32{
			tpm2.PropertyNVCountersMax:     0,
			tpm2.PropertyPSFamilyIndicator: 1,
			tpm2.PropertyManufacturer:      uint32(tpm2.TPMManufacturerINTC),
		},
		enabledBanks: []tpm2.HashAlgorithmId{tpm2.HashAlgorithmSHA256},
		iterations:   2,
		loadedImages: []secboot_efi.Image{
			&mockImage{
				contents: []byte("mock shim executable"),
				digest:   testutil.DecodeHexString(c, "25e1b08db2f31ff5f5d2ea53e1a1e8fda6e1d81af4f26a7908071f1dec8611b7"),
				signatures: []*efi.WinCertificateAuthenticode{
					efitest.ReadWinCertificateAuthenticodeDetached(c, shimUbuntuSig4),
				},
			},
			&mockImage{contents: []byte("mock grub executable"), digest: testutil.DecodeHexString(c, "d5a9780e9f6a43c2e53fe9fda547be77f7783f31aea8013783242b040ff21dc0")},
			&mockImage{contents: []byte("mock kernel executable"), digest: testutil.DecodeHexString(c, "2ddfbd91fa1698b0d133c38ba90dbba76c9e08371ff83d03b5fb4c2e56d7e81f")},
		},
		profileOpts: PCRProfileOptionsDefault,
		checkIntermediateErrs: func(i int, errs []*WithKindAndActionsError) {
			switch i {
			case 0:
				c.Assert(errs, HasLen, 1)
				c.Check(errs[0], DeepEquals, NewWithKindAndActionsError(
					ErrorKindInsufficientDMAProtection,
					nil,
					[]Action{ActionContactOEM, ActionRebootToFWSettings, ActionProceed},
					errs[0].Unwrap(),
				))
			}
		},
		actions: []actionAndArgs{
			{action: ActionNone},
			{action: ActionProceed},
		},
		expectedPcrAlg:            tpm2.HashAlgorithmSHA256,
		expectedUsedSecureBootCAs: []*X509CertificateID{NewX509CertificateID(testutil.ParseCertificate(c, msUefiCACert))},
		expectedFlags:             NoPlatformConfigProfileSupport | NoDriversAndAppsConfigProfileSupport | NoBootManagerConfigProfileSupport | InsufficientDMAProtectionDetected,
		expectedWarningsMatch: `3 errors detected:
- error with platform config \(PCR1\) measurements: generating profiles for PCR 1 is not supported yet
- error with drivers and apps config \(PCR3\) measurements: generating profiles for PCR 3 is not supported yet
- error with boot manager config \(PCR5\) measurements: generating profiles for PCR 5 is not supported yet
`,
	})
	c.Assert(errs, HasLen, 0)
}

func (s *runChecksContextSuite) TestRunGoodPostInstall(c *C) {
	// Test good post-install scenario on a fTPM, which skips some tests related to
	// TPM ownership, lockout status and checking the number of available
	// NV counters.
	meiAttrs := map[string][]byte{
		"fw_ver": []byte(`0:16.1.27.2176
0:16.1.27.2176
0:16.0.15.1624
`),
		"fw_status": []byte(`94000245
09F10506
00000020
00004000
00041F03
C7E003CB
`),
	}
	devices := map[string][]internal_efi.SysfsDevice{
		"iommu": []internal_efi.SysfsDevice{
			efitest.NewMockSysfsDevice("dmar0", "/sys/devices/virtual/iommu/dmar0", "iommu", nil),
			efitest.NewMockSysfsDevice("dmar1", "/sys/devices/virtual/iommu/dmar1", "iommu", nil),
		},
		"mei": []internal_efi.SysfsDevice{
			efitest.NewMockSysfsDevice("mei0", "/sys/devices/pci0000:00/0000:00:16.0/mei/mei0", "mei", meiAttrs),
		},
	}

	errs := s.testRun(c, &testRunChecksContextRunParams{
		env: efitest.NewMockHostEnvironmentWithOpts(
			efitest.WithVirtMode(internal_efi.VirtModeNone, internal_efi.DetectVirtModeAll),
			efitest.WithTPMDevice(tpm2_testutil.NewTransportBackedDevice(s.Transport, false, 1)),
			efitest.WithLog(efitest.NewLog(c, &efitest.LogOptions{Algorithms: []tpm2.HashAlgorithmId{tpm2.HashAlgorithmSHA256}})),
			efitest.WithAMD64Environment("GenuineIntel", []uint64{cpuid.SDBG, cpuid.SMX}, 4, map[uint32]uint64{0x13a: (3 << 1), 0xc80: 0x40000000}),
			efitest.WithSysfsDevices(devices),
			efitest.WithMockVars(efitest.MockVars{
				{Name: "AuditMode", GUID: efi.GlobalVariable}:              &efitest.VarEntry{Attrs: efi.AttributeNonVolatile | efi.AttributeBootserviceAccess | efi.AttributeRuntimeAccess, Payload: []byte{0x0}},
				{Name: "BootCurrent", GUID: efi.GlobalVariable}:            &efitest.VarEntry{Attrs: efi.AttributeBootserviceAccess | efi.AttributeRuntimeAccess, Payload: []byte{0x3, 0x0}},
				{Name: "BootOptionSupport", GUID: efi.GlobalVariable}:      &efitest.VarEntry{Attrs: efi.AttributeBootserviceAccess | efi.AttributeRuntimeAccess, Payload: []byte{0x13, 0x03, 0x00, 0x00}},
				{Name: "DeployedMode", GUID: efi.GlobalVariable}:           &efitest.VarEntry{Attrs: efi.AttributeNonVolatile | efi.AttributeBootserviceAccess | efi.AttributeRuntimeAccess, Payload: []byte{0x1}},
				{Name: "SetupMode", GUID: efi.GlobalVariable}:              &efitest.VarEntry{Attrs: efi.AttributeBootserviceAccess | efi.AttributeRuntimeAccess, Payload: []byte{0x0}},
				{Name: "OsIndicationsSupported", GUID: efi.GlobalVariable}: &efitest.VarEntry{Attrs: efi.AttributeBootserviceAccess | efi.AttributeRuntimeAccess, Payload: []byte{0x41, 0x00, 0x00, 0x00, 0x00, 0x00, 0x00, 0x00}},
			}.SetSecureBoot(true).SetPK(c, efitest.NewSignatureListX509(c, snakeoilCert, efi.MakeGUID(0x03f66fa4, 0x5eee, 0x479c, 0xa408, [...]uint8{0xc4, 0xdc, 0x0a, 0x33, 0xfc, 0xde})))),
		),
		tpmPropertyModifiers: map[tpm2.Property]uint32{
			tpm2.PropertyNVCountersMax:     6,
			tpm2.PropertyNVCounters:        5,
			tpm2.PropertyPSFamilyIndicator: 1,
			tpm2.PropertyManufacturer:      uint32(tpm2.TPMManufacturerINTC),
		},
		enabledBanks: []tpm2.HashAlgorithmId{tpm2.HashAlgorithmSHA256},
		initialFlags: PostInstallChecks,
		loadedImages: []secboot_efi.Image{
			&mockImage{
				contents: []byte("mock shim executable"),
				digest:   testutil.DecodeHexString(c, "25e1b08db2f31ff5f5d2ea53e1a1e8fda6e1d81af4f26a7908071f1dec8611b7"),
				signatures: []*efi.WinCertificateAuthenticode{
					efitest.ReadWinCertificateAuthenticodeDetached(c, shimUbuntuSig4),
				},
			},
			&mockImage{contents: []byte("mock grub executable"), digest: testutil.DecodeHexString(c, "d5a9780e9f6a43c2e53fe9fda547be77f7783f31aea8013783242b040ff21dc0")},
			&mockImage{contents: []byte("mock kernel executable"), digest: testutil.DecodeHexString(c, "2ddfbd91fa1698b0d133c38ba90dbba76c9e08371ff83d03b5fb4c2e56d7e81f")},
		},
		profileOpts:               PCRProfileOptionsDefault,
		actions:                   []actionAndArgs{{action: ActionNone}},
		expectedPcrAlg:            tpm2.HashAlgorithmSHA256,
		expectedUsedSecureBootCAs: []*X509CertificateID{NewX509CertificateID(testutil.ParseCertificate(c, msUefiCACert))},
		expectedFlags:             NoPlatformConfigProfileSupport | NoDriversAndAppsConfigProfileSupport | NoBootManagerConfigProfileSupport,
		expectedWarningsMatch: `3 errors detected:
- error with platform config \(PCR1\) measurements: generating profiles for PCR 1 is not supported yet
- error with drivers and apps config \(PCR3\) measurements: generating profiles for PCR 3 is not supported yet
- error with boot manager config \(PCR5\) measurements: generating profiles for PCR 5 is not supported yet
`,
	})
	c.Check(errs, HasLen, 0)
}

func (s *runChecksContextSuite) TestRunGoodPreAndPostInstall(c *C) {
	// Test good pre-install and post-install scenario on a fTPM.
	meiAttrs := map[string][]byte{
		"fw_ver": []byte(`0:16.1.27.2176
0:16.1.27.2176
0:16.0.15.1624
`),
		"fw_status": []byte(`94000245
09F10506
00000020
00004000
00041F03
C7E003CB
`),
	}
	devices := map[string][]internal_efi.SysfsDevice{
		"iommu": []internal_efi.SysfsDevice{
			efitest.NewMockSysfsDevice("dmar0", "/sys/devices/virtual/iommu/dmar0", "iommu", nil),
			efitest.NewMockSysfsDevice("dmar1", "/sys/devices/virtual/iommu/dmar1", "iommu", nil),
		},
		"mei": []internal_efi.SysfsDevice{
			efitest.NewMockSysfsDevice("mei0", "/sys/devices/pci0000:00/0000:00:16.0/mei/mei0", "mei", meiAttrs),
		},
	}

	errs := s.testRun(c, &testRunChecksContextRunParams{
		env: efitest.NewMockHostEnvironmentWithOpts(
			efitest.WithVirtMode(internal_efi.VirtModeNone, internal_efi.DetectVirtModeAll),
			efitest.WithTPMDevice(tpm2_testutil.NewTransportBackedDevice(s.Transport, false, 1)),
			efitest.WithLog(efitest.NewLog(c, &efitest.LogOptions{Algorithms: []tpm2.HashAlgorithmId{tpm2.HashAlgorithmSHA256}})),
			efitest.WithAMD64Environment("GenuineIntel", []uint64{cpuid.SDBG, cpuid.SMX}, 4, map[uint32]uint64{0x13a: (3 << 1), 0xc80: 0x40000000}),
			efitest.WithSysfsDevices(devices),
			efitest.WithMockVars(efitest.MockVars{
				{Name: "AuditMode", GUID: efi.GlobalVariable}:              &efitest.VarEntry{Attrs: efi.AttributeNonVolatile | efi.AttributeBootserviceAccess | efi.AttributeRuntimeAccess, Payload: []byte{0x0}},
				{Name: "BootCurrent", GUID: efi.GlobalVariable}:            &efitest.VarEntry{Attrs: efi.AttributeBootserviceAccess | efi.AttributeRuntimeAccess, Payload: []byte{0x3, 0x0}},
				{Name: "BootOptionSupport", GUID: efi.GlobalVariable}:      &efitest.VarEntry{Attrs: efi.AttributeBootserviceAccess | efi.AttributeRuntimeAccess, Payload: []byte{0x13, 0x03, 0x00, 0x00}},
				{Name: "DeployedMode", GUID: efi.GlobalVariable}:           &efitest.VarEntry{Attrs: efi.AttributeNonVolatile | efi.AttributeBootserviceAccess | efi.AttributeRuntimeAccess, Payload: []byte{0x1}},
				{Name: "SetupMode", GUID: efi.GlobalVariable}:              &efitest.VarEntry{Attrs: efi.AttributeBootserviceAccess | efi.AttributeRuntimeAccess, Payload: []byte{0x0}},
				{Name: "OsIndicationsSupported", GUID: efi.GlobalVariable}: &efitest.VarEntry{Attrs: efi.AttributeBootserviceAccess | efi.AttributeRuntimeAccess, Payload: []byte{0x41, 0x00, 0x00, 0x00, 0x00, 0x00, 0x00, 0x00}},
			}.SetSecureBoot(true).SetPK(c, efitest.NewSignatureListX509(c, snakeoilCert, efi.MakeGUID(0x03f66fa4, 0x5eee, 0x479c, 0xa408, [...]uint8{0xc4, 0xdc, 0x0a, 0x33, 0xfc, 0xde})))),
		),
		tpmPropertyModifiers: map[tpm2.Property]uint32{
			tpm2.PropertyNVCountersMax:     6,
			tpm2.PropertyNVCounters:        4,
			tpm2.PropertyPSFamilyIndicator: 1,
			tpm2.PropertyManufacturer:      uint32(tpm2.TPMManufacturerINTC),
		},
		enabledBanks: []tpm2.HashAlgorithmId{tpm2.HashAlgorithmSHA256},
		loadedImages: []secboot_efi.Image{
			&mockImage{
				contents: []byte("mock shim executable"),
				digest:   testutil.DecodeHexString(c, "25e1b08db2f31ff5f5d2ea53e1a1e8fda6e1d81af4f26a7908071f1dec8611b7"),
				signatures: []*efi.WinCertificateAuthenticode{
					efitest.ReadWinCertificateAuthenticodeDetached(c, shimUbuntuSig4),
				},
			},
			&mockImage{contents: []byte("mock grub executable"), digest: testutil.DecodeHexString(c, "d5a9780e9f6a43c2e53fe9fda547be77f7783f31aea8013783242b040ff21dc0")},
			&mockImage{contents: []byte("mock kernel executable"), digest: testutil.DecodeHexString(c, "2ddfbd91fa1698b0d133c38ba90dbba76c9e08371ff83d03b5fb4c2e56d7e81f")},
		},
		profileOpts:               PCRProfileOptionsDefault,
		actions:                   []actionAndArgs{{action: ActionNone}},
		expectedPcrAlg:            tpm2.HashAlgorithmSHA256,
		expectedUsedSecureBootCAs: []*X509CertificateID{NewX509CertificateID(testutil.ParseCertificate(c, msUefiCACert))},
		expectedFlags:             NoPlatformConfigProfileSupport | NoDriversAndAppsConfigProfileSupport | NoBootManagerConfigProfileSupport,
		expectedWarningsMatch: `3 errors detected:
- error with platform config \(PCR1\) measurements: generating profiles for PCR 1 is not supported yet
- error with drivers and apps config \(PCR3\) measurements: generating profiles for PCR 3 is not supported yet
- error with boot manager config \(PCR5\) measurements: generating profiles for PCR 5 is not supported yet
`,
	})
	c.Check(errs, HasLen, 0)

	errs = s.testRun(c, &testRunChecksContextRunParams{
		env: efitest.NewMockHostEnvironmentWithOpts(
			efitest.WithVirtMode(internal_efi.VirtModeNone, internal_efi.DetectVirtModeAll),
			efitest.WithTPMDevice(tpm2_testutil.NewTransportBackedDevice(s.Transport, false, 1)),
			efitest.WithLog(efitest.NewLog(c, &efitest.LogOptions{Algorithms: []tpm2.HashAlgorithmId{tpm2.HashAlgorithmSHA256}})),
			efitest.WithAMD64Environment("GenuineIntel", []uint64{cpuid.SDBG, cpuid.SMX}, 4, map[uint32]uint64{0x13a: (3 << 1), 0xc80: 0x40000000}),
			efitest.WithSysfsDevices(devices),
			efitest.WithMockVars(efitest.MockVars{
				{Name: "AuditMode", GUID: efi.GlobalVariable}:              &efitest.VarEntry{Attrs: efi.AttributeNonVolatile | efi.AttributeBootserviceAccess | efi.AttributeRuntimeAccess, Payload: []byte{0x0}},
				{Name: "BootCurrent", GUID: efi.GlobalVariable}:            &efitest.VarEntry{Attrs: efi.AttributeBootserviceAccess | efi.AttributeRuntimeAccess, Payload: []byte{0x3, 0x0}},
				{Name: "BootOptionSupport", GUID: efi.GlobalVariable}:      &efitest.VarEntry{Attrs: efi.AttributeBootserviceAccess | efi.AttributeRuntimeAccess, Payload: []byte{0x13, 0x03, 0x00, 0x00}},
				{Name: "DeployedMode", GUID: efi.GlobalVariable}:           &efitest.VarEntry{Attrs: efi.AttributeNonVolatile | efi.AttributeBootserviceAccess | efi.AttributeRuntimeAccess, Payload: []byte{0x1}},
				{Name: "SetupMode", GUID: efi.GlobalVariable}:              &efitest.VarEntry{Attrs: efi.AttributeBootserviceAccess | efi.AttributeRuntimeAccess, Payload: []byte{0x0}},
				{Name: "OsIndicationsSupported", GUID: efi.GlobalVariable}: &efitest.VarEntry{Attrs: efi.AttributeBootserviceAccess | efi.AttributeRuntimeAccess, Payload: []byte{0x41, 0x00, 0x00, 0x00, 0x00, 0x00, 0x00, 0x00}},
			}.SetSecureBoot(true).SetPK(c, efitest.NewSignatureListX509(c, snakeoilCert, efi.MakeGUID(0x03f66fa4, 0x5eee, 0x479c, 0xa408, [...]uint8{0xc4, 0xdc, 0x0a, 0x33, 0xfc, 0xde})))),
		),
		tpmPropertyModifiers: map[tpm2.Property]uint32{
			tpm2.PropertyNVCountersMax:     6,
			tpm2.PropertyNVCounters:        5,
			tpm2.PropertyPSFamilyIndicator: 1,
			tpm2.PropertyManufacturer:      uint32(tpm2.TPMManufacturerINTC),
			tpm2.PropertyPermanent:         uint32(tpm2.AttrLockoutAuthSet),
		},
		enabledBanks: []tpm2.HashAlgorithmId{tpm2.HashAlgorithmSHA256},
		initialFlags: PostInstallChecks,
		loadedImages: []secboot_efi.Image{
			&mockImage{
				contents: []byte("mock shim executable"),
				digest:   testutil.DecodeHexString(c, "25e1b08db2f31ff5f5d2ea53e1a1e8fda6e1d81af4f26a7908071f1dec8611b7"),
				signatures: []*efi.WinCertificateAuthenticode{
					efitest.ReadWinCertificateAuthenticodeDetached(c, shimUbuntuSig4),
				},
			},
			&mockImage{contents: []byte("mock grub executable"), digest: testutil.DecodeHexString(c, "d5a9780e9f6a43c2e53fe9fda547be77f7783f31aea8013783242b040ff21dc0")},
			&mockImage{contents: []byte("mock kernel executable"), digest: testutil.DecodeHexString(c, "2ddfbd91fa1698b0d133c38ba90dbba76c9e08371ff83d03b5fb4c2e56d7e81f")},
		},
		profileOpts:               PCRProfileOptionsDefault,
		actions:                   []actionAndArgs{{action: ActionNone}},
		expectedPcrAlg:            tpm2.HashAlgorithmSHA256,
		expectedUsedSecureBootCAs: []*X509CertificateID{NewX509CertificateID(testutil.ParseCertificate(c, msUefiCACert))},
		expectedFlags:             NoPlatformConfigProfileSupport | NoDriversAndAppsConfigProfileSupport | NoBootManagerConfigProfileSupport,
		expectedWarningsMatch: `3 errors detected:
- error with platform config \(PCR1\) measurements: generating profiles for PCR 1 is not supported yet
- error with drivers and apps config \(PCR3\) measurements: generating profiles for PCR 3 is not supported yet
- error with boot manager config \(PCR5\) measurements: generating profiles for PCR 5 is not supported yet
`,
	})
	c.Check(errs, HasLen, 0)
}

func (s *runChecksContextSuite) TestRunGoodPermitVirtualMachineFromInitialFlags(c *C) {
	// Test on a virtual machine, wehere PermitVirtualMachine is supplied via
	// the initial flags to permit it.
	meiAttrs := map[string][]byte{
		"fw_ver": []byte(`0:16.1.27.2176
0:16.1.27.2176
0:16.0.15.1624
`),
		"fw_status": []byte(`94000245
09F10506
00000020
00004000
00041F03
C7E003CB
`),
	}
	devices := map[string][]internal_efi.SysfsDevice{
		"iommu": []internal_efi.SysfsDevice{
			efitest.NewMockSysfsDevice("dmar0", "/sys/devices/virtual/iommu/dmar0", "iommu", nil),
			efitest.NewMockSysfsDevice("dmar1", "/sys/devices/virtual/iommu/dmar1", "iommu", nil),
		},
		"mei": []internal_efi.SysfsDevice{
			efitest.NewMockSysfsDevice("mei0", "/sys/devices/pci0000:00/0000:00:16.0/mei/mei0", "mei", meiAttrs),
		},
	}

	errs := s.testRun(c, &testRunChecksContextRunParams{
		env: efitest.NewMockHostEnvironmentWithOpts(
			efitest.WithVirtMode("qemu", internal_efi.DetectVirtModeVM),
			efitest.WithTPMDevice(tpm2_testutil.NewTransportBackedDevice(s.Transport, false, 1)),
			efitest.WithLog(efitest.NewLog(c, &efitest.LogOptions{Algorithms: []tpm2.HashAlgorithmId{tpm2.HashAlgorithmSHA256}})),
			efitest.WithAMD64Environment("GenuineIntel", []uint64{cpuid.SDBG, cpuid.SMX}, 4, map[uint32]uint64{}),
			efitest.WithSysfsDevices(devices),
			efitest.WithMockVars(efitest.MockVars{
				{Name: "AuditMode", GUID: efi.GlobalVariable}:              &efitest.VarEntry{Attrs: efi.AttributeNonVolatile | efi.AttributeBootserviceAccess | efi.AttributeRuntimeAccess, Payload: []byte{0x0}},
				{Name: "BootCurrent", GUID: efi.GlobalVariable}:            &efitest.VarEntry{Attrs: efi.AttributeBootserviceAccess | efi.AttributeRuntimeAccess, Payload: []byte{0x3, 0x0}},
				{Name: "BootOptionSupport", GUID: efi.GlobalVariable}:      &efitest.VarEntry{Attrs: efi.AttributeBootserviceAccess | efi.AttributeRuntimeAccess, Payload: []byte{0x13, 0x03, 0x00, 0x00}},
				{Name: "DeployedMode", GUID: efi.GlobalVariable}:           &efitest.VarEntry{Attrs: efi.AttributeNonVolatile | efi.AttributeBootserviceAccess | efi.AttributeRuntimeAccess, Payload: []byte{0x1}},
				{Name: "SetupMode", GUID: efi.GlobalVariable}:              &efitest.VarEntry{Attrs: efi.AttributeBootserviceAccess | efi.AttributeRuntimeAccess, Payload: []byte{0x0}},
				{Name: "OsIndicationsSupported", GUID: efi.GlobalVariable}: &efitest.VarEntry{Attrs: efi.AttributeBootserviceAccess | efi.AttributeRuntimeAccess, Payload: []byte{0x41, 0x00, 0x00, 0x00, 0x00, 0x00, 0x00, 0x00}},
			}.SetSecureBoot(true).SetPK(c, efitest.NewSignatureListX509(c, snakeoilCert, efi.MakeGUID(0x03f66fa4, 0x5eee, 0x479c, 0xa408, [...]uint8{0xc4, 0xdc, 0x0a, 0x33, 0xfc, 0xde})))),
		),
		tpmPropertyModifiers: map[tpm2.Property]uint32{
			tpm2.PropertyNVCountersMax:     0,
			tpm2.PropertyPSFamilyIndicator: 1,
			tpm2.PropertyManufacturer:      uint32(tpm2.TPMManufacturerINTC),
		},
		enabledBanks: []tpm2.HashAlgorithmId{tpm2.HashAlgorithmSHA256},
		initialFlags: PermitVirtualMachine,
		loadedImages: []secboot_efi.Image{
			&mockImage{
				contents: []byte("mock shim executable"),
				digest:   testutil.DecodeHexString(c, "25e1b08db2f31ff5f5d2ea53e1a1e8fda6e1d81af4f26a7908071f1dec8611b7"),
				signatures: []*efi.WinCertificateAuthenticode{
					efitest.ReadWinCertificateAuthenticodeDetached(c, shimUbuntuSig4),
				},
			},
			&mockImage{contents: []byte("mock grub executable"), digest: testutil.DecodeHexString(c, "d5a9780e9f6a43c2e53fe9fda547be77f7783f31aea8013783242b040ff21dc0")},
			&mockImage{contents: []byte("mock kernel executable"), digest: testutil.DecodeHexString(c, "2ddfbd91fa1698b0d133c38ba90dbba76c9e08371ff83d03b5fb4c2e56d7e81f")},
		},
		profileOpts:               PCRProfileOptionsDefault,
		actions:                   []actionAndArgs{{action: ActionNone}},
		expectedPcrAlg:            tpm2.HashAlgorithmSHA256,
		expectedUsedSecureBootCAs: []*X509CertificateID{NewX509CertificateID(testutil.ParseCertificate(c, msUefiCACert))},
		expectedFlags:             NoPlatformConfigProfileSupport | NoDriversAndAppsConfigProfileSupport | NoBootManagerConfigProfileSupport,
		expectedWarningsMatch: `4 errors detected:
- virtual machine environment detected
- error with platform config \(PCR1\) measurements: generating profiles for PCR 1 is not supported yet
- error with drivers and apps config \(PCR3\) measurements: generating profiles for PCR 3 is not supported yet
- error with boot manager config \(PCR5\) measurements: generating profiles for PCR 5 is not supported yet
`,
	})
	c.Check(errs, HasLen, 0)
}

func (s *runChecksContextSuite) TestRunGoodActionProceedPermitVirtualMachine(c *C) {
	// Test that ActionProceed turns on PermitVirtualMachine.
	meiAttrs := map[string][]byte{
		"fw_ver": []byte(`0:16.1.27.2176
0:16.1.27.2176
0:16.0.15.1624
`),
		"fw_status": []byte(`94000245
09F10506
00000020
00004000
00041F03
C7E003CB
`),
	}
	devices := map[string][]internal_efi.SysfsDevice{
		"iommu": []internal_efi.SysfsDevice{
			efitest.NewMockSysfsDevice("dmar0", "/sys/devices/virtual/iommu/dmar0", "iommu", nil),
			efitest.NewMockSysfsDevice("dmar1", "/sys/devices/virtual/iommu/dmar1", "iommu", nil),
		},
		"mei": []internal_efi.SysfsDevice{
			efitest.NewMockSysfsDevice("mei0", "/sys/devices/pci0000:00/0000:00:16.0/mei/mei0", "mei", meiAttrs),
		},
	}

	errs := s.testRun(c, &testRunChecksContextRunParams{
		env: efitest.NewMockHostEnvironmentWithOpts(
			efitest.WithVirtMode("qemu", internal_efi.DetectVirtModeVM),
			efitest.WithTPMDevice(tpm2_testutil.NewTransportBackedDevice(s.Transport, false, 1)),
			efitest.WithLog(efitest.NewLog(c, &efitest.LogOptions{Algorithms: []tpm2.HashAlgorithmId{tpm2.HashAlgorithmSHA256}})),
			efitest.WithAMD64Environment("GenuineIntel", []uint64{cpuid.SDBG, cpuid.SMX}, 4, map[uint32]uint64{}),
			efitest.WithSysfsDevices(devices),
			efitest.WithMockVars(efitest.MockVars{
				{Name: "AuditMode", GUID: efi.GlobalVariable}:              &efitest.VarEntry{Attrs: efi.AttributeNonVolatile | efi.AttributeBootserviceAccess | efi.AttributeRuntimeAccess, Payload: []byte{0x0}},
				{Name: "BootCurrent", GUID: efi.GlobalVariable}:            &efitest.VarEntry{Attrs: efi.AttributeBootserviceAccess | efi.AttributeRuntimeAccess, Payload: []byte{0x3, 0x0}},
				{Name: "BootOptionSupport", GUID: efi.GlobalVariable}:      &efitest.VarEntry{Attrs: efi.AttributeBootserviceAccess | efi.AttributeRuntimeAccess, Payload: []byte{0x13, 0x03, 0x00, 0x00}},
				{Name: "DeployedMode", GUID: efi.GlobalVariable}:           &efitest.VarEntry{Attrs: efi.AttributeNonVolatile | efi.AttributeBootserviceAccess | efi.AttributeRuntimeAccess, Payload: []byte{0x1}},
				{Name: "SetupMode", GUID: efi.GlobalVariable}:              &efitest.VarEntry{Attrs: efi.AttributeBootserviceAccess | efi.AttributeRuntimeAccess, Payload: []byte{0x0}},
				{Name: "OsIndicationsSupported", GUID: efi.GlobalVariable}: &efitest.VarEntry{Attrs: efi.AttributeBootserviceAccess | efi.AttributeRuntimeAccess, Payload: []byte{0x41, 0x00, 0x00, 0x00, 0x00, 0x00, 0x00, 0x00}},
			}.SetSecureBoot(true).SetPK(c, efitest.NewSignatureListX509(c, snakeoilCert, efi.MakeGUID(0x03f66fa4, 0x5eee, 0x479c, 0xa408, [...]uint8{0xc4, 0xdc, 0x0a, 0x33, 0xfc, 0xde})))),
		),
		tpmPropertyModifiers: map[tpm2.Property]uint32{
			tpm2.PropertyNVCountersMax:     0,
			tpm2.PropertyPSFamilyIndicator: 1,
			tpm2.PropertyManufacturer:      uint32(tpm2.TPMManufacturerINTC),
		},
		enabledBanks: []tpm2.HashAlgorithmId{tpm2.HashAlgorithmSHA256},
		iterations:   2,
		loadedImages: []secboot_efi.Image{
			&mockImage{
				contents: []byte("mock shim executable"),
				digest:   testutil.DecodeHexString(c, "25e1b08db2f31ff5f5d2ea53e1a1e8fda6e1d81af4f26a7908071f1dec8611b7"),
				signatures: []*efi.WinCertificateAuthenticode{
					efitest.ReadWinCertificateAuthenticodeDetached(c, shimUbuntuSig4),
				},
			},
			&mockImage{contents: []byte("mock grub executable"), digest: testutil.DecodeHexString(c, "d5a9780e9f6a43c2e53fe9fda547be77f7783f31aea8013783242b040ff21dc0")},
			&mockImage{contents: []byte("mock kernel executable"), digest: testutil.DecodeHexString(c, "2ddfbd91fa1698b0d133c38ba90dbba76c9e08371ff83d03b5fb4c2e56d7e81f")},
		},
		profileOpts: PCRProfileOptionsDefault,
		checkIntermediateErrs: func(i int, errs []*WithKindAndActionsError) {
			switch i {
			case 0:
				c.Assert(errs, HasLen, 1)
				c.Check(errs[0], DeepEquals, NewWithKindAndActionsError(
					ErrorKindRunningInVM,
					nil,
					[]Action{ActionProceed},
					ErrVirtualMachineDetected,
				))
			}
		},
		actions: []actionAndArgs{
			{action: ActionNone},
			{action: ActionProceed},
		},
		expectedPcrAlg:            tpm2.HashAlgorithmSHA256,
		expectedUsedSecureBootCAs: []*X509CertificateID{NewX509CertificateID(testutil.ParseCertificate(c, msUefiCACert))},
		expectedFlags:             NoPlatformConfigProfileSupport | NoDriversAndAppsConfigProfileSupport | NoBootManagerConfigProfileSupport,
		expectedWarningsMatch: `4 errors detected:
- virtual machine environment detected
- error with platform config \(PCR1\) measurements: generating profiles for PCR 1 is not supported yet
- error with drivers and apps config \(PCR3\) measurements: generating profiles for PCR 3 is not supported yet
- error with boot manager config \(PCR5\) measurements: generating profiles for PCR 5 is not supported yet
`,
	})
	c.Check(errs, HasLen, 0)
}

func (s *runChecksContextSuite) TestRunGoodActionProceedPermitNoDiscreteTPMResetMitigationDiscreteTPMDetectedSL0(c *C) {
	// Test that ActionProceed turns on PermitNoDiscreteTPMResetMitigation,
	// for the case where we have a dTPM and the startup locality is 0.
	meiAttrs := map[string][]byte{
		"fw_ver": []byte(`0:16.1.27.2176
0:16.1.27.2176
0:16.0.15.1624
`),
		"fw_status": []byte(`94000245
09F10506
00000020
00004000
00041F03
C7E003CB
`),
	}
	devices := map[string][]internal_efi.SysfsDevice{
		"iommu": []internal_efi.SysfsDevice{
			efitest.NewMockSysfsDevice("dmar0", "/sys/devices/virtual/iommu/dmar0", "iommu", nil),
			efitest.NewMockSysfsDevice("dmar1", "/sys/devices/virtual/iommu/dmar1", "iommu", nil),
		},
		"mei": []internal_efi.SysfsDevice{
			efitest.NewMockSysfsDevice("mei0", "/sys/devices/pci0000:00/0000:00:16.0/mei/mei0", "mei", meiAttrs),
		},
	}

	errs := s.testRun(c, &testRunChecksContextRunParams{
		env: efitest.NewMockHostEnvironmentWithOpts(
			efitest.WithVirtMode(internal_efi.VirtModeNone, internal_efi.DetectVirtModeAll),
			efitest.WithTPMDevice(tpm2_testutil.NewTransportBackedDevice(s.Transport, false, 1)),
			efitest.WithLog(efitest.NewLog(c, &efitest.LogOptions{
				Algorithms: []tpm2.HashAlgorithmId{tpm2.HashAlgorithmSHA256},
			})),
			efitest.WithAMD64Environment("GenuineIntel", []uint64{cpuid.SDBG, cpuid.SMX}, 4, map[uint32]uint64{0x13a: (2 << 1), 0xc80: 0x40000000}),
			efitest.WithSysfsDevices(devices),
			efitest.WithMockVars(efitest.MockVars{
				{Name: "AuditMode", GUID: efi.GlobalVariable}:              &efitest.VarEntry{Attrs: efi.AttributeNonVolatile | efi.AttributeBootserviceAccess | efi.AttributeRuntimeAccess, Payload: []byte{0x0}},
				{Name: "BootCurrent", GUID: efi.GlobalVariable}:            &efitest.VarEntry{Attrs: efi.AttributeBootserviceAccess | efi.AttributeRuntimeAccess, Payload: []byte{0x3, 0x0}},
				{Name: "BootOptionSupport", GUID: efi.GlobalVariable}:      &efitest.VarEntry{Attrs: efi.AttributeBootserviceAccess | efi.AttributeRuntimeAccess, Payload: []byte{0x13, 0x03, 0x00, 0x00}},
				{Name: "DeployedMode", GUID: efi.GlobalVariable}:           &efitest.VarEntry{Attrs: efi.AttributeNonVolatile | efi.AttributeBootserviceAccess | efi.AttributeRuntimeAccess, Payload: []byte{0x1}},
				{Name: "SetupMode", GUID: efi.GlobalVariable}:              &efitest.VarEntry{Attrs: efi.AttributeBootserviceAccess | efi.AttributeRuntimeAccess, Payload: []byte{0x0}},
				{Name: "OsIndicationsSupported", GUID: efi.GlobalVariable}: &efitest.VarEntry{Attrs: efi.AttributeBootserviceAccess | efi.AttributeRuntimeAccess, Payload: []byte{0x41, 0x00, 0x00, 0x00, 0x00, 0x00, 0x00, 0x00}},
			}.SetSecureBoot(true).SetPK(c, efitest.NewSignatureListX509(c, snakeoilCert, efi.MakeGUID(0x03f66fa4, 0x5eee, 0x479c, 0xa408, [...]uint8{0xc4, 0xdc, 0x0a, 0x33, 0xfc, 0xde})))),
		),
		tpmPropertyModifiers: map[tpm2.Property]uint32{
			tpm2.PropertyNVCountersMax:     0,
			tpm2.PropertyPSFamilyIndicator: 1,
			tpm2.PropertyManufacturer:      uint32(tpm2.TPMManufacturerNTC),
		},
		enabledBanks: []tpm2.HashAlgorithmId{tpm2.HashAlgorithmSHA256},
		iterations:   2,
		loadedImages: []secboot_efi.Image{
			&mockImage{
				contents: []byte("mock shim executable"),
				digest:   testutil.DecodeHexString(c, "25e1b08db2f31ff5f5d2ea53e1a1e8fda6e1d81af4f26a7908071f1dec8611b7"),
				signatures: []*efi.WinCertificateAuthenticode{
					efitest.ReadWinCertificateAuthenticodeDetached(c, shimUbuntuSig4),
				},
			},
			&mockImage{contents: []byte("mock grub executable"), digest: testutil.DecodeHexString(c, "d5a9780e9f6a43c2e53fe9fda547be77f7783f31aea8013783242b040ff21dc0")},
			&mockImage{contents: []byte("mock kernel executable"), digest: testutil.DecodeHexString(c, "2ddfbd91fa1698b0d133c38ba90dbba76c9e08371ff83d03b5fb4c2e56d7e81f")},
		},
		profileOpts: PCRProfileOptionsDefault,
		checkIntermediateErrs: func(i int, errs []*WithKindAndActionsError) {
			switch i {
			case 0:
				c.Assert(errs, HasLen, 1)
				c.Check(errs[0], DeepEquals, NewWithKindAndActionsErrorForTest(
					ErrorKindTPMStartupLocalityNotProtected,
					nil,
					[]Action{ActionProceed},
					errs[0].Unwrap(),
				))
			}
		},
		actions: []actionAndArgs{
			{action: ActionNone},
			{action: ActionProceed},
		},
		expectedPcrAlg:            tpm2.HashAlgorithmSHA256,
		expectedUsedSecureBootCAs: []*X509CertificateID{NewX509CertificateID(testutil.ParseCertificate(c, msUefiCACert))},
		expectedFlags:             NoPlatformConfigProfileSupport | NoDriversAndAppsConfigProfileSupport | NoBootManagerConfigProfileSupport | DiscreteTPMDetected | StartupLocalityNotProtected,
		expectedWarningsMatch: `3 errors detected:
- error with platform config \(PCR1\) measurements: generating profiles for PCR 1 is not supported yet
- error with drivers and apps config \(PCR3\) measurements: generating profiles for PCR 3 is not supported yet
- error with boot manager config \(PCR5\) measurements: generating profiles for PCR 5 is not supported yet
`,
	})
	c.Check(errs, HasLen, 0)
}

func (s *runChecksContextSuite) TestRunGoodDiscreteTPMDetectedSL3(c *C) {
	// Test a good case on a dTPM where the startup locality is 3 and
	// access to locality 3 is restricted to ring 0 code.
	meiAttrs := map[string][]byte{
		"fw_ver": []byte(`0:16.1.27.2176
0:16.1.27.2176
0:16.0.15.1624
`),
		"fw_status": []byte(`94000245
09F10506
00000020
00004000
00041F03
C7E003CB
`),
	}
	devices := map[string][]internal_efi.SysfsDevice{
		"iommu": []internal_efi.SysfsDevice{
			efitest.NewMockSysfsDevice("dmar0", "/sys/devices/virtual/iommu/dmar0", "iommu", nil),
			efitest.NewMockSysfsDevice("dmar1", "/sys/devices/virtual/iommu/dmar1", "iommu", nil),
		},
		"mei": []internal_efi.SysfsDevice{
			efitest.NewMockSysfsDevice("mei0", "/sys/devices/pci0000:00/0000:00:16.0/mei/mei0", "mei", meiAttrs),
		},
	}

	errs := s.testRun(c, &testRunChecksContextRunParams{
		env: efitest.NewMockHostEnvironmentWithOpts(
			efitest.WithVirtMode(internal_efi.VirtModeNone, internal_efi.DetectVirtModeAll),
			efitest.WithTPMDevice(tpm2_testutil.NewTransportBackedDevice(s.Transport, false, 1)),
			efitest.WithLog(efitest.NewLog(c, &efitest.LogOptions{
				Algorithms:      []tpm2.HashAlgorithmId{tpm2.HashAlgorithmSHA256},
				StartupLocality: 3,
			})),
			efitest.WithAMD64Environment("GenuineIntel", []uint64{cpuid.SDBG, cpuid.SMX}, 4, map[uint32]uint64{0x13a: (2 << 1), 0xc80: 0x40000000}),
			efitest.WithSysfsDevices(devices),
			efitest.WithMockVars(efitest.MockVars{
				{Name: "AuditMode", GUID: efi.GlobalVariable}:              &efitest.VarEntry{Attrs: efi.AttributeNonVolatile | efi.AttributeBootserviceAccess | efi.AttributeRuntimeAccess, Payload: []byte{0x0}},
				{Name: "BootCurrent", GUID: efi.GlobalVariable}:            &efitest.VarEntry{Attrs: efi.AttributeBootserviceAccess | efi.AttributeRuntimeAccess, Payload: []byte{0x3, 0x0}},
				{Name: "BootOptionSupport", GUID: efi.GlobalVariable}:      &efitest.VarEntry{Attrs: efi.AttributeBootserviceAccess | efi.AttributeRuntimeAccess, Payload: []byte{0x13, 0x03, 0x00, 0x00}},
				{Name: "DeployedMode", GUID: efi.GlobalVariable}:           &efitest.VarEntry{Attrs: efi.AttributeNonVolatile | efi.AttributeBootserviceAccess | efi.AttributeRuntimeAccess, Payload: []byte{0x1}},
				{Name: "SetupMode", GUID: efi.GlobalVariable}:              &efitest.VarEntry{Attrs: efi.AttributeBootserviceAccess | efi.AttributeRuntimeAccess, Payload: []byte{0x0}},
				{Name: "OsIndicationsSupported", GUID: efi.GlobalVariable}: &efitest.VarEntry{Attrs: efi.AttributeBootserviceAccess | efi.AttributeRuntimeAccess, Payload: []byte{0x41, 0x00, 0x00, 0x00, 0x00, 0x00, 0x00, 0x00}},
			}.SetSecureBoot(true).SetPK(c, efitest.NewSignatureListX509(c, snakeoilCert, efi.MakeGUID(0x03f66fa4, 0x5eee, 0x479c, 0xa408, [...]uint8{0xc4, 0xdc, 0x0a, 0x33, 0xfc, 0xde})))),
		),
		tpmPropertyModifiers: map[tpm2.Property]uint32{
			tpm2.PropertyNVCountersMax:     0,
			tpm2.PropertyPSFamilyIndicator: 1,
			tpm2.PropertyManufacturer:      uint32(tpm2.TPMManufacturerNTC),
		},
		enabledBanks: []tpm2.HashAlgorithmId{tpm2.HashAlgorithmSHA256},
		loadedImages: []secboot_efi.Image{
			&mockImage{
				contents: []byte("mock shim executable"),
				digest:   testutil.DecodeHexString(c, "25e1b08db2f31ff5f5d2ea53e1a1e8fda6e1d81af4f26a7908071f1dec8611b7"),
				signatures: []*efi.WinCertificateAuthenticode{
					efitest.ReadWinCertificateAuthenticodeDetached(c, shimUbuntuSig4),
				},
			},
			&mockImage{contents: []byte("mock grub executable"), digest: testutil.DecodeHexString(c, "d5a9780e9f6a43c2e53fe9fda547be77f7783f31aea8013783242b040ff21dc0")},
			&mockImage{contents: []byte("mock kernel executable"), digest: testutil.DecodeHexString(c, "2ddfbd91fa1698b0d133c38ba90dbba76c9e08371ff83d03b5fb4c2e56d7e81f")},
		},
		profileOpts:               PCRProfileOptionsDefault,
		actions:                   []actionAndArgs{{action: ActionNone}},
		expectedPcrAlg:            tpm2.HashAlgorithmSHA256,
		expectedUsedSecureBootCAs: []*X509CertificateID{NewX509CertificateID(testutil.ParseCertificate(c, msUefiCACert))},
		expectedFlags:             NoPlatformConfigProfileSupport | NoDriversAndAppsConfigProfileSupport | NoBootManagerConfigProfileSupport | DiscreteTPMDetected,
		expectedWarningsMatch: `3 errors detected:
- error with platform config \(PCR1\) measurements: generating profiles for PCR 1 is not supported yet
- error with drivers and apps config \(PCR3\) measurements: generating profiles for PCR 3 is not supported yet
- error with boot manager config \(PCR5\) measurements: generating profiles for PCR 5 is not supported yet
`,
	})
	c.Check(errs, HasLen, 0)
}

// TODO: Test a good case with a discrete TPM where the startup locality is 3, but not protected, when we have an action to turn on the PermitNoDiscreteTPMResetMitigation flag.

func (s *runChecksContextSuite) TestRunGoodDiscreteTPMDetectedHCRTM(c *C) {
	// Test a good case on a dTPM where there is a H-CRTM event and
	// access to locality 4 is restricted to ring 0 code.
	meiAttrs := map[string][]byte{
		"fw_ver": []byte(`0:16.1.27.2176
0:16.1.27.2176
0:16.0.15.1624
`),
		"fw_status": []byte(`94000245
09F10506
00000020
00004000
00041F03
C7E003CB
`),
	}
	devices := map[string][]internal_efi.SysfsDevice{
		"iommu": []internal_efi.SysfsDevice{
			efitest.NewMockSysfsDevice("dmar0", "/sys/devices/virtual/iommu/dmar0", "iommu", nil),
			efitest.NewMockSysfsDevice("dmar1", "/sys/devices/virtual/iommu/dmar1", "iommu", nil),
		},
		"mei": []internal_efi.SysfsDevice{
			efitest.NewMockSysfsDevice("mei0", "/sys/devices/pci0000:00/0000:00:16.0/mei/mei0", "mei", meiAttrs),
		},
	}

	errs := s.testRun(c, &testRunChecksContextRunParams{
		env: efitest.NewMockHostEnvironmentWithOpts(
			efitest.WithVirtMode(internal_efi.VirtModeNone, internal_efi.DetectVirtModeAll),
			efitest.WithTPMDevice(tpm2_testutil.NewTransportBackedDevice(s.Transport, false, 1)),
			efitest.WithLog(efitest.NewLog(c, &efitest.LogOptions{
				Algorithms:      []tpm2.HashAlgorithmId{tpm2.HashAlgorithmSHA256},
				StartupLocality: 4,
			})),
			efitest.WithAMD64Environment("GenuineIntel", []uint64{cpuid.SDBG, cpuid.SMX}, 4, map[uint32]uint64{0x13a: (2 << 1), 0xc80: 0x40000000}),
			efitest.WithSysfsDevices(devices),
			efitest.WithMockVars(efitest.MockVars{
				{Name: "AuditMode", GUID: efi.GlobalVariable}:              &efitest.VarEntry{Attrs: efi.AttributeNonVolatile | efi.AttributeBootserviceAccess | efi.AttributeRuntimeAccess, Payload: []byte{0x0}},
				{Name: "BootCurrent", GUID: efi.GlobalVariable}:            &efitest.VarEntry{Attrs: efi.AttributeBootserviceAccess | efi.AttributeRuntimeAccess, Payload: []byte{0x3, 0x0}},
				{Name: "BootOptionSupport", GUID: efi.GlobalVariable}:      &efitest.VarEntry{Attrs: efi.AttributeBootserviceAccess | efi.AttributeRuntimeAccess, Payload: []byte{0x13, 0x03, 0x00, 0x00}},
				{Name: "DeployedMode", GUID: efi.GlobalVariable}:           &efitest.VarEntry{Attrs: efi.AttributeNonVolatile | efi.AttributeBootserviceAccess | efi.AttributeRuntimeAccess, Payload: []byte{0x1}},
				{Name: "SetupMode", GUID: efi.GlobalVariable}:              &efitest.VarEntry{Attrs: efi.AttributeBootserviceAccess | efi.AttributeRuntimeAccess, Payload: []byte{0x0}},
				{Name: "OsIndicationsSupported", GUID: efi.GlobalVariable}: &efitest.VarEntry{Attrs: efi.AttributeBootserviceAccess | efi.AttributeRuntimeAccess, Payload: []byte{0x41, 0x00, 0x00, 0x00, 0x00, 0x00, 0x00, 0x00}},
			}.SetSecureBoot(true).SetPK(c, efitest.NewSignatureListX509(c, snakeoilCert, efi.MakeGUID(0x03f66fa4, 0x5eee, 0x479c, 0xa408, [...]uint8{0xc4, 0xdc, 0x0a, 0x33, 0xfc, 0xde})))),
		),
		tpmPropertyModifiers: map[tpm2.Property]uint32{
			tpm2.PropertyNVCountersMax:     0,
			tpm2.PropertyPSFamilyIndicator: 1,
			tpm2.PropertyManufacturer:      uint32(tpm2.TPMManufacturerNTC),
		},
		enabledBanks: []tpm2.HashAlgorithmId{tpm2.HashAlgorithmSHA256},
		loadedImages: []secboot_efi.Image{
			&mockImage{
				contents: []byte("mock shim executable"),
				digest:   testutil.DecodeHexString(c, "25e1b08db2f31ff5f5d2ea53e1a1e8fda6e1d81af4f26a7908071f1dec8611b7"),
				signatures: []*efi.WinCertificateAuthenticode{
					efitest.ReadWinCertificateAuthenticodeDetached(c, shimUbuntuSig4),
				},
			},
			&mockImage{contents: []byte("mock grub executable"), digest: testutil.DecodeHexString(c, "d5a9780e9f6a43c2e53fe9fda547be77f7783f31aea8013783242b040ff21dc0")},
			&mockImage{contents: []byte("mock kernel executable"), digest: testutil.DecodeHexString(c, "2ddfbd91fa1698b0d133c38ba90dbba76c9e08371ff83d03b5fb4c2e56d7e81f")},
		},
		profileOpts:               PCRProfileOptionsDefault,
		actions:                   []actionAndArgs{{action: ActionNone}},
		expectedPcrAlg:            tpm2.HashAlgorithmSHA256,
		expectedUsedSecureBootCAs: []*X509CertificateID{NewX509CertificateID(testutil.ParseCertificate(c, msUefiCACert))},
		expectedFlags:             NoPlatformConfigProfileSupport | NoDriversAndAppsConfigProfileSupport | NoBootManagerConfigProfileSupport | DiscreteTPMDetected,
		expectedWarningsMatch: `3 errors detected:
- error with platform config \(PCR1\) measurements: generating profiles for PCR 1 is not supported yet
- error with drivers and apps config \(PCR3\) measurements: generating profiles for PCR 3 is not supported yet
- error with boot manager config \(PCR5\) measurements: generating profiles for PCR 5 is not supported yet
`,
	})
	c.Check(errs, HasLen, 0)
}

// TODO: Test a good case with a discrete TPM where there is a HCRTM event but startup locality is 4 is not protected, when we have an action to turn on the PermitNoDiscreteTPMResetMitigation flag.

func (s *runChecksContextSuite) TestRunGoodInvalidPCR0Value(c *C) {
	// Test a good case where the value of PCR0 is inconsistent with the log,
	// but in a configuration where PCR0 isn't required because the system is
	// configured with verified boot and there is a fTPM.
	meiAttrs := map[string][]byte{
		"fw_ver": []byte(`0:16.1.27.2176
0:16.1.27.2176
0:16.0.15.1624
`),
		"fw_status": []byte(`94000245
09F10506
00000020
00004000
00041F03
C7E003CB
`),
	}
	devices := map[string][]internal_efi.SysfsDevice{
		"iommu": []internal_efi.SysfsDevice{
			efitest.NewMockSysfsDevice("dmar0", "/sys/devices/virtual/iommu/dmar0", "iommu", nil),
			efitest.NewMockSysfsDevice("dmar1", "/sys/devices/virtual/iommu/dmar1", "iommu", nil),
		},
		"mei": []internal_efi.SysfsDevice{
			efitest.NewMockSysfsDevice("mei0", "/sys/devices/pci0000:00/0000:00:16.0/mei/mei0", "mei", meiAttrs),
		},
	}

	errs := s.testRun(c, &testRunChecksContextRunParams{
		env: efitest.NewMockHostEnvironmentWithOpts(
			efitest.WithVirtMode(internal_efi.VirtModeNone, internal_efi.DetectVirtModeAll),
			efitest.WithTPMDevice(tpm2_testutil.NewTransportBackedDevice(s.Transport, false, 1)),
			efitest.WithLog(efitest.NewLog(c, &efitest.LogOptions{Algorithms: []tpm2.HashAlgorithmId{tpm2.HashAlgorithmSHA256}})),
			efitest.WithAMD64Environment("GenuineIntel", []uint64{cpuid.SDBG, cpuid.SMX}, 4, map[uint32]uint64{0x13a: (3 << 1), 0xc80: 0x40000000}),
			efitest.WithSysfsDevices(devices),
			efitest.WithMockVars(efitest.MockVars{
				{Name: "AuditMode", GUID: efi.GlobalVariable}:              &efitest.VarEntry{Attrs: efi.AttributeNonVolatile | efi.AttributeBootserviceAccess | efi.AttributeRuntimeAccess, Payload: []byte{0x0}},
				{Name: "BootCurrent", GUID: efi.GlobalVariable}:            &efitest.VarEntry{Attrs: efi.AttributeBootserviceAccess | efi.AttributeRuntimeAccess, Payload: []byte{0x3, 0x0}},
				{Name: "BootOptionSupport", GUID: efi.GlobalVariable}:      &efitest.VarEntry{Attrs: efi.AttributeBootserviceAccess | efi.AttributeRuntimeAccess, Payload: []byte{0x13, 0x03, 0x00, 0x00}},
				{Name: "DeployedMode", GUID: efi.GlobalVariable}:           &efitest.VarEntry{Attrs: efi.AttributeNonVolatile | efi.AttributeBootserviceAccess | efi.AttributeRuntimeAccess, Payload: []byte{0x1}},
				{Name: "SetupMode", GUID: efi.GlobalVariable}:              &efitest.VarEntry{Attrs: efi.AttributeBootserviceAccess | efi.AttributeRuntimeAccess, Payload: []byte{0x0}},
				{Name: "OsIndicationsSupported", GUID: efi.GlobalVariable}: &efitest.VarEntry{Attrs: efi.AttributeBootserviceAccess | efi.AttributeRuntimeAccess, Payload: []byte{0x41, 0x00, 0x00, 0x00, 0x00, 0x00, 0x00, 0x00}},
			}.SetSecureBoot(true).SetPK(c, efitest.NewSignatureListX509(c, snakeoilCert, efi.MakeGUID(0x03f66fa4, 0x5eee, 0x479c, 0xa408, [...]uint8{0xc4, 0xdc, 0x0a, 0x33, 0xfc, 0xde})))),
		),
		tpmPropertyModifiers: map[tpm2.Property]uint32{
			tpm2.PropertyNVCountersMax:     0,
			tpm2.PropertyPSFamilyIndicator: 1,
			tpm2.PropertyManufacturer:      uint32(tpm2.TPMManufacturerINTC),
		},
		enabledBanks: []tpm2.HashAlgorithmId{tpm2.HashAlgorithmSHA256},
		loadedImages: []secboot_efi.Image{
			&mockImage{
				contents: []byte("mock shim executable"),
				digest:   testutil.DecodeHexString(c, "25e1b08db2f31ff5f5d2ea53e1a1e8fda6e1d81af4f26a7908071f1dec8611b7"),
				signatures: []*efi.WinCertificateAuthenticode{
					efitest.ReadWinCertificateAuthenticodeDetached(c, shimUbuntuSig4),
				},
			},
			&mockImage{contents: []byte("mock grub executable"), digest: testutil.DecodeHexString(c, "d5a9780e9f6a43c2e53fe9fda547be77f7783f31aea8013783242b040ff21dc0")},
			&mockImage{contents: []byte("mock kernel executable"), digest: testutil.DecodeHexString(c, "2ddfbd91fa1698b0d133c38ba90dbba76c9e08371ff83d03b5fb4c2e56d7e81f")},
		},
		profileOpts: PCRProfileOptionsDefault,
		prepare: func(_ int) {
			_, err := s.TPM.PCREvent(s.TPM.PCRHandleContext(0), []byte("foo"), nil)
			c.Check(err, IsNil)
		},
		actions:                   []actionAndArgs{{action: ActionNone}},
		expectedPcrAlg:            tpm2.HashAlgorithmSHA256,
		expectedUsedSecureBootCAs: []*X509CertificateID{NewX509CertificateID(testutil.ParseCertificate(c, msUefiCACert))},
		expectedFlags:             NoPlatformFirmwareProfileSupport | NoPlatformConfigProfileSupport | NoDriversAndAppsConfigProfileSupport | NoBootManagerConfigProfileSupport,
		expectedWarningsMatch: `4 errors detected:
- error with platform firmware \(PCR0\) measurements: PCR value mismatch \(actual from TPM 0xe9995745ca25279ec699688b70488116fe4d9f053cb0991dd71e82e7edfa66b5, reconstructed from log 0xa6602a7a403068b5556e78cc3f5b00c9c76d33d514093ca9b584dce7590e6c69\)
- error with platform config \(PCR1\) measurements: generating profiles for PCR 1 is not supported yet
- error with drivers and apps config \(PCR3\) measurements: generating profiles for PCR 3 is not supported yet
- error with boot manager config \(PCR5\) measurements: generating profiles for PCR 5 is not supported yet
`,
	})
	c.Check(errs, HasLen, 0)
}

// TODO: Good test case for invalid PCR1 when we support it.

func (s *runChecksContextSuite) TestRunGoodInvalidPCR2ValueWhenOmittedFromPCRProfileOpts(c *C) {
	// Test a good case on a fTPM where the value of PCR2 is inconsistent
	// with the log, but PCR2 isn't required for the specified profile options.
	meiAttrs := map[string][]byte{
		"fw_ver": []byte(`0:16.1.27.2176
0:16.1.27.2176
0:16.0.15.1624
`),
		"fw_status": []byte(`94000245
09F10506
00000020
00004000
00041F03
C7E003CB
`),
	}
	devices := map[string][]internal_efi.SysfsDevice{
		"iommu": []internal_efi.SysfsDevice{
			efitest.NewMockSysfsDevice("dmar0", "/sys/devices/virtual/iommu/dmar0", "iommu", nil),
			efitest.NewMockSysfsDevice("dmar1", "/sys/devices/virtual/iommu/dmar1", "iommu", nil),
		},
		"mei": []internal_efi.SysfsDevice{
			efitest.NewMockSysfsDevice("mei0", "/sys/devices/pci0000:00/0000:00:16.0/mei/mei0", "mei", meiAttrs),
		},
	}

	errs := s.testRun(c, &testRunChecksContextRunParams{
		env: efitest.NewMockHostEnvironmentWithOpts(
			efitest.WithVirtMode(internal_efi.VirtModeNone, internal_efi.DetectVirtModeAll),
			efitest.WithTPMDevice(tpm2_testutil.NewTransportBackedDevice(s.Transport, false, 1)),
			efitest.WithLog(efitest.NewLog(c, &efitest.LogOptions{Algorithms: []tpm2.HashAlgorithmId{tpm2.HashAlgorithmSHA256}})),
			efitest.WithAMD64Environment("GenuineIntel", []uint64{cpuid.SDBG, cpuid.SMX}, 4, map[uint32]uint64{0x13a: (3 << 1), 0xc80: 0x40000000}),
			efitest.WithSysfsDevices(devices),
			efitest.WithMockVars(efitest.MockVars{
				{Name: "AuditMode", GUID: efi.GlobalVariable}:              &efitest.VarEntry{Attrs: efi.AttributeNonVolatile | efi.AttributeBootserviceAccess | efi.AttributeRuntimeAccess, Payload: []byte{0x0}},
				{Name: "BootCurrent", GUID: efi.GlobalVariable}:            &efitest.VarEntry{Attrs: efi.AttributeBootserviceAccess | efi.AttributeRuntimeAccess, Payload: []byte{0x3, 0x0}},
				{Name: "BootOptionSupport", GUID: efi.GlobalVariable}:      &efitest.VarEntry{Attrs: efi.AttributeBootserviceAccess | efi.AttributeRuntimeAccess, Payload: []byte{0x13, 0x03, 0x00, 0x00}},
				{Name: "DeployedMode", GUID: efi.GlobalVariable}:           &efitest.VarEntry{Attrs: efi.AttributeNonVolatile | efi.AttributeBootserviceAccess | efi.AttributeRuntimeAccess, Payload: []byte{0x1}},
				{Name: "SetupMode", GUID: efi.GlobalVariable}:              &efitest.VarEntry{Attrs: efi.AttributeBootserviceAccess | efi.AttributeRuntimeAccess, Payload: []byte{0x0}},
				{Name: "OsIndicationsSupported", GUID: efi.GlobalVariable}: &efitest.VarEntry{Attrs: efi.AttributeBootserviceAccess | efi.AttributeRuntimeAccess, Payload: []byte{0x41, 0x00, 0x00, 0x00, 0x00, 0x00, 0x00, 0x00}},
			}.SetSecureBoot(true).SetPK(c, efitest.NewSignatureListX509(c, snakeoilCert, efi.MakeGUID(0x03f66fa4, 0x5eee, 0x479c, 0xa408, [...]uint8{0xc4, 0xdc, 0x0a, 0x33, 0xfc, 0xde})))),
		),
		tpmPropertyModifiers: map[tpm2.Property]uint32{
			tpm2.PropertyNVCountersMax:     0,
			tpm2.PropertyPSFamilyIndicator: 1,
			tpm2.PropertyManufacturer:      uint32(tpm2.TPMManufacturerINTC),
		},
		enabledBanks: []tpm2.HashAlgorithmId{tpm2.HashAlgorithmSHA256},
		loadedImages: []secboot_efi.Image{
			&mockImage{
				contents: []byte("mock shim executable"),
				digest:   testutil.DecodeHexString(c, "25e1b08db2f31ff5f5d2ea53e1a1e8fda6e1d81af4f26a7908071f1dec8611b7"),
				signatures: []*efi.WinCertificateAuthenticode{
					efitest.ReadWinCertificateAuthenticodeDetached(c, shimUbuntuSig4),
				},
			},
			&mockImage{contents: []byte("mock grub executable"), digest: testutil.DecodeHexString(c, "d5a9780e9f6a43c2e53fe9fda547be77f7783f31aea8013783242b040ff21dc0")},
			&mockImage{contents: []byte("mock kernel executable"), digest: testutil.DecodeHexString(c, "2ddfbd91fa1698b0d133c38ba90dbba76c9e08371ff83d03b5fb4c2e56d7e81f")},
		},
		profileOpts: PCRProfileOptionTrustCAsForVARSuppliedDrivers,
		prepare: func(_ int) {
			_, err := s.TPM.PCREvent(s.TPM.PCRHandleContext(2), []byte("foo"), nil)
			c.Check(err, IsNil)
		},
		actions:                   []actionAndArgs{{action: ActionNone}},
		expectedPcrAlg:            tpm2.HashAlgorithmSHA256,
		expectedUsedSecureBootCAs: []*X509CertificateID{NewX509CertificateID(testutil.ParseCertificate(c, msUefiCACert))},
		expectedFlags:             NoPlatformConfigProfileSupport | NoDriversAndAppsProfileSupport | NoDriversAndAppsConfigProfileSupport | NoBootManagerConfigProfileSupport,
		expectedWarningsMatch: `4 errors detected:
- error with drivers and apps \(PCR2\) measurements: PCR value mismatch \(actual from TPM 0xfa734a6a4d262d7405d47d48c0a1b127229ca808032555ad919ed5dd7c1f6519, reconstructed from log 0x3d458cfe55cc03ea1f443f1562beec8df51c75e14a9fcf9a7234a13f198e7969\)
- error with platform config \(PCR1\) measurements: generating profiles for PCR 1 is not supported yet
- error with drivers and apps config \(PCR3\) measurements: generating profiles for PCR 3 is not supported yet
- error with boot manager config \(PCR5\) measurements: generating profiles for PCR 5 is not supported yet
`,
	})
	c.Check(errs, HasLen, 0)
}

// TODO: Good test case for invalid PCR3 when we support it.

func (s *runChecksContextSuite) TestRunGoodInvalidPCR4ValueWhenOmittedFromPCRProfileOpts(c *C) {
	// Test a good case on a fTPM where the value of PCR4 is inconsistent
	// with the log, but PCR4 isn't required for the specified profile options.
	meiAttrs := map[string][]byte{
		"fw_ver": []byte(`0:16.1.27.2176
0:16.1.27.2176
0:16.0.15.1624
`),
		"fw_status": []byte(`94000245
09F10506
00000020
00004000
00041F03
C7E003CB
`),
	}
	devices := map[string][]internal_efi.SysfsDevice{
		"iommu": []internal_efi.SysfsDevice{
			efitest.NewMockSysfsDevice("dmar0", "/sys/devices/virtual/iommu/dmar0", "iommu", nil),
			efitest.NewMockSysfsDevice("dmar1", "/sys/devices/virtual/iommu/dmar1", "iommu", nil),
		},
		"mei": []internal_efi.SysfsDevice{
			efitest.NewMockSysfsDevice("mei0", "/sys/devices/pci0000:00/0000:00:16.0/mei/mei0", "mei", meiAttrs),
		},
	}

	errs := s.testRun(c, &testRunChecksContextRunParams{
		env: efitest.NewMockHostEnvironmentWithOpts(
			efitest.WithVirtMode(internal_efi.VirtModeNone, internal_efi.DetectVirtModeAll),
			efitest.WithTPMDevice(tpm2_testutil.NewTransportBackedDevice(s.Transport, false, 1)),
			efitest.WithLog(efitest.NewLog(c, &efitest.LogOptions{Algorithms: []tpm2.HashAlgorithmId{tpm2.HashAlgorithmSHA256}})),
			efitest.WithAMD64Environment("GenuineIntel", []uint64{cpuid.SDBG, cpuid.SMX}, 4, map[uint32]uint64{0x13a: (3 << 1), 0xc80: 0x40000000}),
			efitest.WithSysfsDevices(devices),
			efitest.WithMockVars(efitest.MockVars{
				{Name: "AuditMode", GUID: efi.GlobalVariable}:              &efitest.VarEntry{Attrs: efi.AttributeNonVolatile | efi.AttributeBootserviceAccess | efi.AttributeRuntimeAccess, Payload: []byte{0x0}},
				{Name: "BootCurrent", GUID: efi.GlobalVariable}:            &efitest.VarEntry{Attrs: efi.AttributeBootserviceAccess | efi.AttributeRuntimeAccess, Payload: []byte{0x3, 0x0}},
				{Name: "BootOptionSupport", GUID: efi.GlobalVariable}:      &efitest.VarEntry{Attrs: efi.AttributeBootserviceAccess | efi.AttributeRuntimeAccess, Payload: []byte{0x13, 0x03, 0x00, 0x00}},
				{Name: "DeployedMode", GUID: efi.GlobalVariable}:           &efitest.VarEntry{Attrs: efi.AttributeNonVolatile | efi.AttributeBootserviceAccess | efi.AttributeRuntimeAccess, Payload: []byte{0x1}},
				{Name: "SetupMode", GUID: efi.GlobalVariable}:              &efitest.VarEntry{Attrs: efi.AttributeBootserviceAccess | efi.AttributeRuntimeAccess, Payload: []byte{0x0}},
				{Name: "OsIndicationsSupported", GUID: efi.GlobalVariable}: &efitest.VarEntry{Attrs: efi.AttributeBootserviceAccess | efi.AttributeRuntimeAccess, Payload: []byte{0x41, 0x00, 0x00, 0x00, 0x00, 0x00, 0x00, 0x00}},
			}.SetSecureBoot(true).SetPK(c, efitest.NewSignatureListX509(c, snakeoilCert, efi.MakeGUID(0x03f66fa4, 0x5eee, 0x479c, 0xa408, [...]uint8{0xc4, 0xdc, 0x0a, 0x33, 0xfc, 0xde})))),
		),
		tpmPropertyModifiers: map[tpm2.Property]uint32{
			tpm2.PropertyNVCountersMax:     0,
			tpm2.PropertyPSFamilyIndicator: 1,
			tpm2.PropertyManufacturer:      uint32(tpm2.TPMManufacturerINTC),
		},
		enabledBanks: []tpm2.HashAlgorithmId{tpm2.HashAlgorithmSHA256},
		loadedImages: []secboot_efi.Image{
			&mockImage{
				contents: []byte("mock shim executable"),
				digest:   testutil.DecodeHexString(c, "25e1b08db2f31ff5f5d2ea53e1a1e8fda6e1d81af4f26a7908071f1dec8611b7"),
				signatures: []*efi.WinCertificateAuthenticode{
					efitest.ReadWinCertificateAuthenticodeDetached(c, shimUbuntuSig4),
				},
			},
			&mockImage{contents: []byte("mock grub executable"), digest: testutil.DecodeHexString(c, "d5a9780e9f6a43c2e53fe9fda547be77f7783f31aea8013783242b040ff21dc0")},
			&mockImage{contents: []byte("mock kernel executable"), digest: testutil.DecodeHexString(c, "2ddfbd91fa1698b0d133c38ba90dbba76c9e08371ff83d03b5fb4c2e56d7e81f")},
		},
		profileOpts: PCRProfileOptionTrustCAsForBootCode,
		prepare: func(_ int) {
			_, err := s.TPM.PCREvent(s.TPM.PCRHandleContext(4), []byte("foo"), nil)
			c.Check(err, IsNil)
		},
		actions:                   []actionAndArgs{{action: ActionNone}},
		expectedPcrAlg:            tpm2.HashAlgorithmSHA256,
		expectedUsedSecureBootCAs: []*X509CertificateID{NewX509CertificateID(testutil.ParseCertificate(c, msUefiCACert))},
		expectedFlags:             NoPlatformConfigProfileSupport | NoDriversAndAppsConfigProfileSupport | NoBootManagerCodeProfileSupport | NoBootManagerConfigProfileSupport,
		expectedWarningsMatch: `4 errors detected:
- error with boot manager code \(PCR4\) measurements: PCR value mismatch \(actual from TPM 0x1c93930d6b26232e061eaa33ecf6341fae63ce598a0c6a26ee96a0828639c044, reconstructed from log 0x4bc74f3ffe49b4dd275c9f475887b68193e2db8348d72e1c3c9099c2dcfa85b0\)
- error with platform config \(PCR1\) measurements: generating profiles for PCR 1 is not supported yet
- error with drivers and apps config \(PCR3\) measurements: generating profiles for PCR 3 is not supported yet
- error with boot manager config \(PCR5\) measurements: generating profiles for PCR 5 is not supported yet
`,
	})
	c.Check(errs, HasLen, 0)
}

// TODO: Good test case for invalid PCR5 when we support it.
// TODO: Good test case for invalid PCR7 when PCRProfileOptionPermitNoSecureBootPolicyProfile is supported.

func (s *runChecksContextSuite) TestRunGoodVARDriversPresentFromInitialFlags(c *C) {
	// Test good case on a fTPM where there are value-added-retailer drivers
	// detected, and these are permitted with the PermitVARSuppliedDrivers
	// initial flag.
	meiAttrs := map[string][]byte{
		"fw_ver": []byte(`0:16.1.27.2176
0:16.1.27.2176
0:16.0.15.1624
`),
		"fw_status": []byte(`94000245
09F10506
00000020
00004000
00041F03
C7E003CB
`),
	}
	devices := map[string][]internal_efi.SysfsDevice{
		"iommu": []internal_efi.SysfsDevice{
			efitest.NewMockSysfsDevice("dmar0", "/sys/devices/virtual/iommu/dmar0", "iommu", nil),
			efitest.NewMockSysfsDevice("dmar1", "/sys/devices/virtual/iommu/dmar1", "iommu", nil),
		},
		"mei": []internal_efi.SysfsDevice{
			efitest.NewMockSysfsDevice("mei0", "/sys/devices/pci0000:00/0000:00:16.0/mei/mei0", "mei", meiAttrs),
		},
	}

	errs := s.testRun(c, &testRunChecksContextRunParams{
		env: efitest.NewMockHostEnvironmentWithOpts(
			efitest.WithVirtMode(internal_efi.VirtModeNone, internal_efi.DetectVirtModeAll),
			efitest.WithTPMDevice(tpm2_testutil.NewTransportBackedDevice(s.Transport, false, 1)),
			efitest.WithLog(efitest.NewLog(c, &efitest.LogOptions{
				Algorithms:          []tpm2.HashAlgorithmId{tpm2.HashAlgorithmSHA256},
				IncludeDriverLaunch: true,
			})),
			efitest.WithAMD64Environment("GenuineIntel", []uint64{cpuid.SDBG, cpuid.SMX}, 4, map[uint32]uint64{0x13a: (3 << 1), 0xc80: 0x40000000}),
			efitest.WithSysfsDevices(devices),
			efitest.WithMockVars(efitest.MockVars{
				{Name: "AuditMode", GUID: efi.GlobalVariable}:              &efitest.VarEntry{Attrs: efi.AttributeNonVolatile | efi.AttributeBootserviceAccess | efi.AttributeRuntimeAccess, Payload: []byte{0x0}},
				{Name: "BootCurrent", GUID: efi.GlobalVariable}:            &efitest.VarEntry{Attrs: efi.AttributeBootserviceAccess | efi.AttributeRuntimeAccess, Payload: []byte{0x3, 0x0}},
				{Name: "BootOptionSupport", GUID: efi.GlobalVariable}:      &efitest.VarEntry{Attrs: efi.AttributeBootserviceAccess | efi.AttributeRuntimeAccess, Payload: []byte{0x13, 0x03, 0x00, 0x00}},
				{Name: "DeployedMode", GUID: efi.GlobalVariable}:           &efitest.VarEntry{Attrs: efi.AttributeNonVolatile | efi.AttributeBootserviceAccess | efi.AttributeRuntimeAccess, Payload: []byte{0x1}},
				{Name: "SetupMode", GUID: efi.GlobalVariable}:              &efitest.VarEntry{Attrs: efi.AttributeBootserviceAccess | efi.AttributeRuntimeAccess, Payload: []byte{0x0}},
				{Name: "OsIndicationsSupported", GUID: efi.GlobalVariable}: &efitest.VarEntry{Attrs: efi.AttributeBootserviceAccess | efi.AttributeRuntimeAccess, Payload: []byte{0x41, 0x00, 0x00, 0x00, 0x00, 0x00, 0x00, 0x00}},
			}.SetSecureBoot(true).SetPK(c, efitest.NewSignatureListX509(c, snakeoilCert, efi.MakeGUID(0x03f66fa4, 0x5eee, 0x479c, 0xa408, [...]uint8{0xc4, 0xdc, 0x0a, 0x33, 0xfc, 0xde})))),
		),
		tpmPropertyModifiers: map[tpm2.Property]uint32{
			tpm2.PropertyNVCountersMax:     0,
			tpm2.PropertyPSFamilyIndicator: 1,
			tpm2.PropertyManufacturer:      uint32(tpm2.TPMManufacturerINTC),
		},
		enabledBanks: []tpm2.HashAlgorithmId{tpm2.HashAlgorithmSHA256},
		initialFlags: PermitVARSuppliedDrivers,
		loadedImages: []secboot_efi.Image{
			&mockImage{
				contents: []byte("mock shim executable"),
				digest:   testutil.DecodeHexString(c, "25e1b08db2f31ff5f5d2ea53e1a1e8fda6e1d81af4f26a7908071f1dec8611b7"),
				signatures: []*efi.WinCertificateAuthenticode{
					efitest.ReadWinCertificateAuthenticodeDetached(c, shimUbuntuSig4),
				},
			},
			&mockImage{contents: []byte("mock grub executable"), digest: testutil.DecodeHexString(c, "d5a9780e9f6a43c2e53fe9fda547be77f7783f31aea8013783242b040ff21dc0")},
			&mockImage{contents: []byte("mock kernel executable"), digest: testutil.DecodeHexString(c, "2ddfbd91fa1698b0d133c38ba90dbba76c9e08371ff83d03b5fb4c2e56d7e81f")},
		},
		profileOpts:               PCRProfileOptionsDefault,
		actions:                   []actionAndArgs{{action: ActionNone}},
		expectedPcrAlg:            tpm2.HashAlgorithmSHA256,
		expectedUsedSecureBootCAs: []*X509CertificateID{NewX509CertificateID(testutil.ParseCertificate(c, msUefiCACert))},
		expectedFlags:             NoPlatformConfigProfileSupport | NoDriversAndAppsConfigProfileSupport | NoBootManagerConfigProfileSupport,
		expectedWarningsMatch: `4 errors detected:
- error with platform config \(PCR1\) measurements: generating profiles for PCR 1 is not supported yet
- value added retailer supplied drivers were detected to be running
- error with drivers and apps config \(PCR3\) measurements: generating profiles for PCR 3 is not supported yet
- error with boot manager config \(PCR5\) measurements: generating profiles for PCR 5 is not supported yet
`,
	})
	c.Check(errs, HasLen, 0)
}

// TODO: Test the above case without the initial flag when we have an action to set PermitVARSuppliedDrivers.

func (s *runChecksContextSuite) TestRunGoodActionProceedPermitVARSuppliedDrivers(c *C) {
	// Test that ActionProceed turns on PermitVARSuppliedDrivers.
	meiAttrs := map[string][]byte{
		"fw_ver": []byte(`0:16.1.27.2176
0:16.1.27.2176
0:16.0.15.1624
`),
		"fw_status": []byte(`94000245
09F10506
00000020
00004000
00041F03
C7E003CB
`),
	}
	devices := map[string][]internal_efi.SysfsDevice{
		"iommu": []internal_efi.SysfsDevice{
			efitest.NewMockSysfsDevice("dmar0", "/sys/devices/virtual/iommu/dmar0", "iommu", nil),
			efitest.NewMockSysfsDevice("dmar1", "/sys/devices/virtual/iommu/dmar1", "iommu", nil),
		},
		"mei": []internal_efi.SysfsDevice{
			efitest.NewMockSysfsDevice("mei0", "/sys/devices/pci0000:00/0000:00:16.0/mei/mei0", "mei", meiAttrs),
		},
	}

	errs := s.testRun(c, &testRunChecksContextRunParams{
		env: efitest.NewMockHostEnvironmentWithOpts(
			efitest.WithVirtMode(internal_efi.VirtModeNone, internal_efi.DetectVirtModeAll),
			efitest.WithTPMDevice(tpm2_testutil.NewTransportBackedDevice(s.Transport, false, 1)),
			efitest.WithLog(efitest.NewLog(c, &efitest.LogOptions{
				Algorithms:          []tpm2.HashAlgorithmId{tpm2.HashAlgorithmSHA256},
				IncludeDriverLaunch: true,
			})),
			efitest.WithAMD64Environment("GenuineIntel", []uint64{cpuid.SDBG, cpuid.SMX}, 4, map[uint32]uint64{0x13a: (3 << 1), 0xc80: 0x40000000}),
			efitest.WithSysfsDevices(devices),
			efitest.WithMockVars(efitest.MockVars{
				{Name: "AuditMode", GUID: efi.GlobalVariable}:              &efitest.VarEntry{Attrs: efi.AttributeNonVolatile | efi.AttributeBootserviceAccess | efi.AttributeRuntimeAccess, Payload: []byte{0x0}},
				{Name: "BootCurrent", GUID: efi.GlobalVariable}:            &efitest.VarEntry{Attrs: efi.AttributeBootserviceAccess | efi.AttributeRuntimeAccess, Payload: []byte{0x3, 0x0}},
				{Name: "BootOptionSupport", GUID: efi.GlobalVariable}:      &efitest.VarEntry{Attrs: efi.AttributeBootserviceAccess | efi.AttributeRuntimeAccess, Payload: []byte{0x13, 0x03, 0x00, 0x00}},
				{Name: "DeployedMode", GUID: efi.GlobalVariable}:           &efitest.VarEntry{Attrs: efi.AttributeNonVolatile | efi.AttributeBootserviceAccess | efi.AttributeRuntimeAccess, Payload: []byte{0x1}},
				{Name: "SetupMode", GUID: efi.GlobalVariable}:              &efitest.VarEntry{Attrs: efi.AttributeBootserviceAccess | efi.AttributeRuntimeAccess, Payload: []byte{0x0}},
				{Name: "OsIndicationsSupported", GUID: efi.GlobalVariable}: &efitest.VarEntry{Attrs: efi.AttributeBootserviceAccess | efi.AttributeRuntimeAccess, Payload: []byte{0x41, 0x00, 0x00, 0x00, 0x00, 0x00, 0x00, 0x00}},
			}.SetSecureBoot(true).SetPK(c, efitest.NewSignatureListX509(c, snakeoilCert, efi.MakeGUID(0x03f66fa4, 0x5eee, 0x479c, 0xa408, [...]uint8{0xc4, 0xdc, 0x0a, 0x33, 0xfc, 0xde})))),
		),
		tpmPropertyModifiers: map[tpm2.Property]uint32{
			tpm2.PropertyNVCountersMax:     0,
			tpm2.PropertyPSFamilyIndicator: 1,
			tpm2.PropertyManufacturer:      uint32(tpm2.TPMManufacturerINTC),
		},
		enabledBanks: []tpm2.HashAlgorithmId{tpm2.HashAlgorithmSHA256},
		iterations:   2,
		loadedImages: []secboot_efi.Image{
			&mockImage{
				contents: []byte("mock shim executable"),
				digest:   testutil.DecodeHexString(c, "25e1b08db2f31ff5f5d2ea53e1a1e8fda6e1d81af4f26a7908071f1dec8611b7"),
				signatures: []*efi.WinCertificateAuthenticode{
					efitest.ReadWinCertificateAuthenticodeDetached(c, shimUbuntuSig4),
				},
			},
			&mockImage{contents: []byte("mock grub executable"), digest: testutil.DecodeHexString(c, "d5a9780e9f6a43c2e53fe9fda547be77f7783f31aea8013783242b040ff21dc0")},
			&mockImage{contents: []byte("mock kernel executable"), digest: testutil.DecodeHexString(c, "2ddfbd91fa1698b0d133c38ba90dbba76c9e08371ff83d03b5fb4c2e56d7e81f")},
		},
		profileOpts: PCRProfileOptionsDefault,
		checkIntermediateErrs: func(i int, errs []*WithKindAndActionsError) {
			switch i {
			case 0:
				c.Assert(errs, HasLen, 1)
				c.Check(errs[0], DeepEquals, NewWithKindAndActionsError(
					ErrorKindVARSuppliedDriversPresent,
					nil,
					[]Action{ActionProceed},
					ErrVARSuppliedDriversPresent,
				))
			}
		},
		actions: []actionAndArgs{
			{action: ActionNone},
			{action: ActionProceed},
		},
		expectedPcrAlg:            tpm2.HashAlgorithmSHA256,
		expectedUsedSecureBootCAs: []*X509CertificateID{NewX509CertificateID(testutil.ParseCertificate(c, msUefiCACert))},
		expectedFlags:             NoPlatformConfigProfileSupport | NoDriversAndAppsConfigProfileSupport | NoBootManagerConfigProfileSupport,
		expectedWarningsMatch: `4 errors detected:
- error with platform config \(PCR1\) measurements: generating profiles for PCR 1 is not supported yet
- value added retailer supplied drivers were detected to be running
- error with drivers and apps config \(PCR3\) measurements: generating profiles for PCR 3 is not supported yet
- error with boot manager config \(PCR5\) measurements: generating profiles for PCR 5 is not supported yet
`,
	})
	c.Check(errs, HasLen, 0)
}

func (s *runChecksContextSuite) TestRunGoodSysPrepAppsPresentFromInitialFlags(c *C) {
	// Test good case on a fTPM where there are system preparation applications
	// detected, and these are permitted with the PermitSysPrepApplications
	// initial flag.
	meiAttrs := map[string][]byte{
		"fw_ver": []byte(`0:16.1.27.2176
0:16.1.27.2176
0:16.0.15.1624
`),
		"fw_status": []byte(`94000245
09F10506
00000020
00004000
00041F03
C7E003CB
`),
	}
	devices := map[string][]internal_efi.SysfsDevice{
		"iommu": []internal_efi.SysfsDevice{
			efitest.NewMockSysfsDevice("dmar0", "/sys/devices/virtual/iommu/dmar0", "iommu", nil),
			efitest.NewMockSysfsDevice("dmar1", "/sys/devices/virtual/iommu/dmar1", "iommu", nil),
		},
		"mei": []internal_efi.SysfsDevice{
			efitest.NewMockSysfsDevice("mei0", "/sys/devices/pci0000:00/0000:00:16.0/mei/mei0", "mei", meiAttrs),
		},
	}

	errs := s.testRun(c, &testRunChecksContextRunParams{
		env: efitest.NewMockHostEnvironmentWithOpts(
			efitest.WithVirtMode(internal_efi.VirtModeNone, internal_efi.DetectVirtModeAll),
			efitest.WithTPMDevice(tpm2_testutil.NewTransportBackedDevice(s.Transport, false, 1)),
			efitest.WithLog(efitest.NewLog(c, &efitest.LogOptions{
				Algorithms:              []tpm2.HashAlgorithmId{tpm2.HashAlgorithmSHA256},
				IncludeSysPrepAppLaunch: true,
			})),
			efitest.WithAMD64Environment("GenuineIntel", []uint64{cpuid.SDBG, cpuid.SMX}, 4, map[uint32]uint64{0x13a: (3 << 1), 0xc80: 0x40000000}),
			efitest.WithSysfsDevices(devices),
			efitest.WithMockVars(efitest.MockVars{
				{Name: "AuditMode", GUID: efi.GlobalVariable}:              &efitest.VarEntry{Attrs: efi.AttributeNonVolatile | efi.AttributeBootserviceAccess | efi.AttributeRuntimeAccess, Payload: []byte{0x0}},
				{Name: "BootCurrent", GUID: efi.GlobalVariable}:            &efitest.VarEntry{Attrs: efi.AttributeBootserviceAccess | efi.AttributeRuntimeAccess, Payload: []byte{0x3, 0x0}},
				{Name: "BootOptionSupport", GUID: efi.GlobalVariable}:      &efitest.VarEntry{Attrs: efi.AttributeBootserviceAccess | efi.AttributeRuntimeAccess, Payload: []byte{0x13, 0x03, 0x00, 0x00}},
				{Name: "DeployedMode", GUID: efi.GlobalVariable}:           &efitest.VarEntry{Attrs: efi.AttributeNonVolatile | efi.AttributeBootserviceAccess | efi.AttributeRuntimeAccess, Payload: []byte{0x1}},
				{Name: "SetupMode", GUID: efi.GlobalVariable}:              &efitest.VarEntry{Attrs: efi.AttributeBootserviceAccess | efi.AttributeRuntimeAccess, Payload: []byte{0x0}},
				{Name: "OsIndicationsSupported", GUID: efi.GlobalVariable}: &efitest.VarEntry{Attrs: efi.AttributeBootserviceAccess | efi.AttributeRuntimeAccess, Payload: []byte{0x41, 0x00, 0x00, 0x00, 0x00, 0x00, 0x00, 0x00}},
			}.SetSecureBoot(true).SetPK(c, efitest.NewSignatureListX509(c, snakeoilCert, efi.MakeGUID(0x03f66fa4, 0x5eee, 0x479c, 0xa408, [...]uint8{0xc4, 0xdc, 0x0a, 0x33, 0xfc, 0xde})))),
		),
		tpmPropertyModifiers: map[tpm2.Property]uint32{
			tpm2.PropertyNVCountersMax:     0,
			tpm2.PropertyPSFamilyIndicator: 1,
			tpm2.PropertyManufacturer:      uint32(tpm2.TPMManufacturerINTC),
		},
		enabledBanks: []tpm2.HashAlgorithmId{tpm2.HashAlgorithmSHA256},
		initialFlags: PermitSysPrepApplications,
		loadedImages: []secboot_efi.Image{
			&mockImage{
				contents: []byte("mock shim executable"),
				digest:   testutil.DecodeHexString(c, "25e1b08db2f31ff5f5d2ea53e1a1e8fda6e1d81af4f26a7908071f1dec8611b7"),
				signatures: []*efi.WinCertificateAuthenticode{
					efitest.ReadWinCertificateAuthenticodeDetached(c, shimUbuntuSig4),
				},
			},
			&mockImage{contents: []byte("mock grub executable"), digest: testutil.DecodeHexString(c, "d5a9780e9f6a43c2e53fe9fda547be77f7783f31aea8013783242b040ff21dc0")},
			&mockImage{contents: []byte("mock kernel executable"), digest: testutil.DecodeHexString(c, "2ddfbd91fa1698b0d133c38ba90dbba76c9e08371ff83d03b5fb4c2e56d7e81f")},
		},
		profileOpts:               PCRProfileOptionsDefault,
		actions:                   []actionAndArgs{{action: ActionNone}},
		expectedPcrAlg:            tpm2.HashAlgorithmSHA256,
		expectedUsedSecureBootCAs: []*X509CertificateID{NewX509CertificateID(testutil.ParseCertificate(c, msUefiCACert))},
		expectedFlags:             NoPlatformConfigProfileSupport | NoDriversAndAppsConfigProfileSupport | NoBootManagerConfigProfileSupport,
		expectedWarningsMatch: `4 errors detected:
- error with platform config \(PCR1\) measurements: generating profiles for PCR 1 is not supported yet
- error with drivers and apps config \(PCR3\) measurements: generating profiles for PCR 3 is not supported yet
- system preparation applications were detected to be running
- error with boot manager config \(PCR5\) measurements: generating profiles for PCR 5 is not supported yet
`,
	})
	c.Check(errs, HasLen, 0)
}

func (s *runChecksContextSuite) TestRunGoodActionProceedPermitSysPrepApplications(c *C) {
	// Test that ActionProceed enables PermitSysPrepApplications.
	meiAttrs := map[string][]byte{
		"fw_ver": []byte(`0:16.1.27.2176
0:16.1.27.2176
0:16.0.15.1624
`),
		"fw_status": []byte(`94000245
09F10506
00000020
00004000
00041F03
C7E003CB
`),
	}
	devices := map[string][]internal_efi.SysfsDevice{
		"iommu": []internal_efi.SysfsDevice{
			efitest.NewMockSysfsDevice("dmar0", "/sys/devices/virtual/iommu/dmar0", "iommu", nil),
			efitest.NewMockSysfsDevice("dmar1", "/sys/devices/virtual/iommu/dmar1", "iommu", nil),
		},
		"mei": []internal_efi.SysfsDevice{
			efitest.NewMockSysfsDevice("mei0", "/sys/devices/pci0000:00/0000:00:16.0/mei/mei0", "mei", meiAttrs),
		},
	}

	errs := s.testRun(c, &testRunChecksContextRunParams{
		env: efitest.NewMockHostEnvironmentWithOpts(
			efitest.WithVirtMode(internal_efi.VirtModeNone, internal_efi.DetectVirtModeAll),
			efitest.WithTPMDevice(tpm2_testutil.NewTransportBackedDevice(s.Transport, false, 1)),
			efitest.WithLog(efitest.NewLog(c, &efitest.LogOptions{
				Algorithms:              []tpm2.HashAlgorithmId{tpm2.HashAlgorithmSHA256},
				IncludeSysPrepAppLaunch: true,
			})),
			efitest.WithAMD64Environment("GenuineIntel", []uint64{cpuid.SDBG, cpuid.SMX}, 4, map[uint32]uint64{0x13a: (3 << 1), 0xc80: 0x40000000}),
			efitest.WithSysfsDevices(devices),
			efitest.WithMockVars(efitest.MockVars{
				{Name: "AuditMode", GUID: efi.GlobalVariable}:              &efitest.VarEntry{Attrs: efi.AttributeNonVolatile | efi.AttributeBootserviceAccess | efi.AttributeRuntimeAccess, Payload: []byte{0x0}},
				{Name: "BootCurrent", GUID: efi.GlobalVariable}:            &efitest.VarEntry{Attrs: efi.AttributeBootserviceAccess | efi.AttributeRuntimeAccess, Payload: []byte{0x3, 0x0}},
				{Name: "BootOptionSupport", GUID: efi.GlobalVariable}:      &efitest.VarEntry{Attrs: efi.AttributeBootserviceAccess | efi.AttributeRuntimeAccess, Payload: []byte{0x13, 0x03, 0x00, 0x00}},
				{Name: "DeployedMode", GUID: efi.GlobalVariable}:           &efitest.VarEntry{Attrs: efi.AttributeNonVolatile | efi.AttributeBootserviceAccess | efi.AttributeRuntimeAccess, Payload: []byte{0x1}},
				{Name: "SetupMode", GUID: efi.GlobalVariable}:              &efitest.VarEntry{Attrs: efi.AttributeBootserviceAccess | efi.AttributeRuntimeAccess, Payload: []byte{0x0}},
				{Name: "OsIndicationsSupported", GUID: efi.GlobalVariable}: &efitest.VarEntry{Attrs: efi.AttributeBootserviceAccess | efi.AttributeRuntimeAccess, Payload: []byte{0x41, 0x00, 0x00, 0x00, 0x00, 0x00, 0x00, 0x00}},
			}.SetSecureBoot(true).SetPK(c, efitest.NewSignatureListX509(c, snakeoilCert, efi.MakeGUID(0x03f66fa4, 0x5eee, 0x479c, 0xa408, [...]uint8{0xc4, 0xdc, 0x0a, 0x33, 0xfc, 0xde})))),
		),
		tpmPropertyModifiers: map[tpm2.Property]uint32{
			tpm2.PropertyNVCountersMax:     0,
			tpm2.PropertyPSFamilyIndicator: 1,
			tpm2.PropertyManufacturer:      uint32(tpm2.TPMManufacturerINTC),
		},
		enabledBanks: []tpm2.HashAlgorithmId{tpm2.HashAlgorithmSHA256},
		iterations:   2,
		loadedImages: []secboot_efi.Image{
			&mockImage{
				contents: []byte("mock shim executable"),
				digest:   testutil.DecodeHexString(c, "25e1b08db2f31ff5f5d2ea53e1a1e8fda6e1d81af4f26a7908071f1dec8611b7"),
				signatures: []*efi.WinCertificateAuthenticode{
					efitest.ReadWinCertificateAuthenticodeDetached(c, shimUbuntuSig4),
				},
			},
			&mockImage{contents: []byte("mock grub executable"), digest: testutil.DecodeHexString(c, "d5a9780e9f6a43c2e53fe9fda547be77f7783f31aea8013783242b040ff21dc0")},
			&mockImage{contents: []byte("mock kernel executable"), digest: testutil.DecodeHexString(c, "2ddfbd91fa1698b0d133c38ba90dbba76c9e08371ff83d03b5fb4c2e56d7e81f")},
		},
		profileOpts: PCRProfileOptionsDefault,
		actions: []actionAndArgs{
			{action: ActionNone},
			{action: ActionProceed},
		},
		checkIntermediateErrs: func(i int, errs []*WithKindAndActionsError) {
			switch i {
			case 0:
				c.Assert(errs, HasLen, 1)
				c.Check(errs[0], DeepEquals, NewWithKindAndActionsError(
					ErrorKindSysPrepApplicationsPresent,
					nil,
					[]Action{ActionProceed},
					ErrSysPrepApplicationsPresent,
				))
			}
		},
		expectedPcrAlg:            tpm2.HashAlgorithmSHA256,
		expectedUsedSecureBootCAs: []*X509CertificateID{NewX509CertificateID(testutil.ParseCertificate(c, msUefiCACert))},
		expectedFlags:             NoPlatformConfigProfileSupport | NoDriversAndAppsConfigProfileSupport | NoBootManagerConfigProfileSupport,
		expectedWarningsMatch: `4 errors detected:
- error with platform config \(PCR1\) measurements: generating profiles for PCR 1 is not supported yet
- error with drivers and apps config \(PCR3\) measurements: generating profiles for PCR 3 is not supported yet
- system preparation applications were detected to be running
- error with boot manager config \(PCR5\) measurements: generating profiles for PCR 5 is not supported yet
`,
	})
	c.Assert(errs, HasLen, 0)
}

func (s *runChecksContextSuite) TestRunGoodAbsoluteActiveFromInitialFlags(c *C) {
	// Test good case on a fTPM where Absolute is detected, and this is
	// permitted with the PermitAbsoluteComputrace initial flag.
	meiAttrs := map[string][]byte{
		"fw_ver": []byte(`0:16.1.27.2176
0:16.1.27.2176
0:16.0.15.1624
`),
		"fw_status": []byte(`94000245
09F10506
00000020
00004000
00041F03
C7E003CB
`),
	}
	devices := map[string][]internal_efi.SysfsDevice{
		"iommu": []internal_efi.SysfsDevice{
			efitest.NewMockSysfsDevice("dmar0", "/sys/devices/virtual/iommu/dmar0", "iommu", nil),
			efitest.NewMockSysfsDevice("dmar1", "/sys/devices/virtual/iommu/dmar1", "iommu", nil),
		},
		"mei": []internal_efi.SysfsDevice{
			efitest.NewMockSysfsDevice("mei0", "/sys/devices/pci0000:00/0000:00:16.0/mei/mei0", "mei", meiAttrs),
		},
	}

	errs := s.testRun(c, &testRunChecksContextRunParams{
		env: efitest.NewMockHostEnvironmentWithOpts(
			efitest.WithVirtMode(internal_efi.VirtModeNone, internal_efi.DetectVirtModeAll),
			efitest.WithTPMDevice(tpm2_testutil.NewTransportBackedDevice(s.Transport, false, 1)),
			efitest.WithLog(efitest.NewLog(c, &efitest.LogOptions{
				Algorithms:                        []tpm2.HashAlgorithmId{tpm2.HashAlgorithmSHA256},
				IncludeOSPresentFirmwareAppLaunch: efi.MakeGUID(0x821aca26, 0x29ea, 0x4993, 0x839f, [...]byte{0x59, 0x7f, 0xc0, 0x21, 0x70, 0x8d}),
			})),
			efitest.WithAMD64Environment("GenuineIntel", []uint64{cpuid.SDBG, cpuid.SMX}, 4, map[uint32]uint64{0x13a: (3 << 1), 0xc80: 0x40000000}),
			efitest.WithSysfsDevices(devices),
			efitest.WithMockVars(efitest.MockVars{
				{Name: "AuditMode", GUID: efi.GlobalVariable}:              &efitest.VarEntry{Attrs: efi.AttributeNonVolatile | efi.AttributeBootserviceAccess | efi.AttributeRuntimeAccess, Payload: []byte{0x0}},
				{Name: "BootCurrent", GUID: efi.GlobalVariable}:            &efitest.VarEntry{Attrs: efi.AttributeBootserviceAccess | efi.AttributeRuntimeAccess, Payload: []byte{0x3, 0x0}},
				{Name: "BootOptionSupport", GUID: efi.GlobalVariable}:      &efitest.VarEntry{Attrs: efi.AttributeBootserviceAccess | efi.AttributeRuntimeAccess, Payload: []byte{0x13, 0x03, 0x00, 0x00}},
				{Name: "DeployedMode", GUID: efi.GlobalVariable}:           &efitest.VarEntry{Attrs: efi.AttributeNonVolatile | efi.AttributeBootserviceAccess | efi.AttributeRuntimeAccess, Payload: []byte{0x1}},
				{Name: "SetupMode", GUID: efi.GlobalVariable}:              &efitest.VarEntry{Attrs: efi.AttributeBootserviceAccess | efi.AttributeRuntimeAccess, Payload: []byte{0x0}},
				{Name: "OsIndicationsSupported", GUID: efi.GlobalVariable}: &efitest.VarEntry{Attrs: efi.AttributeBootserviceAccess | efi.AttributeRuntimeAccess, Payload: []byte{0x41, 0x00, 0x00, 0x00, 0x00, 0x00, 0x00, 0x00}},
			}.SetSecureBoot(true).SetPK(c, efitest.NewSignatureListX509(c, snakeoilCert, efi.MakeGUID(0x03f66fa4, 0x5eee, 0x479c, 0xa408, [...]uint8{0xc4, 0xdc, 0x0a, 0x33, 0xfc, 0xde})))),
		),
		tpmPropertyModifiers: map[tpm2.Property]uint32{
			tpm2.PropertyNVCountersMax:     0,
			tpm2.PropertyPSFamilyIndicator: 1,
			tpm2.PropertyManufacturer:      uint32(tpm2.TPMManufacturerINTC),
		},
		enabledBanks: []tpm2.HashAlgorithmId{tpm2.HashAlgorithmSHA256},
		profileOpts:  PCRProfileOptionsDefault,
		actions:      []actionAndArgs{{action: ActionNone}},
		initialFlags: PermitAbsoluteComputrace,
		loadedImages: []secboot_efi.Image{
			&mockImage{
				contents: []byte("mock shim executable"),
				digest:   testutil.DecodeHexString(c, "25e1b08db2f31ff5f5d2ea53e1a1e8fda6e1d81af4f26a7908071f1dec8611b7"),
				signatures: []*efi.WinCertificateAuthenticode{
					efitest.ReadWinCertificateAuthenticodeDetached(c, shimUbuntuSig4),
				},
			},
			&mockImage{contents: []byte("mock grub executable"), digest: testutil.DecodeHexString(c, "d5a9780e9f6a43c2e53fe9fda547be77f7783f31aea8013783242b040ff21dc0")},
			&mockImage{contents: []byte("mock kernel executable"), digest: testutil.DecodeHexString(c, "2ddfbd91fa1698b0d133c38ba90dbba76c9e08371ff83d03b5fb4c2e56d7e81f")},
		},
		expectedPcrAlg:            tpm2.HashAlgorithmSHA256,
		expectedUsedSecureBootCAs: []*X509CertificateID{NewX509CertificateID(testutil.ParseCertificate(c, msUefiCACert))},
		expectedFlags:             NoPlatformConfigProfileSupport | NoDriversAndAppsConfigProfileSupport | NoBootManagerConfigProfileSupport,
		expectedWarningsMatch: `4 errors detected:
- error with platform config \(PCR1\) measurements: generating profiles for PCR 1 is not supported yet
- error with drivers and apps config \(PCR3\) measurements: generating profiles for PCR 3 is not supported yet
- Absolute was detected to be active and it is advised that this is disabled
- error with boot manager config \(PCR5\) measurements: generating profiles for PCR 5 is not supported yet
`,
	})
	c.Check(errs, HasLen, 0)
}

func (s *runChecksContextSuite) TestRunGoodActionProceedPermitAbsolute(c *C) {
	// Test that ActionProceed enables PermitAbsoluteComputrace.
	meiAttrs := map[string][]byte{
		"fw_ver": []byte(`0:16.1.27.2176
0:16.1.27.2176
0:16.0.15.1624
`),
		"fw_status": []byte(`94000245
09F10506
00000020
00004000
00041F03
C7E003CB
`),
	}
	devices := map[string][]internal_efi.SysfsDevice{
		"iommu": []internal_efi.SysfsDevice{
			efitest.NewMockSysfsDevice("dmar0", "/sys/devices/virtual/iommu/dmar0", "iommu", nil),
			efitest.NewMockSysfsDevice("dmar1", "/sys/devices/virtual/iommu/dmar1", "iommu", nil),
		},
		"mei": []internal_efi.SysfsDevice{
			efitest.NewMockSysfsDevice("mei0", "/sys/devices/pci0000:00/0000:00:16.0/mei/mei0", "mei", meiAttrs),
		},
	}

	errs := s.testRun(c, &testRunChecksContextRunParams{
		env: efitest.NewMockHostEnvironmentWithOpts(
			efitest.WithVirtMode(internal_efi.VirtModeNone, internal_efi.DetectVirtModeAll),
			efitest.WithTPMDevice(tpm2_testutil.NewTransportBackedDevice(s.Transport, false, 1)),
			efitest.WithLog(efitest.NewLog(c, &efitest.LogOptions{
				Algorithms:                        []tpm2.HashAlgorithmId{tpm2.HashAlgorithmSHA256},
				IncludeOSPresentFirmwareAppLaunch: efi.MakeGUID(0x821aca26, 0x29ea, 0x4993, 0x839f, [...]byte{0x59, 0x7f, 0xc0, 0x21, 0x70, 0x8d}),
			})),
			efitest.WithAMD64Environment("GenuineIntel", []uint64{cpuid.SDBG, cpuid.SMX}, 4, map[uint32]uint64{0x13a: (3 << 1), 0xc80: 0x40000000}),
			efitest.WithSysfsDevices(devices),
			efitest.WithMockVars(efitest.MockVars{
				{Name: "AuditMode", GUID: efi.GlobalVariable}:              &efitest.VarEntry{Attrs: efi.AttributeNonVolatile | efi.AttributeBootserviceAccess | efi.AttributeRuntimeAccess, Payload: []byte{0x0}},
				{Name: "BootCurrent", GUID: efi.GlobalVariable}:            &efitest.VarEntry{Attrs: efi.AttributeBootserviceAccess | efi.AttributeRuntimeAccess, Payload: []byte{0x3, 0x0}},
				{Name: "BootOptionSupport", GUID: efi.GlobalVariable}:      &efitest.VarEntry{Attrs: efi.AttributeBootserviceAccess | efi.AttributeRuntimeAccess, Payload: []byte{0x13, 0x03, 0x00, 0x00}},
				{Name: "DeployedMode", GUID: efi.GlobalVariable}:           &efitest.VarEntry{Attrs: efi.AttributeNonVolatile | efi.AttributeBootserviceAccess | efi.AttributeRuntimeAccess, Payload: []byte{0x1}},
				{Name: "SetupMode", GUID: efi.GlobalVariable}:              &efitest.VarEntry{Attrs: efi.AttributeBootserviceAccess | efi.AttributeRuntimeAccess, Payload: []byte{0x0}},
				{Name: "OsIndicationsSupported", GUID: efi.GlobalVariable}: &efitest.VarEntry{Attrs: efi.AttributeBootserviceAccess | efi.AttributeRuntimeAccess, Payload: []byte{0x41, 0x00, 0x00, 0x00, 0x00, 0x00, 0x00, 0x00}},
			}.SetSecureBoot(true).SetPK(c, efitest.NewSignatureListX509(c, snakeoilCert, efi.MakeGUID(0x03f66fa4, 0x5eee, 0x479c, 0xa408, [...]uint8{0xc4, 0xdc, 0x0a, 0x33, 0xfc, 0xde})))),
		),
		tpmPropertyModifiers: map[tpm2.Property]uint32{
			tpm2.PropertyNVCountersMax:     0,
			tpm2.PropertyPSFamilyIndicator: 1,
			tpm2.PropertyManufacturer:      uint32(tpm2.TPMManufacturerINTC),
		},
		enabledBanks: []tpm2.HashAlgorithmId{tpm2.HashAlgorithmSHA256},
		iterations:   2,
		profileOpts:  PCRProfileOptionsDefault,
		actions: []actionAndArgs{
			{action: ActionNone},
			{action: ActionProceed},
		},
		checkIntermediateErrs: func(i int, errs []*WithKindAndActionsError) {
			switch i {
			case 0:
				c.Check(errs, HasLen, 1)
				c.Check(errs[0], DeepEquals, NewWithKindAndActionsError(
					ErrorKindAbsolutePresent,
					nil,
					[]Action{ActionContactOEM, ActionRebootToFWSettings, ActionProceed},
					ErrAbsoluteComputraceActive,
				))
			}
		},
		loadedImages: []secboot_efi.Image{
			&mockImage{
				contents: []byte("mock shim executable"),
				digest:   testutil.DecodeHexString(c, "25e1b08db2f31ff5f5d2ea53e1a1e8fda6e1d81af4f26a7908071f1dec8611b7"),
				signatures: []*efi.WinCertificateAuthenticode{
					efitest.ReadWinCertificateAuthenticodeDetached(c, shimUbuntuSig4),
				},
			},
			&mockImage{contents: []byte("mock grub executable"), digest: testutil.DecodeHexString(c, "d5a9780e9f6a43c2e53fe9fda547be77f7783f31aea8013783242b040ff21dc0")},
			&mockImage{contents: []byte("mock kernel executable"), digest: testutil.DecodeHexString(c, "2ddfbd91fa1698b0d133c38ba90dbba76c9e08371ff83d03b5fb4c2e56d7e81f")},
		},
		expectedPcrAlg:            tpm2.HashAlgorithmSHA256,
		expectedUsedSecureBootCAs: []*X509CertificateID{NewX509CertificateID(testutil.ParseCertificate(c, msUefiCACert))},
		expectedFlags:             NoPlatformConfigProfileSupport | NoDriversAndAppsConfigProfileSupport | NoBootManagerConfigProfileSupport,
		expectedWarningsMatch: `4 errors detected:
- error with platform config \(PCR1\) measurements: generating profiles for PCR 1 is not supported yet
- error with drivers and apps config \(PCR3\) measurements: generating profiles for PCR 3 is not supported yet
- Absolute was detected to be active and it is advised that this is disabled
- error with boot manager config \(PCR5\) measurements: generating profiles for PCR 5 is not supported yet
`,
	})
	c.Check(errs, HasLen, 0)
}

// TODO: Test the above case without the initial flag when we have an action to set PermitAbsoluteComputrace.

func (s *runChecksContextSuite) TestRunGoodNoBootManagerCodeProfileSupportWhenOmittedFromPCRProfileOpts(c *C) {
	// Test a good case on a fTPM where the launch digests in the log for OS components
	// are invalid, but the profile options permits the omission of PCR4.
	meiAttrs := map[string][]byte{
		"fw_ver": []byte(`0:16.1.27.2176
0:16.1.27.2176
0:16.0.15.1624
`),
		"fw_status": []byte(`94000245
09F10506
00000020
00004000
00041F03
C7E003CB
`),
	}
	devices := map[string][]internal_efi.SysfsDevice{
		"iommu": []internal_efi.SysfsDevice{
			efitest.NewMockSysfsDevice("dmar0", "/sys/devices/virtual/iommu/dmar0", "iommu", nil),
			efitest.NewMockSysfsDevice("dmar1", "/sys/devices/virtual/iommu/dmar1", "iommu", nil),
		},
		"mei": []internal_efi.SysfsDevice{
			efitest.NewMockSysfsDevice("mei0", "/sys/devices/pci0000:00/0000:00:16.0/mei/mei0", "mei", meiAttrs),
		},
	}

	errs := s.testRun(c, &testRunChecksContextRunParams{
		env: efitest.NewMockHostEnvironmentWithOpts(
			efitest.WithVirtMode(internal_efi.VirtModeNone, internal_efi.DetectVirtModeAll),
			efitest.WithTPMDevice(tpm2_testutil.NewTransportBackedDevice(s.Transport, false, 1)),
			efitest.WithLog(efitest.NewLog(c, &efitest.LogOptions{
				Algorithms: []tpm2.HashAlgorithmId{tpm2.HashAlgorithmSHA256},
			})),
			efitest.WithAMD64Environment("GenuineIntel", []uint64{cpuid.SDBG, cpuid.SMX}, 4, map[uint32]uint64{0x13a: (3 << 1), 0xc80: 0x40000000}),
			efitest.WithSysfsDevices(devices),
			efitest.WithMockVars(efitest.MockVars{
				{Name: "AuditMode", GUID: efi.GlobalVariable}:              &efitest.VarEntry{Attrs: efi.AttributeNonVolatile | efi.AttributeBootserviceAccess | efi.AttributeRuntimeAccess, Payload: []byte{0x0}},
				{Name: "BootCurrent", GUID: efi.GlobalVariable}:            &efitest.VarEntry{Attrs: efi.AttributeBootserviceAccess | efi.AttributeRuntimeAccess, Payload: []byte{0x3, 0x0}},
				{Name: "BootOptionSupport", GUID: efi.GlobalVariable}:      &efitest.VarEntry{Attrs: efi.AttributeBootserviceAccess | efi.AttributeRuntimeAccess, Payload: []byte{0x13, 0x03, 0x00, 0x00}},
				{Name: "DeployedMode", GUID: efi.GlobalVariable}:           &efitest.VarEntry{Attrs: efi.AttributeNonVolatile | efi.AttributeBootserviceAccess | efi.AttributeRuntimeAccess, Payload: []byte{0x1}},
				{Name: "SetupMode", GUID: efi.GlobalVariable}:              &efitest.VarEntry{Attrs: efi.AttributeBootserviceAccess | efi.AttributeRuntimeAccess, Payload: []byte{0x0}},
				{Name: "OsIndicationsSupported", GUID: efi.GlobalVariable}: &efitest.VarEntry{Attrs: efi.AttributeBootserviceAccess | efi.AttributeRuntimeAccess, Payload: []byte{0x41, 0x00, 0x00, 0x00, 0x00, 0x00, 0x00, 0x00}},
			}.SetSecureBoot(true).SetPK(c, efitest.NewSignatureListX509(c, snakeoilCert, efi.MakeGUID(0x03f66fa4, 0x5eee, 0x479c, 0xa408, [...]uint8{0xc4, 0xdc, 0x0a, 0x33, 0xfc, 0xde})))),
		),
		tpmPropertyModifiers: map[tpm2.Property]uint32{
			tpm2.PropertyNVCountersMax:     0,
			tpm2.PropertyPSFamilyIndicator: 1,
			tpm2.PropertyManufacturer:      uint32(tpm2.TPMManufacturerINTC),
		},
		enabledBanks: []tpm2.HashAlgorithmId{tpm2.HashAlgorithmSHA256},
		loadedImages: []secboot_efi.Image{
			&mockImage{
				contents: []byte("mock shim executable"),
				digest:   testutil.DecodeHexString(c, "25e1b08db2f31ff5f5d2ea53e1a1e8fda6e1d81af4f26a7908071f1dec8611b7"),
				signatures: []*efi.WinCertificateAuthenticode{
					efitest.ReadWinCertificateAuthenticodeDetached(c, shimUbuntuSig4),
				},
			},
			// We have to cheat a bit here because the digest is hardcoded in the test log. We set an invalid Authenticode digest for the mock image so the intial test
			// fails and then have the following code digest the same string that produces the log digest ("mock grub executable"), to get a digest that matches what's in
			// the log so the test thinks that the log contains the flat file digest.
			&mockImage{contents: []byte("mock grub executable"), digest: testutil.DecodeHexString(c, "80fd5a9364df79953369758a419f7cb167201cf580160b91f837aad455c55bcd")},
			&mockImage{contents: []byte("mock kernel executable"), digest: testutil.DecodeHexString(c, "c49a23d0315fa446781686de3ee5c04288078911c89c39618c6a54d5fedddf44")},
		},
		profileOpts:               PCRProfileOptionTrustCAsForBootCode,
		actions:                   []actionAndArgs{{action: ActionNone}},
		expectedPcrAlg:            tpm2.HashAlgorithmSHA256,
		expectedUsedSecureBootCAs: []*X509CertificateID{NewX509CertificateID(testutil.ParseCertificate(c, msUefiCACert))},
		expectedFlags:             NoPlatformConfigProfileSupport | NoDriversAndAppsConfigProfileSupport | NoBootManagerCodeProfileSupport | NoBootManagerConfigProfileSupport,
		expectedWarningsMatch: `4 errors detected:
- error with platform config \(PCR1\) measurements: generating profiles for PCR 1 is not supported yet
- error with drivers and apps config \(PCR3\) measurements: generating profiles for PCR 3 is not supported yet
- error with boot manager code \(PCR4\) measurements: log contains unexpected EV_EFI_BOOT_SERVICES_APPLICATION digest for OS-present application mock image: log digest matches flat file digest \(0xd5a9780e9f6a43c2e53fe9fda547be77f7783f31aea8013783242b040ff21dc0\) which suggests an image loaded outside of the LoadImage API and firmware lacking support for the EFI_TCG2_PROTOCOL and/or the PE_COFF_IMAGE flag
- error with boot manager config \(PCR5\) measurements: generating profiles for PCR 5 is not supported yet
`,
	})
	c.Check(errs, HasLen, 0)
}

func (s *runChecksContextSuite) TestRunGoodPreOSVerificationUsingDigestsFromInitialFlags(c *C) {
	// Test a good case where there are value-added-retailer drivers being loaded,
	// authenticated by way of a digest in db, permitted by supplying PermitPreOSVerificationUsingDigests
	// as one of the initial flags.
	meiAttrs := map[string][]byte{
		"fw_ver": []byte(`0:16.1.27.2176
0:16.1.27.2176
0:16.0.15.1624
`),
		"fw_status": []byte(`94000245
09F10506
00000020
00004000
00041F03
C7E003CB
`),
	}
	devices := map[string][]internal_efi.SysfsDevice{
		"iommu": []internal_efi.SysfsDevice{
			efitest.NewMockSysfsDevice("dmar0", "/sys/devices/virtual/iommu/dmar0", "iommu", nil),
			efitest.NewMockSysfsDevice("dmar1", "/sys/devices/virtual/iommu/dmar1", "iommu", nil),
		},
		"mei": []internal_efi.SysfsDevice{
			efitest.NewMockSysfsDevice("mei0", "/sys/devices/pci0000:00/0000:00:16.0/mei/mei0", "mei", meiAttrs),
		},
	}

	errs := s.testRun(c, &testRunChecksContextRunParams{
		env: efitest.NewMockHostEnvironmentWithOpts(
			efitest.WithVirtMode(internal_efi.VirtModeNone, internal_efi.DetectVirtModeAll),
			efitest.WithTPMDevice(tpm2_testutil.NewTransportBackedDevice(s.Transport, false, 1)),
			efitest.WithLog(efitest.NewLog(c, &efitest.LogOptions{
				Algorithms:                   []tpm2.HashAlgorithmId{tpm2.HashAlgorithmSHA256},
				IncludeDriverLaunch:          true,
				PreOSVerificationUsesDigests: crypto.SHA256,
			})),
			efitest.WithAMD64Environment("GenuineIntel", []uint64{cpuid.SDBG, cpuid.SMX}, 4, map[uint32]uint64{0x13a: (3 << 1), 0xc80: 0x40000000}),
			efitest.WithSysfsDevices(devices),
			efitest.WithMockVars(efitest.MockVars{
				{Name: "AuditMode", GUID: efi.GlobalVariable}:              &efitest.VarEntry{Attrs: efi.AttributeNonVolatile | efi.AttributeBootserviceAccess | efi.AttributeRuntimeAccess, Payload: []byte{0x0}},
				{Name: "BootCurrent", GUID: efi.GlobalVariable}:            &efitest.VarEntry{Attrs: efi.AttributeBootserviceAccess | efi.AttributeRuntimeAccess, Payload: []byte{0x3, 0x0}},
				{Name: "BootOptionSupport", GUID: efi.GlobalVariable}:      &efitest.VarEntry{Attrs: efi.AttributeBootserviceAccess | efi.AttributeRuntimeAccess, Payload: []byte{0x13, 0x03, 0x00, 0x00}},
				{Name: "DeployedMode", GUID: efi.GlobalVariable}:           &efitest.VarEntry{Attrs: efi.AttributeNonVolatile | efi.AttributeBootserviceAccess | efi.AttributeRuntimeAccess, Payload: []byte{0x1}},
				{Name: "SetupMode", GUID: efi.GlobalVariable}:              &efitest.VarEntry{Attrs: efi.AttributeBootserviceAccess | efi.AttributeRuntimeAccess, Payload: []byte{0x0}},
				{Name: "OsIndicationsSupported", GUID: efi.GlobalVariable}: &efitest.VarEntry{Attrs: efi.AttributeBootserviceAccess | efi.AttributeRuntimeAccess, Payload: []byte{0x41, 0x00, 0x00, 0x00, 0x00, 0x00, 0x00, 0x00}},
			}.SetSecureBoot(true).SetPK(c, efitest.NewSignatureListX509(c, snakeoilCert, efi.MakeGUID(0x03f66fa4, 0x5eee, 0x479c, 0xa408, [...]uint8{0xc4, 0xdc, 0x0a, 0x33, 0xfc, 0xde})))),
		),
		tpmPropertyModifiers: map[tpm2.Property]uint32{
			tpm2.PropertyNVCountersMax:     0,
			tpm2.PropertyPSFamilyIndicator: 1,
			tpm2.PropertyManufacturer:      uint32(tpm2.TPMManufacturerINTC),
		},
		enabledBanks: []tpm2.HashAlgorithmId{tpm2.HashAlgorithmSHA256},
		initialFlags: PermitVARSuppliedDrivers | PermitPreOSVerificationUsingDigests,
		loadedImages: []secboot_efi.Image{
			&mockImage{
				contents: []byte("mock shim executable"),
				digest:   testutil.DecodeHexString(c, "25e1b08db2f31ff5f5d2ea53e1a1e8fda6e1d81af4f26a7908071f1dec8611b7"),
				signatures: []*efi.WinCertificateAuthenticode{
					efitest.ReadWinCertificateAuthenticodeDetached(c, shimUbuntuSig4),
				},
			},
			&mockImage{contents: []byte("mock grub executable"), digest: testutil.DecodeHexString(c, "d5a9780e9f6a43c2e53fe9fda547be77f7783f31aea8013783242b040ff21dc0")},
			&mockImage{contents: []byte("mock kernel executable"), digest: testutil.DecodeHexString(c, "2ddfbd91fa1698b0d133c38ba90dbba76c9e08371ff83d03b5fb4c2e56d7e81f")},
		},
		profileOpts:               PCRProfileOptionsDefault,
		actions:                   []actionAndArgs{{action: ActionNone}},
		expectedPcrAlg:            tpm2.HashAlgorithmSHA256,
		expectedUsedSecureBootCAs: []*X509CertificateID{NewX509CertificateID(testutil.ParseCertificate(c, msUefiCACert))},
		expectedFlags:             NoPlatformConfigProfileSupport | NoDriversAndAppsConfigProfileSupport | NoBootManagerConfigProfileSupport,
		expectedWarningsMatch: `5 errors detected:
- error with platform config \(PCR1\) measurements: generating profiles for PCR 1 is not supported yet
- value added retailer supplied drivers were detected to be running
- error with drivers and apps config \(PCR3\) measurements: generating profiles for PCR 3 is not supported yet
- error with boot manager config \(PCR5\) measurements: generating profiles for PCR 5 is not supported yet
- some pre-OS components were authenticated from the authorized signature database using an Authenticode digest
`,
	})
	c.Check(errs, HasLen, 0)
}

func (s *runChecksContextSuite) TestRunGoodActionProceedPermitPreOSVerificationUsingDigests(c *C) {
	// Test that ActionProceed enables the PermitPreOSVerificationUsingDigests flag. As
	// this test generates 2 errors, it also tests the case where ActionProceed can
	// be used to ignore multiple errors.
	meiAttrs := map[string][]byte{
		"fw_ver": []byte(`0:16.1.27.2176
0:16.1.27.2176
0:16.0.15.1624
`),
		"fw_status": []byte(`94000245
09F10506
00000020
00004000
00041F03
C7E003CB
`),
	}
	devices := map[string][]internal_efi.SysfsDevice{
		"iommu": []internal_efi.SysfsDevice{
			efitest.NewMockSysfsDevice("dmar0", "/sys/devices/virtual/iommu/dmar0", "iommu", nil),
			efitest.NewMockSysfsDevice("dmar1", "/sys/devices/virtual/iommu/dmar1", "iommu", nil),
		},
		"mei": []internal_efi.SysfsDevice{
			efitest.NewMockSysfsDevice("mei0", "/sys/devices/pci0000:00/0000:00:16.0/mei/mei0", "mei", meiAttrs),
		},
	}

	errs := s.testRun(c, &testRunChecksContextRunParams{
		env: efitest.NewMockHostEnvironmentWithOpts(
			efitest.WithVirtMode(internal_efi.VirtModeNone, internal_efi.DetectVirtModeAll),
			efitest.WithTPMDevice(tpm2_testutil.NewTransportBackedDevice(s.Transport, false, 1)),
			efitest.WithLog(efitest.NewLog(c, &efitest.LogOptions{
				Algorithms:                   []tpm2.HashAlgorithmId{tpm2.HashAlgorithmSHA256},
				IncludeDriverLaunch:          true,
				PreOSVerificationUsesDigests: crypto.SHA256,
			})),
			efitest.WithAMD64Environment("GenuineIntel", []uint64{cpuid.SDBG, cpuid.SMX}, 4, map[uint32]uint64{0x13a: (3 << 1), 0xc80: 0x40000000}),
			efitest.WithSysfsDevices(devices),
			efitest.WithMockVars(efitest.MockVars{
				{Name: "AuditMode", GUID: efi.GlobalVariable}:              &efitest.VarEntry{Attrs: efi.AttributeNonVolatile | efi.AttributeBootserviceAccess | efi.AttributeRuntimeAccess, Payload: []byte{0x0}},
				{Name: "BootCurrent", GUID: efi.GlobalVariable}:            &efitest.VarEntry{Attrs: efi.AttributeBootserviceAccess | efi.AttributeRuntimeAccess, Payload: []byte{0x3, 0x0}},
				{Name: "BootOptionSupport", GUID: efi.GlobalVariable}:      &efitest.VarEntry{Attrs: efi.AttributeBootserviceAccess | efi.AttributeRuntimeAccess, Payload: []byte{0x13, 0x03, 0x00, 0x00}},
				{Name: "DeployedMode", GUID: efi.GlobalVariable}:           &efitest.VarEntry{Attrs: efi.AttributeNonVolatile | efi.AttributeBootserviceAccess | efi.AttributeRuntimeAccess, Payload: []byte{0x1}},
				{Name: "SetupMode", GUID: efi.GlobalVariable}:              &efitest.VarEntry{Attrs: efi.AttributeBootserviceAccess | efi.AttributeRuntimeAccess, Payload: []byte{0x0}},
				{Name: "OsIndicationsSupported", GUID: efi.GlobalVariable}: &efitest.VarEntry{Attrs: efi.AttributeBootserviceAccess | efi.AttributeRuntimeAccess, Payload: []byte{0x41, 0x00, 0x00, 0x00, 0x00, 0x00, 0x00, 0x00}},
			}.SetSecureBoot(true).SetPK(c, efitest.NewSignatureListX509(c, snakeoilCert, efi.MakeGUID(0x03f66fa4, 0x5eee, 0x479c, 0xa408, [...]uint8{0xc4, 0xdc, 0x0a, 0x33, 0xfc, 0xde})))),
		),
		tpmPropertyModifiers: map[tpm2.Property]uint32{
			tpm2.PropertyNVCountersMax:     0,
			tpm2.PropertyPSFamilyIndicator: 1,
			tpm2.PropertyManufacturer:      uint32(tpm2.TPMManufacturerINTC),
		},
		enabledBanks: []tpm2.HashAlgorithmId{tpm2.HashAlgorithmSHA256},
		iterations:   2,
		loadedImages: []secboot_efi.Image{
			&mockImage{
				contents: []byte("mock shim executable"),
				digest:   testutil.DecodeHexString(c, "25e1b08db2f31ff5f5d2ea53e1a1e8fda6e1d81af4f26a7908071f1dec8611b7"),
				signatures: []*efi.WinCertificateAuthenticode{
					efitest.ReadWinCertificateAuthenticodeDetached(c, shimUbuntuSig4),
				},
			},
			&mockImage{contents: []byte("mock grub executable"), digest: testutil.DecodeHexString(c, "d5a9780e9f6a43c2e53fe9fda547be77f7783f31aea8013783242b040ff21dc0")},
			&mockImage{contents: []byte("mock kernel executable"), digest: testutil.DecodeHexString(c, "2ddfbd91fa1698b0d133c38ba90dbba76c9e08371ff83d03b5fb4c2e56d7e81f")},
		},
		profileOpts: PCRProfileOptionsDefault,
		actions: []actionAndArgs{
			{action: ActionNone},
			{action: ActionProceed},
		},
		checkIntermediateErrs: func(i int, errs []*WithKindAndActionsError) {
			switch i {
			case 0:
				c.Check(errs, HasLen, 2)
				c.Check(errs[0], DeepEquals, NewWithKindAndActionsError(
					ErrorKindVARSuppliedDriversPresent,
					nil,
					[]Action{ActionProceed},
					ErrVARSuppliedDriversPresent,
				))

				c.Check(errs[1], DeepEquals, NewWithKindAndActionsError(
					ErrorKindPreOSDigestVerificationDetected,
					nil,
					[]Action{ActionProceed},
					ErrPreOSVerificationUsingDigests,
				))
			}
		},
		expectedPcrAlg:            tpm2.HashAlgorithmSHA256,
		expectedUsedSecureBootCAs: []*X509CertificateID{NewX509CertificateID(testutil.ParseCertificate(c, msUefiCACert))},
		expectedFlags:             NoPlatformConfigProfileSupport | NoDriversAndAppsConfigProfileSupport | NoBootManagerConfigProfileSupport,
		expectedWarningsMatch: `5 errors detected:
- error with platform config \(PCR1\) measurements: generating profiles for PCR 1 is not supported yet
- value added retailer supplied drivers were detected to be running
- error with drivers and apps config \(PCR3\) measurements: generating profiles for PCR 3 is not supported yet
- error with boot manager config \(PCR5\) measurements: generating profiles for PCR 5 is not supported yet
- some pre-OS components were authenticated from the authorized signature database using an Authenticode digest
`,
	})
	c.Check(errs, HasLen, 0)
}

func (s *runChecksContextSuite) TestRunGoodWeakSecureBootAlgsFromInitialFlags(c *C) {
	// Test a good case on a fTPM where there are weak secure boot algorithms
	// detected, but this is permitted because PermitWeakSecureBootAlgorithms
	// was supplied as an initial flag.
	meiAttrs := map[string][]byte{
		"fw_ver": []byte(`0:16.1.27.2176
0:16.1.27.2176
0:16.0.15.1624
`),
		"fw_status": []byte(`94000245
09F10506
00000020
00004000
00041F03
C7E003CB
`),
	}
	devices := map[string][]internal_efi.SysfsDevice{
		"iommu": []internal_efi.SysfsDevice{
			efitest.NewMockSysfsDevice("dmar0", "/sys/devices/virtual/iommu/dmar0", "iommu", nil),
			efitest.NewMockSysfsDevice("dmar1", "/sys/devices/virtual/iommu/dmar1", "iommu", nil),
		},
		"mei": []internal_efi.SysfsDevice{
			efitest.NewMockSysfsDevice("mei0", "/sys/devices/pci0000:00/0000:00:16.0/mei/mei0", "mei", meiAttrs),
		},
	}

	errs := s.testRun(c, &testRunChecksContextRunParams{
		env: efitest.NewMockHostEnvironmentWithOpts(
			efitest.WithVirtMode(internal_efi.VirtModeNone, internal_efi.DetectVirtModeAll),
			efitest.WithTPMDevice(tpm2_testutil.NewTransportBackedDevice(s.Transport, false, 1)),
			efitest.WithLog(efitest.NewLog(c, &efitest.LogOptions{
				Algorithms:                   []tpm2.HashAlgorithmId{tpm2.HashAlgorithmSHA256},
				IncludeDriverLaunch:          true,
				PreOSVerificationUsesDigests: crypto.SHA1,
			})),
			efitest.WithAMD64Environment("GenuineIntel", []uint64{cpuid.SDBG, cpuid.SMX}, 4, map[uint32]uint64{0x13a: (3 << 1), 0xc80: 0x40000000}),
			efitest.WithSysfsDevices(devices),
			efitest.WithMockVars(efitest.MockVars{
				{Name: "AuditMode", GUID: efi.GlobalVariable}:              &efitest.VarEntry{Attrs: efi.AttributeNonVolatile | efi.AttributeBootserviceAccess | efi.AttributeRuntimeAccess, Payload: []byte{0x0}},
				{Name: "BootCurrent", GUID: efi.GlobalVariable}:            &efitest.VarEntry{Attrs: efi.AttributeBootserviceAccess | efi.AttributeRuntimeAccess, Payload: []byte{0x3, 0x0}},
				{Name: "BootOptionSupport", GUID: efi.GlobalVariable}:      &efitest.VarEntry{Attrs: efi.AttributeBootserviceAccess | efi.AttributeRuntimeAccess, Payload: []byte{0x13, 0x03, 0x00, 0x00}},
				{Name: "DeployedMode", GUID: efi.GlobalVariable}:           &efitest.VarEntry{Attrs: efi.AttributeNonVolatile | efi.AttributeBootserviceAccess | efi.AttributeRuntimeAccess, Payload: []byte{0x1}},
				{Name: "SetupMode", GUID: efi.GlobalVariable}:              &efitest.VarEntry{Attrs: efi.AttributeBootserviceAccess | efi.AttributeRuntimeAccess, Payload: []byte{0x0}},
				{Name: "OsIndicationsSupported", GUID: efi.GlobalVariable}: &efitest.VarEntry{Attrs: efi.AttributeBootserviceAccess | efi.AttributeRuntimeAccess, Payload: []byte{0x41, 0x00, 0x00, 0x00, 0x00, 0x00, 0x00, 0x00}},
			}.SetSecureBoot(true).SetPK(c, efitest.NewSignatureListX509(c, snakeoilCert, efi.MakeGUID(0x03f66fa4, 0x5eee, 0x479c, 0xa408, [...]uint8{0xc4, 0xdc, 0x0a, 0x33, 0xfc, 0xde})))),
		),
		tpmPropertyModifiers: map[tpm2.Property]uint32{
			tpm2.PropertyNVCountersMax:     0,
			tpm2.PropertyPSFamilyIndicator: 1,
			tpm2.PropertyManufacturer:      uint32(tpm2.TPMManufacturerINTC),
		},
		enabledBanks: []tpm2.HashAlgorithmId{tpm2.HashAlgorithmSHA256},
		initialFlags: PermitVARSuppliedDrivers | PermitWeakSecureBootAlgorithms | PermitPreOSVerificationUsingDigests,
		loadedImages: []secboot_efi.Image{
			&mockImage{
				contents: []byte("mock shim executable"),
				digest:   testutil.DecodeHexString(c, "25e1b08db2f31ff5f5d2ea53e1a1e8fda6e1d81af4f26a7908071f1dec8611b7"),
				signatures: []*efi.WinCertificateAuthenticode{
					efitest.ReadWinCertificateAuthenticodeDetached(c, shimUbuntuSig4),
				},
			},
			&mockImage{contents: []byte("mock grub executable"), digest: testutil.DecodeHexString(c, "d5a9780e9f6a43c2e53fe9fda547be77f7783f31aea8013783242b040ff21dc0")},
			&mockImage{contents: []byte("mock kernel executable"), digest: testutil.DecodeHexString(c, "2ddfbd91fa1698b0d133c38ba90dbba76c9e08371ff83d03b5fb4c2e56d7e81f")},
		},
		profileOpts:               PCRProfileOptionsDefault,
		actions:                   []actionAndArgs{{action: ActionNone}},
		expectedPcrAlg:            tpm2.HashAlgorithmSHA256,
		expectedUsedSecureBootCAs: []*X509CertificateID{NewX509CertificateID(testutil.ParseCertificate(c, msUefiCACert))},
		expectedFlags:             NoPlatformConfigProfileSupport | NoDriversAndAppsConfigProfileSupport | NoBootManagerConfigProfileSupport,
		expectedWarningsMatch: `6 errors detected:
- error with platform config \(PCR1\) measurements: generating profiles for PCR 1 is not supported yet
- value added retailer supplied drivers were detected to be running
- error with drivers and apps config \(PCR3\) measurements: generating profiles for PCR 3 is not supported yet
- error with boot manager config \(PCR5\) measurements: generating profiles for PCR 5 is not supported yet
- a weak cryptographic algorithm was detected during secure boot verification
- some pre-OS components were authenticated from the authorized signature database using an Authenticode digest
`,
	})
	c.Check(errs, HasLen, 0)
}

func (s *runChecksContextSuite) TestRunGoodActionProceedPermitWeakSecureBootAlgs(c *C) {
	// Test that ActionProceed enables PermitWeakSecureBootAlgorithms. As
	// this test generates 3 errors, it also tests the case where ActionProceed
	// can be used to ignore multiple errors.
	meiAttrs := map[string][]byte{
		"fw_ver": []byte(`0:16.1.27.2176
0:16.1.27.2176
0:16.0.15.1624
`),
		"fw_status": []byte(`94000245
09F10506
00000020
00004000
00041F03
C7E003CB
`),
	}
	devices := map[string][]internal_efi.SysfsDevice{
		"iommu": []internal_efi.SysfsDevice{
			efitest.NewMockSysfsDevice("dmar0", "/sys/devices/virtual/iommu/dmar0", "iommu", nil),
			efitest.NewMockSysfsDevice("dmar1", "/sys/devices/virtual/iommu/dmar1", "iommu", nil),
		},
		"mei": []internal_efi.SysfsDevice{
			efitest.NewMockSysfsDevice("mei0", "/sys/devices/pci0000:00/0000:00:16.0/mei/mei0", "mei", meiAttrs),
		},
	}

	errs := s.testRun(c, &testRunChecksContextRunParams{
		env: efitest.NewMockHostEnvironmentWithOpts(
			efitest.WithVirtMode(internal_efi.VirtModeNone, internal_efi.DetectVirtModeAll),
			efitest.WithTPMDevice(tpm2_testutil.NewTransportBackedDevice(s.Transport, false, 1)),
			efitest.WithLog(efitest.NewLog(c, &efitest.LogOptions{
				Algorithms:                   []tpm2.HashAlgorithmId{tpm2.HashAlgorithmSHA256},
				IncludeDriverLaunch:          true,
				PreOSVerificationUsesDigests: crypto.SHA1,
			})),
			efitest.WithAMD64Environment("GenuineIntel", []uint64{cpuid.SDBG, cpuid.SMX}, 4, map[uint32]uint64{0x13a: (3 << 1), 0xc80: 0x40000000}),
			efitest.WithSysfsDevices(devices),
			efitest.WithMockVars(efitest.MockVars{
				{Name: "AuditMode", GUID: efi.GlobalVariable}:              &efitest.VarEntry{Attrs: efi.AttributeNonVolatile | efi.AttributeBootserviceAccess | efi.AttributeRuntimeAccess, Payload: []byte{0x0}},
				{Name: "BootCurrent", GUID: efi.GlobalVariable}:            &efitest.VarEntry{Attrs: efi.AttributeBootserviceAccess | efi.AttributeRuntimeAccess, Payload: []byte{0x3, 0x0}},
				{Name: "BootOptionSupport", GUID: efi.GlobalVariable}:      &efitest.VarEntry{Attrs: efi.AttributeBootserviceAccess | efi.AttributeRuntimeAccess, Payload: []byte{0x13, 0x03, 0x00, 0x00}},
				{Name: "DeployedMode", GUID: efi.GlobalVariable}:           &efitest.VarEntry{Attrs: efi.AttributeNonVolatile | efi.AttributeBootserviceAccess | efi.AttributeRuntimeAccess, Payload: []byte{0x1}},
				{Name: "SetupMode", GUID: efi.GlobalVariable}:              &efitest.VarEntry{Attrs: efi.AttributeBootserviceAccess | efi.AttributeRuntimeAccess, Payload: []byte{0x0}},
				{Name: "OsIndicationsSupported", GUID: efi.GlobalVariable}: &efitest.VarEntry{Attrs: efi.AttributeBootserviceAccess | efi.AttributeRuntimeAccess, Payload: []byte{0x41, 0x00, 0x00, 0x00, 0x00, 0x00, 0x00, 0x00}},
			}.SetSecureBoot(true).SetPK(c, efitest.NewSignatureListX509(c, snakeoilCert, efi.MakeGUID(0x03f66fa4, 0x5eee, 0x479c, 0xa408, [...]uint8{0xc4, 0xdc, 0x0a, 0x33, 0xfc, 0xde})))),
		),
		tpmPropertyModifiers: map[tpm2.Property]uint32{
			tpm2.PropertyNVCountersMax:     0,
			tpm2.PropertyPSFamilyIndicator: 1,
			tpm2.PropertyManufacturer:      uint32(tpm2.TPMManufacturerINTC),
		},
		enabledBanks: []tpm2.HashAlgorithmId{tpm2.HashAlgorithmSHA256},
		iterations:   2,
		loadedImages: []secboot_efi.Image{
			&mockImage{
				contents: []byte("mock shim executable"),
				digest:   testutil.DecodeHexString(c, "25e1b08db2f31ff5f5d2ea53e1a1e8fda6e1d81af4f26a7908071f1dec8611b7"),
				signatures: []*efi.WinCertificateAuthenticode{
					efitest.ReadWinCertificateAuthenticodeDetached(c, shimUbuntuSig4),
				},
			},
			&mockImage{contents: []byte("mock grub executable"), digest: testutil.DecodeHexString(c, "d5a9780e9f6a43c2e53fe9fda547be77f7783f31aea8013783242b040ff21dc0")},
			&mockImage{contents: []byte("mock kernel executable"), digest: testutil.DecodeHexString(c, "2ddfbd91fa1698b0d133c38ba90dbba76c9e08371ff83d03b5fb4c2e56d7e81f")},
		},
		profileOpts: PCRProfileOptionsDefault,
		actions: []actionAndArgs{
			{action: ActionNone},
			{action: ActionProceed},
		},
		checkIntermediateErrs: func(i int, errs []*WithKindAndActionsError) {
			switch i {
			case 0:
				c.Check(errs, HasLen, 3)
				c.Check(errs[0], DeepEquals, NewWithKindAndActionsError(
					ErrorKindVARSuppliedDriversPresent,
					nil,
					[]Action{ActionProceed},
					ErrVARSuppliedDriversPresent,
				))

				c.Check(errs[1], DeepEquals, NewWithKindAndActionsError(
					ErrorKindWeakSecureBootAlgorithmsDetected,
					nil,
					[]Action{ActionProceed},
					ErrWeakSecureBootAlgorithmDetected,
				))

				c.Check(errs[2], DeepEquals, NewWithKindAndActionsError(
					ErrorKindPreOSDigestVerificationDetected,
					nil,
					[]Action{ActionProceed},
					ErrPreOSVerificationUsingDigests,
				))
			}
		},
		expectedPcrAlg:            tpm2.HashAlgorithmSHA256,
		expectedUsedSecureBootCAs: []*X509CertificateID{NewX509CertificateID(testutil.ParseCertificate(c, msUefiCACert))},
		expectedFlags:             NoPlatformConfigProfileSupport | NoDriversAndAppsConfigProfileSupport | NoBootManagerConfigProfileSupport,
		expectedWarningsMatch: `6 errors detected:
- error with platform config \(PCR1\) measurements: generating profiles for PCR 1 is not supported yet
- value added retailer supplied drivers were detected to be running
- error with drivers and apps config \(PCR3\) measurements: generating profiles for PCR 3 is not supported yet
- error with boot manager config \(PCR5\) measurements: generating profiles for PCR 5 is not supported yet
- a weak cryptographic algorithm was detected during secure boot verification
- some pre-OS components were authenticated from the authorized signature database using an Authenticode digest
`,
	})
	c.Check(errs, HasLen, 0)
}

// TODO: Good test case for invalid secure boot config (eg, no DeployedMode) when PCRProfileOptionPermitNoSecureBootPolicyProfile is supported.

func (s *runChecksContextSuite) TestRunGoodActionProceedIndividualWithMultipleErrors(c *C) {
	// Test that ActionProceed can be used to ignore individual errors when
	// multiple errors are reported.
	meiAttrs := map[string][]byte{
		"fw_ver": []byte(`0:16.1.27.2176
0:16.1.27.2176
0:16.0.15.1624
`),
		"fw_status": []byte(`94000245
09F10506
00000020
00004000
00041F03
C7E003CB
`),
	}
	devices := map[string][]internal_efi.SysfsDevice{
		"iommu": []internal_efi.SysfsDevice{
			efitest.NewMockSysfsDevice("dmar0", "/sys/devices/virtual/iommu/dmar0", "iommu", nil),
			efitest.NewMockSysfsDevice("dmar1", "/sys/devices/virtual/iommu/dmar1", "iommu", nil),
		},
		"mei": []internal_efi.SysfsDevice{
			efitest.NewMockSysfsDevice("mei0", "/sys/devices/pci0000:00/0000:00:16.0/mei/mei0", "mei", meiAttrs),
		},
	}

	errs := s.testRun(c, &testRunChecksContextRunParams{
		env: efitest.NewMockHostEnvironmentWithOpts(
			efitest.WithVirtMode(internal_efi.VirtModeNone, internal_efi.DetectVirtModeAll),
			efitest.WithTPMDevice(tpm2_testutil.NewTransportBackedDevice(s.Transport, false, 1)),
			efitest.WithLog(efitest.NewLog(c, &efitest.LogOptions{
				Algorithms:                   []tpm2.HashAlgorithmId{tpm2.HashAlgorithmSHA256},
				IncludeDriverLaunch:          true,
				PreOSVerificationUsesDigests: crypto.SHA1,
			})),
			efitest.WithAMD64Environment("GenuineIntel", []uint64{cpuid.SDBG, cpuid.SMX}, 4, map[uint32]uint64{0x13a: (3 << 1), 0xc80: 0x40000000}),
			efitest.WithSysfsDevices(devices),
			efitest.WithMockVars(efitest.MockVars{
				{Name: "AuditMode", GUID: efi.GlobalVariable}:              &efitest.VarEntry{Attrs: efi.AttributeNonVolatile | efi.AttributeBootserviceAccess | efi.AttributeRuntimeAccess, Payload: []byte{0x0}},
				{Name: "BootCurrent", GUID: efi.GlobalVariable}:            &efitest.VarEntry{Attrs: efi.AttributeBootserviceAccess | efi.AttributeRuntimeAccess, Payload: []byte{0x3, 0x0}},
				{Name: "BootOptionSupport", GUID: efi.GlobalVariable}:      &efitest.VarEntry{Attrs: efi.AttributeBootserviceAccess | efi.AttributeRuntimeAccess, Payload: []byte{0x13, 0x03, 0x00, 0x00}},
				{Name: "DeployedMode", GUID: efi.GlobalVariable}:           &efitest.VarEntry{Attrs: efi.AttributeNonVolatile | efi.AttributeBootserviceAccess | efi.AttributeRuntimeAccess, Payload: []byte{0x1}},
				{Name: "SetupMode", GUID: efi.GlobalVariable}:              &efitest.VarEntry{Attrs: efi.AttributeBootserviceAccess | efi.AttributeRuntimeAccess, Payload: []byte{0x0}},
				{Name: "OsIndicationsSupported", GUID: efi.GlobalVariable}: &efitest.VarEntry{Attrs: efi.AttributeBootserviceAccess | efi.AttributeRuntimeAccess, Payload: []byte{0x41, 0x00, 0x00, 0x00, 0x00, 0x00, 0x00, 0x00}},
			}.SetSecureBoot(true).SetPK(c, efitest.NewSignatureListX509(c, snakeoilCert, efi.MakeGUID(0x03f66fa4, 0x5eee, 0x479c, 0xa408, [...]uint8{0xc4, 0xdc, 0x0a, 0x33, 0xfc, 0xde})))),
		),
		tpmPropertyModifiers: map[tpm2.Property]uint32{
			tpm2.PropertyNVCountersMax:     0,
			tpm2.PropertyPSFamilyIndicator: 1,
			tpm2.PropertyManufacturer:      uint32(tpm2.TPMManufacturerINTC),
		},
		enabledBanks: []tpm2.HashAlgorithmId{tpm2.HashAlgorithmSHA256},
		iterations:   4,
		loadedImages: []secboot_efi.Image{
			&mockImage{
				contents: []byte("mock shim executable"),
				digest:   testutil.DecodeHexString(c, "25e1b08db2f31ff5f5d2ea53e1a1e8fda6e1d81af4f26a7908071f1dec8611b7"),
				signatures: []*efi.WinCertificateAuthenticode{
					efitest.ReadWinCertificateAuthenticodeDetached(c, shimUbuntuSig4),
				},
			},
			&mockImage{contents: []byte("mock grub executable"), digest: testutil.DecodeHexString(c, "d5a9780e9f6a43c2e53fe9fda547be77f7783f31aea8013783242b040ff21dc0")},
			&mockImage{contents: []byte("mock kernel executable"), digest: testutil.DecodeHexString(c, "2ddfbd91fa1698b0d133c38ba90dbba76c9e08371ff83d03b5fb4c2e56d7e81f")},
		},
		profileOpts: PCRProfileOptionsDefault,
		actions: []actionAndArgs{
			{action: ActionNone},
			{action: ActionProceed, args: ActionProceedArgs{ErrorKindVARSuppliedDriversPresent}},
			{action: ActionProceed, args: ActionProceedArgs{ErrorKindWeakSecureBootAlgorithmsDetected}},
			{action: ActionProceed, args: ActionProceedArgs{ErrorKindPreOSDigestVerificationDetected}},
		},
		checkIntermediateErrs: func(i int, errs []*WithKindAndActionsError) {
			switch i {
			case 0:
				c.Check(errs, HasLen, 3)
				c.Check(errs[0], DeepEquals, NewWithKindAndActionsError(
					ErrorKindVARSuppliedDriversPresent,
					nil,
					[]Action{ActionProceed},
					ErrVARSuppliedDriversPresent,
				))

				c.Check(errs[1], DeepEquals, NewWithKindAndActionsError(
					ErrorKindWeakSecureBootAlgorithmsDetected,
					nil,
					[]Action{ActionProceed},
					ErrWeakSecureBootAlgorithmDetected,
				))

				c.Check(errs[2], DeepEquals, NewWithKindAndActionsError(
					ErrorKindPreOSDigestVerificationDetected,
					nil,
					[]Action{ActionProceed},
					ErrPreOSVerificationUsingDigests,
				))
			case 1:
				c.Check(errs, HasLen, 2)
				c.Check(errs[0], DeepEquals, NewWithKindAndActionsError(
					ErrorKindWeakSecureBootAlgorithmsDetected,
					nil,
					[]Action{ActionProceed},
					ErrWeakSecureBootAlgorithmDetected,
				))

				c.Check(errs[1], DeepEquals, NewWithKindAndActionsError(
					ErrorKindPreOSDigestVerificationDetected,
					nil,
					[]Action{ActionProceed},
					ErrPreOSVerificationUsingDigests,
				))
			case 2:
				c.Check(errs, HasLen, 1)
				c.Check(errs[0], DeepEquals, NewWithKindAndActionsError(
					ErrorKindPreOSDigestVerificationDetected,
					nil,
					[]Action{ActionProceed},
					ErrPreOSVerificationUsingDigests,
				))
			}
		},
		expectedPcrAlg:            tpm2.HashAlgorithmSHA256,
		expectedUsedSecureBootCAs: []*X509CertificateID{NewX509CertificateID(testutil.ParseCertificate(c, msUefiCACert))},
		expectedFlags:             NoPlatformConfigProfileSupport | NoDriversAndAppsConfigProfileSupport | NoBootManagerConfigProfileSupport,
		expectedWarningsMatch: `6 errors detected:
- error with platform config \(PCR1\) measurements: generating profiles for PCR 1 is not supported yet
- value added retailer supplied drivers were detected to be running
- error with drivers and apps config \(PCR3\) measurements: generating profiles for PCR 3 is not supported yet
- error with boot manager config \(PCR5\) measurements: generating profiles for PCR 5 is not supported yet
- a weak cryptographic algorithm was detected during secure boot verification
- some pre-OS components were authenticated from the authorized signature database using an Authenticode digest
`,
	})
	c.Check(errs, HasLen, 0)
}

// **End of good cases ** //

func (s *runChecksContextSuite) TestRunBadUnexpectedAction(c *C) {
	errs := s.testRun(c, &testRunChecksContextRunParams{
		env:         efitest.NewMockHostEnvironmentWithOpts(),
		profileOpts: PCRProfileOptionsDefault,
		actions:     []actionAndArgs{{action: ActionClearTPMViaFirmware}},
	})
	c.Assert(errs, HasLen, 1)
	c.Assert(errs[0], ErrorMatches, `specified action is not expected`)
	c.Check(errs[0], DeepEquals, NewWithKindAndActionsError(ErrorKindUnexpectedAction, nil, nil, errs[0].Unwrap()))
}

func (s *runChecksContextSuite) TestRunBadExternalAction(c *C) {
	errs := s.testRun(c, &testRunChecksContextRunParams{
		env: efitest.NewMockHostEnvironmentWithOpts(
			efitest.WithVirtMode(internal_efi.VirtModeNone, internal_efi.DetectVirtModeAll),
			efitest.WithTPMDevice(tpm2_testutil.NewTransportBackedDevice(s.Transport, false, 1)),
			efitest.WithMockVars(efitest.MockVars{}.SetSecureBoot(false)),
		),
		enabledBanks: []tpm2.HashAlgorithmId{tpm2.HashAlgorithmSHA256},
		profileOpts:  PCRProfileOptionsDefault,
		iterations:   2,
		prepare: func(i int) {
			switch i {
			case 0:
				// Disable owner and endorsement hierarchies
				c.Assert(s.TPM.HierarchyControl(s.TPM.OwnerHandleContext(), tpm2.HandleOwner, false, nil), IsNil)
				c.Assert(s.TPM.HierarchyControl(s.TPM.EndorsementHandleContext(), tpm2.HandleEndorsement, false, nil), IsNil)
			}
		},
		actions: []actionAndArgs{
			{action: ActionNone},
			{action: ActionRebootToFWSettings},
		},
	})
	c.Assert(errs, HasLen, 1)
	c.Check(errs[0], ErrorMatches, `specified action is not implemented directly by this package`)
	c.Check(errs[0], DeepEquals, NewWithKindAndActionsError(ErrorKindUnexpectedAction, nil, nil, errs[0].Unwrap()))
}

func (s *runChecksContextSuite) TestRunBadVirtualMachine(c *C) {
	// Test the error case where a virtualized environment
	// is detected.
	errs := s.testRun(c, &testRunChecksContextRunParams{
		env: efitest.NewMockHostEnvironmentWithOpts(
			efitest.WithVirtMode("qemu", internal_efi.DetectVirtModeVM),
			efitest.WithLog(efitest.NewLog(c, &efitest.LogOptions{Algorithms: []tpm2.HashAlgorithmId{tpm2.HashAlgorithmSHA256}})),
		),
		enabledBanks: []tpm2.HashAlgorithmId{tpm2.HashAlgorithmSHA256},
		profileOpts:  PCRProfileOptionsDefault,
		actions:      []actionAndArgs{{action: ActionNone}},
	})
	c.Assert(errs, HasLen, 1)
	c.Assert(errs[0], ErrorMatches, `virtual machine environment detected`)
	c.Check(errs[0], DeepEquals, NewWithKindAndActionsError(
		ErrorKindRunningInVM,
		nil,
		[]Action{ActionProceed},
		ErrVirtualMachineDetected,
	))
}

func (s *runChecksContextSuite) TestRunBadNotEFI(c *C) {
	// Test the error case where the host system is not EFI
	errs := s.testRun(c, &testRunChecksContextRunParams{
		env: efitest.NewMockHostEnvironmentWithOpts(
			efitest.WithVirtMode(internal_efi.VirtModeNone, internal_efi.DetectVirtModeAll),
			efitest.WithTPMDevice(tpm2_testutil.NewTransportBackedDevice(s.Transport, false, 1)),
			efitest.WithLog(efitest.NewLog(c, &efitest.LogOptions{Algorithms: []tpm2.HashAlgorithmId{tpm2.HashAlgorithmSHA256}})),
		),
		enabledBanks: []tpm2.HashAlgorithmId{tpm2.HashAlgorithmSHA256},
		profileOpts:  PCRProfileOptionsDefault,
		actions:      []actionAndArgs{{action: ActionNone}},
	})
	c.Assert(errs, HasLen, 1)
	c.Assert(errs[0], ErrorMatches, `host system is not a EFI system`)
	c.Check(errs[0], DeepEquals, NewWithKindAndActionsError(ErrorKindSystemNotEFI, nil, nil, ErrSystemNotEFI))
}

func (s *runChecksContextSuite) TestRunBadEFIVariableAccessError(c *C) {
	// Test the error case where an EFI variable access fails
	meiAttrs := map[string][]byte{
		"fw_ver": []byte(`0:16.1.27.2176
0:16.1.27.2176
0:16.0.15.1624
`),
		"fw_status": []byte(`94000245
09F10506
00000020
00004000
00041F03
C7E003CB
`),
	}
	devices := map[string][]internal_efi.SysfsDevice{
		"iommu": []internal_efi.SysfsDevice{
			efitest.NewMockSysfsDevice("dmar0", "/sys/devices/virtual/iommu/dmar0", "iommu", nil),
			efitest.NewMockSysfsDevice("dmar1", "/sys/devices/virtual/iommu/dmar1", "iommu", nil),
		},
		"mei": []internal_efi.SysfsDevice{
			efitest.NewMockSysfsDevice("mei0", "/sys/devices/pci0000:00/0000:00:16.0/mei/mei0", "mei", meiAttrs),
		},
	}

	errs := s.testRun(c, &testRunChecksContextRunParams{
		env: efitest.NewMockHostEnvironmentWithOpts(
			efitest.WithVirtMode(internal_efi.VirtModeNone, internal_efi.DetectVirtModeAll),
			efitest.WithTPMDevice(tpm2_testutil.NewTransportBackedDevice(s.Transport, false, 1)),
			efitest.WithLog(efitest.NewLog(c, &efitest.LogOptions{Algorithms: []tpm2.HashAlgorithmId{tpm2.HashAlgorithmSHA256}})),
			efitest.WithAMD64Environment("GenuineIntel", []uint64{cpuid.SDBG, cpuid.SMX}, 4, map[uint32]uint64{0x13a: (3 << 1), 0xc80: 0x40000000}),
			efitest.WithSysfsDevices(devices),
			efitest.WithMockVars(efitest.MockVars{
				{Name: "AuditMode", GUID: efi.GlobalVariable}:              &efitest.VarEntry{Attrs: efi.AttributeNonVolatile | efi.AttributeBootserviceAccess | efi.AttributeRuntimeAccess, Payload: []byte{0x0}},
				{Name: "BootCurrent", GUID: efi.GlobalVariable}:            &efitest.VarEntry{Attrs: efi.AttributeBootserviceAccess | efi.AttributeRuntimeAccess, Payload: []byte{0x3, 0x0}},
				{Name: "DeployedMode", GUID: efi.GlobalVariable}:           &efitest.VarEntry{Attrs: efi.AttributeNonVolatile | efi.AttributeBootserviceAccess | efi.AttributeRuntimeAccess, Payload: []byte{0x1}},
				{Name: "SetupMode", GUID: efi.GlobalVariable}:              &efitest.VarEntry{Attrs: efi.AttributeBootserviceAccess | efi.AttributeRuntimeAccess, Payload: []byte{0x0}},
				{Name: "OsIndicationsSupported", GUID: efi.GlobalVariable}: &efitest.VarEntry{Attrs: efi.AttributeBootserviceAccess | efi.AttributeRuntimeAccess, Payload: []byte{0x41, 0x00, 0x00, 0x00, 0x00, 0x00, 0x00, 0x00}},
			}.SetSecureBoot(true).SetPK(c, efitest.NewSignatureListX509(c, snakeoilCert, efi.MakeGUID(0x03f66fa4, 0x5eee, 0x479c, 0xa408, [...]uint8{0xc4, 0xdc, 0x0a, 0x33, 0xfc, 0xde})))),
		),
		tpmPropertyModifiers: map[tpm2.Property]uint32{
			tpm2.PropertyNVCountersMax:     0,
			tpm2.PropertyPSFamilyIndicator: 1,
			tpm2.PropertyManufacturer:      uint32(tpm2.TPMManufacturerINTC),
		},
		enabledBanks: []tpm2.HashAlgorithmId{tpm2.HashAlgorithmSHA256},
		loadedImages: []secboot_efi.Image{
			&mockImage{
				contents: []byte("mock shim executable"),
				digest:   testutil.DecodeHexString(c, "25e1b08db2f31ff5f5d2ea53e1a1e8fda6e1d81af4f26a7908071f1dec8611b7"),
				signatures: []*efi.WinCertificateAuthenticode{
					efitest.ReadWinCertificateAuthenticodeDetached(c, shimUbuntuSig4),
				},
			},
			&mockImage{contents: []byte("mock grub executable"), digest: testutil.DecodeHexString(c, "d5a9780e9f6a43c2e53fe9fda547be77f7783f31aea8013783242b040ff21dc0")},
			&mockImage{contents: []byte("mock kernel executable"), digest: testutil.DecodeHexString(c, "2ddfbd91fa1698b0d133c38ba90dbba76c9e08371ff83d03b5fb4c2e56d7e81f")},
		},
		profileOpts:    PCRProfileOptionsDefault,
		actions:        []actionAndArgs{{action: ActionNone}},
		expectedPcrAlg: tpm2.HashAlgorithmSHA256,
	})
	c.Check(errs, HasLen, 1)
	c.Assert(errs[0], ErrorMatches, `cannot access EFI variable: cannot obtain boot option support: variable does not exist`)
	c.Check(errs[0], DeepEquals, NewWithKindAndActionsError(ErrorKindEFIVariableAccess, EFIVarNotExist, []Action{ActionContactOEM}, errs[0].Unwrap()))
}

func (s *runChecksContextSuite) TestRunBadNoTPM2Device(c *C) {
	// Test the error case where no valid TPM2 device is detected.
	errs := s.testRun(c, &testRunChecksContextRunParams{
		env: efitest.NewMockHostEnvironmentWithOpts(
			efitest.WithVirtMode(internal_efi.VirtModeNone, internal_efi.DetectVirtModeAll),
			efitest.WithMockVars(efitest.MockVars{}.SetSecureBoot(false)),
		),
		enabledBanks: []tpm2.HashAlgorithmId{tpm2.HashAlgorithmSHA256},
		profileOpts:  PCRProfileOptionsDefault,
		actions:      []actionAndArgs{{action: ActionNone}},
	})
	c.Assert(errs, HasLen, 1)
	c.Check(errs[0], ErrorMatches, `error with TPM2 device: no TPM2 device is available`)
	c.Check(errs[0], DeepEquals, NewWithKindAndActionsError(ErrorKindNoSuitableTPM2Device, nil, nil, errs[0].Unwrap()))
}

func (s *runChecksContextSuite) TestRunBadTPMDeviceFailure(c *C) {
	// Test the error case where the TPM device is in failure mode.
	errs := s.testRun(c, &testRunChecksContextRunParams{
		env: efitest.NewMockHostEnvironmentWithOpts(
			efitest.WithVirtMode(internal_efi.VirtModeNone, internal_efi.DetectVirtModeAll),
			efitest.WithTPMDevice(tpm2_testutil.NewTransportBackedDevice(s.Transport, false, 1)),
			efitest.WithMockVars(efitest.MockVars{}.SetSecureBoot(false)),
		),
		enabledBanks: []tpm2.HashAlgorithmId{tpm2.HashAlgorithmSHA256},
		profileOpts:  PCRProfileOptionsDefault,
		prepare: func(_ int) {
			// The next command following this is inside openAndCheckTPM2Device
			// which runs TPM2_SelfTest(false) and will trigger the device's
			// failure mode.
			s.Mssim(c).TestFailureMode()
		},
		actions: []actionAndArgs{{action: ActionNone}},
	})
	c.Assert(errs, HasLen, 1)
	c.Check(errs[0], ErrorMatches, `error with TPM2 device: TPM2 device is in failure mode`)
	c.Check(errs[0], DeepEquals, NewWithKindAndActionsError(ErrorKindTPMDeviceFailure, nil, []Action{ActionReboot, ActionContactOEM}, errs[0].Unwrap()))
}

func (s *runChecksContextSuite) TestRunBadNoPCClientTPMDevice(c *C) {
	// Test the error case where there is a TPM2 device, but it isn't
	// a PC Client device.
	errs := s.testRun(c, &testRunChecksContextRunParams{
		env: efitest.NewMockHostEnvironmentWithOpts(
			efitest.WithVirtMode(internal_efi.VirtModeNone, internal_efi.DetectVirtModeAll),
			efitest.WithTPMDevice(tpm2_testutil.NewTransportBackedDevice(s.Transport, false, 1)),
			efitest.WithMockVars(efitest.MockVars{}.SetSecureBoot(false)),
		),
		tpmPropertyModifiers: map[tpm2.Property]uint32{
			tpm2.PropertyPSFamilyIndicator: 2,
		},
		enabledBanks: []tpm2.HashAlgorithmId{tpm2.HashAlgorithmSHA256},
		profileOpts:  PCRProfileOptionsDefault,
		actions:      []actionAndArgs{{action: ActionNone}},
	})
	c.Assert(errs, HasLen, 1)
	c.Check(errs[0], ErrorMatches, `error with TPM2 device: TPM2 device is present but it is not a PC-Client TPM`)
	c.Check(errs[0], DeepEquals, NewWithKindAndActionsError(ErrorKindNoSuitableTPM2Device, nil, nil, errs[0].Unwrap()))
}

func (s *runChecksContextSuite) TestRunBadTPM2DeviceDisabled(c *C) {
	// Test the error case where the TPM has been disabled by firmware.
	errs := s.testRun(c, &testRunChecksContextRunParams{
		env: efitest.NewMockHostEnvironmentWithOpts(
			efitest.WithVirtMode(internal_efi.VirtModeNone, internal_efi.DetectVirtModeAll),
			efitest.WithTPMDevice(tpm2_testutil.NewTransportBackedDevice(s.Transport, false, 1)),
			efitest.WithMockVars(efitest.MockVars{}.SetSecureBoot(false)),
		),
		enabledBanks: []tpm2.HashAlgorithmId{tpm2.HashAlgorithmSHA256},
		profileOpts:  PCRProfileOptionsDefault,
		prepare: func(_ int) {
			// Disable owner and endorsement hierarchies
			c.Assert(s.TPM.HierarchyControl(s.TPM.OwnerHandleContext(), tpm2.HandleOwner, false, nil), IsNil)
			c.Assert(s.TPM.HierarchyControl(s.TPM.EndorsementHandleContext(), tpm2.HandleEndorsement, false, nil), IsNil)

		},
		actions: []actionAndArgs{{action: ActionNone}},
	})
	c.Assert(errs, HasLen, 1)
	c.Check(errs[0], ErrorMatches, `error with TPM2 device: TPM2 device is present but is currently disabled by the platform firmware`)
	c.Check(errs[0], DeepEquals, NewWithKindAndActionsError(ErrorKindTPMDeviceDisabled, nil, []Action{ActionRebootToFWSettings, ActionEnableTPMViaFirmware, ActionEnableAndClearTPMViaFirmware}, errs[0].Unwrap()))
}

func (s *runChecksContextSuite) TestRunBadTPM2DeviceDisabledRunEnableTPMViaFirmwareAction(c *C) {
	// Test the error case where the TPM has been disabled by firmware, and
	// we run the ActionEnableTPMViaFirmware action.

	p := new(mockPPI)

	errs := s.testRun(c, &testRunChecksContextRunParams{
		env: efitest.NewMockHostEnvironmentWithOpts(
			efitest.WithVirtMode(internal_efi.VirtModeNone, internal_efi.DetectVirtModeAll),
			efitest.WithTPMDevice(tpm2_testutil.NewTransportBackedDevice(s.Transport, false, 1)),
			efitest.WithMockVars(efitest.MockVars{}.SetSecureBoot(false)),
		),
		enabledBanks: []tpm2.HashAlgorithmId{tpm2.HashAlgorithmSHA256},
		ppi:          p,
		profileOpts:  PCRProfileOptionsDefault,
		prepare: func(i int) {
			switch i {
			case 0:
				// Disable owner and endorsement hierarchies on the first iteration
				c.Assert(s.TPM.HierarchyControl(s.TPM.OwnerHandleContext(), tpm2.HandleOwner, false, nil), IsNil)
				c.Assert(s.TPM.HierarchyControl(s.TPM.EndorsementHandleContext(), tpm2.HandleEndorsement, false, nil), IsNil)
			}
		},
		iterations: 2,
		actions: []actionAndArgs{
			{action: ActionNone},
			{action: ActionEnableTPMViaFirmware},
		},
		checkIntermediateErrs: func(i int, errs []*WithKindAndActionsError) {
			switch i {
			case 0:
				c.Assert(errs, HasLen, 1)
				c.Check(errs[0], DeepEquals, NewWithKindAndActionsError(ErrorKindTPMDeviceDisabled, nil, []Action{ActionRebootToFWSettings, ActionEnableTPMViaFirmware, ActionEnableAndClearTPMViaFirmware}, errs[0].Unwrap()))
			}
		},
	})
	c.Assert(errs, HasLen, 1)
	c.Check(errs[0], ErrorMatches, `a reboot is required to complete the action`)
	c.Check(errs[0], DeepEquals, NewWithKindAndActionsError(ErrorKindRebootRequired, nil, []Action{ActionReboot}, errs[0].Unwrap()))

	c.Check(p.called, DeepEquals, []string{"EnableTPM()"})
}

func (s *runChecksContextSuite) TestRunBadTPM2DeviceDisabledRunEnableAndClearTPMViaFirmwareAction(c *C) {
	// Test the error case where the TPM has been disabled by firmware, and
	// we run the ActionEnableAndClearTPMViaFirmware action.

	p := new(mockPPI)

	errs := s.testRun(c, &testRunChecksContextRunParams{
		env: efitest.NewMockHostEnvironmentWithOpts(
			efitest.WithVirtMode(internal_efi.VirtModeNone, internal_efi.DetectVirtModeAll),
			efitest.WithTPMDevice(tpm2_testutil.NewTransportBackedDevice(s.Transport, false, 1)),
			efitest.WithMockVars(efitest.MockVars{}.SetSecureBoot(false)),
		),
		enabledBanks: []tpm2.HashAlgorithmId{tpm2.HashAlgorithmSHA256},
		ppi:          p,
		profileOpts:  PCRProfileOptionsDefault,
		prepare: func(i int) {
			switch i {
			case 0:
				// Disable owner and endorsement hierarchies on the first iteration
				c.Assert(s.TPM.HierarchyControl(s.TPM.OwnerHandleContext(), tpm2.HandleOwner, false, nil), IsNil)
				c.Assert(s.TPM.HierarchyControl(s.TPM.EndorsementHandleContext(), tpm2.HandleEndorsement, false, nil), IsNil)
			}
		},
		iterations: 2,
		actions: []actionAndArgs{
			{action: ActionNone},
			{action: ActionEnableAndClearTPMViaFirmware},
		},
		checkIntermediateErrs: func(i int, errs []*WithKindAndActionsError) {
			switch i {
			case 0:
				c.Assert(errs, HasLen, 1)
				c.Check(errs[0], DeepEquals, NewWithKindAndActionsError(ErrorKindTPMDeviceDisabled, nil, []Action{ActionRebootToFWSettings, ActionEnableTPMViaFirmware, ActionEnableAndClearTPMViaFirmware}, errs[0].Unwrap()))
			}
		},
	})
	c.Assert(errs, HasLen, 1)
	c.Check(errs[0], ErrorMatches, `a reboot is required to complete the action`)
	c.Check(errs[0], DeepEquals, NewWithKindAndActionsError(ErrorKindRebootRequired, nil, []Action{ActionReboot}, errs[0].Unwrap()))

	c.Check(p.called, DeepEquals, []string{"EnableAndClearTPM()"})
}

func (s *runChecksContextSuite) TestRunBadTPMHierarchiesOwned(c *C) {
	// Test the error case where one or more hierarchies of the TPM are already owned.
	meiAttrs := map[string][]byte{
		"fw_ver": []byte(`0:16.1.27.2176
0:16.1.27.2176
0:16.0.15.1624
`),
		"fw_status": []byte(`94000245
09F10506
00000020
00004000
00041F03
C7E003CB
`),
	}
	devices := map[string][]internal_efi.SysfsDevice{
		"iommu": []internal_efi.SysfsDevice{
			efitest.NewMockSysfsDevice("dmar0", "/sys/devices/virtual/iommu/dmar0", "iommu", nil),
			efitest.NewMockSysfsDevice("dmar1", "/sys/devices/virtual/iommu/dmar1", "iommu", nil),
		},
		"mei": []internal_efi.SysfsDevice{
			efitest.NewMockSysfsDevice("mei0", "/sys/devices/pci0000:00/0000:00:16.0/mei/mei0", "mei", meiAttrs),
		},
	}

	errs := s.testRun(c, &testRunChecksContextRunParams{
		env: efitest.NewMockHostEnvironmentWithOpts(
			efitest.WithVirtMode(internal_efi.VirtModeNone, internal_efi.DetectVirtModeAll),
			efitest.WithTPMDevice(tpm2_testutil.NewTransportBackedDevice(s.Transport, false, 1)),
			efitest.WithLog(efitest.NewLog(c, &efitest.LogOptions{
				Algorithms: []tpm2.HashAlgorithmId{tpm2.HashAlgorithmSHA256},
			})),
			efitest.WithAMD64Environment("GenuineIntel", []uint64{cpuid.SDBG, cpuid.SMX}, 4, map[uint32]uint64{0x13a: (3 << 1), 0xc80: 0x40000000}),
			efitest.WithSysfsDevices(devices),
			efitest.WithMockVars(efitest.MockVars{
				{Name: "AuditMode", GUID: efi.GlobalVariable}:              &efitest.VarEntry{Attrs: efi.AttributeNonVolatile | efi.AttributeBootserviceAccess | efi.AttributeRuntimeAccess, Payload: []byte{0x0}},
				{Name: "BootCurrent", GUID: efi.GlobalVariable}:            &efitest.VarEntry{Attrs: efi.AttributeBootserviceAccess | efi.AttributeRuntimeAccess, Payload: []byte{0x3, 0x0}},
				{Name: "BootOptionSupport", GUID: efi.GlobalVariable}:      &efitest.VarEntry{Attrs: efi.AttributeBootserviceAccess | efi.AttributeRuntimeAccess, Payload: []byte{0x13, 0x03, 0x00, 0x00}},
				{Name: "DeployedMode", GUID: efi.GlobalVariable}:           &efitest.VarEntry{Attrs: efi.AttributeNonVolatile | efi.AttributeBootserviceAccess | efi.AttributeRuntimeAccess, Payload: []byte{0x1}},
				{Name: "SetupMode", GUID: efi.GlobalVariable}:              &efitest.VarEntry{Attrs: efi.AttributeBootserviceAccess | efi.AttributeRuntimeAccess, Payload: []byte{0x0}},
				{Name: "OsIndicationsSupported", GUID: efi.GlobalVariable}: &efitest.VarEntry{Attrs: efi.AttributeBootserviceAccess | efi.AttributeRuntimeAccess, Payload: []byte{0x41, 0x00, 0x00, 0x00, 0x00, 0x00, 0x00, 0x00}},
			}.SetSecureBoot(true).SetPK(c, efitest.NewSignatureListX509(c, snakeoilCert, efi.MakeGUID(0x03f66fa4, 0x5eee, 0x479c, 0xa408, [...]uint8{0xc4, 0xdc, 0x0a, 0x33, 0xfc, 0xde})))),
		),
		tpmPropertyModifiers: map[tpm2.Property]uint32{
			tpm2.PropertyNVCountersMax:     0,
			tpm2.PropertyPSFamilyIndicator: 1,
			tpm2.PropertyManufacturer:      uint32(tpm2.TPMManufacturerINTC),
		},
		enabledBanks: []tpm2.HashAlgorithmId{tpm2.HashAlgorithmSHA256},
		profileOpts:  PCRProfileOptionsDefault,
		prepare: func(_ int) {
			// Set an authorization value for the lockout hierarchy and
			// an authorization policy for the storage hierarchy.
			s.HierarchyChangeAuth(c, tpm2.HandleLockout, []byte("1234"))
			c.Check(s.TPM.SetPrimaryPolicy(s.TPM.OwnerHandleContext(), make([]byte, 32), tpm2.HashAlgorithmSHA256, nil), IsNil)
		},
		actions: []actionAndArgs{{action: ActionNone}},
	})
	c.Assert(errs, HasLen, 1)
	c.Check(errs[0], ErrorMatches, `error with TPM2 device: one or more of the TPM hierarchies is already owned:
- TPM_RH_LOCKOUT has an authorization value
- TPM_RH_OWNER has an authorization policy
`)
	c.Check(errs[0], DeepEquals, NewWithKindAndActionsError(
		ErrorKindTPMHierarchiesOwned,
		&TPM2OwnedHierarchiesError{WithAuthValue: tpm2.HandleList{tpm2.HandleLockout}, WithAuthPolicy: tpm2.HandleList{tpm2.HandleOwner}},
		[]Action{ActionRebootToFWSettings, ActionClearTPMViaFirmware, ActionEnableAndClearTPMViaFirmware},
		errs[0].Unwrap(),
	))
}

func (s *runChecksContextSuite) TestRunBadTPMHierarchiesOwnedRunActionClearTPMViaFirmware(c *C) {
	// Test the error case where one or more hierarchies of the TPM are already owned, and
	// we run the ActionClearTPMViaFirmware action.
	meiAttrs := map[string][]byte{
		"fw_ver": []byte(`0:16.1.27.2176
0:16.1.27.2176
0:16.0.15.1624
`),
		"fw_status": []byte(`94000245
09F10506
00000020
00004000
00041F03
C7E003CB
`),
	}
	devices := map[string][]internal_efi.SysfsDevice{
		"iommu": []internal_efi.SysfsDevice{
			efitest.NewMockSysfsDevice("dmar0", "/sys/devices/virtual/iommu/dmar0", "iommu", nil),
			efitest.NewMockSysfsDevice("dmar1", "/sys/devices/virtual/iommu/dmar1", "iommu", nil),
		},
		"mei": []internal_efi.SysfsDevice{
			efitest.NewMockSysfsDevice("mei0", "/sys/devices/pci0000:00/0000:00:16.0/mei/mei0", "mei", meiAttrs),
		},
	}

	p := new(mockPPI)

	errs := s.testRun(c, &testRunChecksContextRunParams{
		env: efitest.NewMockHostEnvironmentWithOpts(
			efitest.WithVirtMode(internal_efi.VirtModeNone, internal_efi.DetectVirtModeAll),
			efitest.WithTPMDevice(tpm2_testutil.NewTransportBackedDevice(s.Transport, false, 1)),
			efitest.WithLog(efitest.NewLog(c, &efitest.LogOptions{
				Algorithms: []tpm2.HashAlgorithmId{tpm2.HashAlgorithmSHA256},
			})),
			efitest.WithAMD64Environment("GenuineIntel", []uint64{cpuid.SDBG, cpuid.SMX}, 4, map[uint32]uint64{0x13a: (3 << 1), 0xc80: 0x40000000}),
			efitest.WithSysfsDevices(devices),
			efitest.WithMockVars(efitest.MockVars{
				{Name: "AuditMode", GUID: efi.GlobalVariable}:              &efitest.VarEntry{Attrs: efi.AttributeNonVolatile | efi.AttributeBootserviceAccess | efi.AttributeRuntimeAccess, Payload: []byte{0x0}},
				{Name: "BootCurrent", GUID: efi.GlobalVariable}:            &efitest.VarEntry{Attrs: efi.AttributeBootserviceAccess | efi.AttributeRuntimeAccess, Payload: []byte{0x3, 0x0}},
				{Name: "BootOptionSupport", GUID: efi.GlobalVariable}:      &efitest.VarEntry{Attrs: efi.AttributeBootserviceAccess | efi.AttributeRuntimeAccess, Payload: []byte{0x13, 0x03, 0x00, 0x00}},
				{Name: "DeployedMode", GUID: efi.GlobalVariable}:           &efitest.VarEntry{Attrs: efi.AttributeNonVolatile | efi.AttributeBootserviceAccess | efi.AttributeRuntimeAccess, Payload: []byte{0x1}},
				{Name: "SetupMode", GUID: efi.GlobalVariable}:              &efitest.VarEntry{Attrs: efi.AttributeBootserviceAccess | efi.AttributeRuntimeAccess, Payload: []byte{0x0}},
				{Name: "OsIndicationsSupported", GUID: efi.GlobalVariable}: &efitest.VarEntry{Attrs: efi.AttributeBootserviceAccess | efi.AttributeRuntimeAccess, Payload: []byte{0x41, 0x00, 0x00, 0x00, 0x00, 0x00, 0x00, 0x00}},
			}.SetSecureBoot(true).SetPK(c, efitest.NewSignatureListX509(c, snakeoilCert, efi.MakeGUID(0x03f66fa4, 0x5eee, 0x479c, 0xa408, [...]uint8{0xc4, 0xdc, 0x0a, 0x33, 0xfc, 0xde})))),
		),
		tpmPropertyModifiers: map[tpm2.Property]uint32{
			tpm2.PropertyNVCountersMax:     0,
			tpm2.PropertyPSFamilyIndicator: 1,
			tpm2.PropertyManufacturer:      uint32(tpm2.TPMManufacturerINTC),
		},
		enabledBanks: []tpm2.HashAlgorithmId{tpm2.HashAlgorithmSHA256},
		ppi:          p,
		profileOpts:  PCRProfileOptionsDefault,
		iterations:   2,
		prepare: func(i int) {
			switch i {
			case 0:
				// Set an authorization value for the lockout hierarchy and
				// an authorization policy for the storage hierarchy on the
				// first iteration.
				s.HierarchyChangeAuth(c, tpm2.HandleLockout, []byte("1234"))
				c.Check(s.TPM.SetPrimaryPolicy(s.TPM.OwnerHandleContext(), make([]byte, 32), tpm2.HashAlgorithmSHA256, nil), IsNil)
			}
		},
		actions: []actionAndArgs{
			{action: ActionNone},
			{action: ActionClearTPMViaFirmware},
		},
		checkIntermediateErrs: func(i int, errs []*WithKindAndActionsError) {
			switch i {
			case 0:
				c.Assert(errs, HasLen, 1)
				c.Check(errs[0], DeepEquals, NewWithKindAndActionsError(
					ErrorKindTPMHierarchiesOwned,
					&TPM2OwnedHierarchiesError{WithAuthValue: tpm2.HandleList{tpm2.HandleLockout}, WithAuthPolicy: tpm2.HandleList{tpm2.HandleOwner}},
					[]Action{ActionRebootToFWSettings, ActionClearTPMViaFirmware, ActionEnableAndClearTPMViaFirmware},
					errs[0].Unwrap(),
				))
			}
		},
	})
	c.Assert(errs, HasLen, 1)
	c.Check(errs[0], ErrorMatches, `a reboot is required to complete the action`)
	c.Check(errs[0], DeepEquals, NewWithKindAndActionsError(ErrorKindRebootRequired, nil, []Action{ActionReboot}, errs[0].Unwrap()))

	c.Check(p.called, DeepEquals, []string{"ClearTPM()"})
}

func (s *runChecksContextSuite) TestRunBadTPMHierarchiesOwnedRunActionEnableAndClearTPMViaFirmware(c *C) {
	// Test the error case where one or more hierarchies of the TPM are already owned, and
	// we run the ActionEnableAndClearTPMViaFirmware action.
	meiAttrs := map[string][]byte{
		"fw_ver": []byte(`0:16.1.27.2176
0:16.1.27.2176
0:16.0.15.1624
`),
		"fw_status": []byte(`94000245
09F10506
00000020
00004000
00041F03
C7E003CB
`),
	}
	devices := map[string][]internal_efi.SysfsDevice{
		"iommu": []internal_efi.SysfsDevice{
			efitest.NewMockSysfsDevice("dmar0", "/sys/devices/virtual/iommu/dmar0", "iommu", nil),
			efitest.NewMockSysfsDevice("dmar1", "/sys/devices/virtual/iommu/dmar1", "iommu", nil),
		},
		"mei": []internal_efi.SysfsDevice{
			efitest.NewMockSysfsDevice("mei0", "/sys/devices/pci0000:00/0000:00:16.0/mei/mei0", "mei", meiAttrs),
		},
	}

	p := new(mockPPI)

	errs := s.testRun(c, &testRunChecksContextRunParams{
		env: efitest.NewMockHostEnvironmentWithOpts(
			efitest.WithVirtMode(internal_efi.VirtModeNone, internal_efi.DetectVirtModeAll),
			efitest.WithTPMDevice(tpm2_testutil.NewTransportBackedDevice(s.Transport, false, 1)),
			efitest.WithLog(efitest.NewLog(c, &efitest.LogOptions{
				Algorithms: []tpm2.HashAlgorithmId{tpm2.HashAlgorithmSHA256},
			})),
			efitest.WithAMD64Environment("GenuineIntel", []uint64{cpuid.SDBG, cpuid.SMX}, 4, map[uint32]uint64{0x13a: (3 << 1), 0xc80: 0x40000000}),
			efitest.WithSysfsDevices(devices),
			efitest.WithMockVars(efitest.MockVars{
				{Name: "AuditMode", GUID: efi.GlobalVariable}:              &efitest.VarEntry{Attrs: efi.AttributeNonVolatile | efi.AttributeBootserviceAccess | efi.AttributeRuntimeAccess, Payload: []byte{0x0}},
				{Name: "BootCurrent", GUID: efi.GlobalVariable}:            &efitest.VarEntry{Attrs: efi.AttributeBootserviceAccess | efi.AttributeRuntimeAccess, Payload: []byte{0x3, 0x0}},
				{Name: "BootOptionSupport", GUID: efi.GlobalVariable}:      &efitest.VarEntry{Attrs: efi.AttributeBootserviceAccess | efi.AttributeRuntimeAccess, Payload: []byte{0x13, 0x03, 0x00, 0x00}},
				{Name: "DeployedMode", GUID: efi.GlobalVariable}:           &efitest.VarEntry{Attrs: efi.AttributeNonVolatile | efi.AttributeBootserviceAccess | efi.AttributeRuntimeAccess, Payload: []byte{0x1}},
				{Name: "SetupMode", GUID: efi.GlobalVariable}:              &efitest.VarEntry{Attrs: efi.AttributeBootserviceAccess | efi.AttributeRuntimeAccess, Payload: []byte{0x0}},
				{Name: "OsIndicationsSupported", GUID: efi.GlobalVariable}: &efitest.VarEntry{Attrs: efi.AttributeBootserviceAccess | efi.AttributeRuntimeAccess, Payload: []byte{0x41, 0x00, 0x00, 0x00, 0x00, 0x00, 0x00, 0x00}},
			}.SetSecureBoot(true).SetPK(c, efitest.NewSignatureListX509(c, snakeoilCert, efi.MakeGUID(0x03f66fa4, 0x5eee, 0x479c, 0xa408, [...]uint8{0xc4, 0xdc, 0x0a, 0x33, 0xfc, 0xde})))),
		),
		tpmPropertyModifiers: map[tpm2.Property]uint32{
			tpm2.PropertyNVCountersMax:     0,
			tpm2.PropertyPSFamilyIndicator: 1,
			tpm2.PropertyManufacturer:      uint32(tpm2.TPMManufacturerINTC),
		},
		enabledBanks: []tpm2.HashAlgorithmId{tpm2.HashAlgorithmSHA256},
		ppi:          p,
		profileOpts:  PCRProfileOptionsDefault,
		iterations:   2,
		prepare: func(i int) {
			switch i {
			case 0:
				// Set an authorization value for the lockout hierarchy and
				// an authorization policy for the storage hierarchy on the
				// first iteration.
				s.HierarchyChangeAuth(c, tpm2.HandleLockout, []byte("1234"))
				c.Check(s.TPM.SetPrimaryPolicy(s.TPM.OwnerHandleContext(), make([]byte, 32), tpm2.HashAlgorithmSHA256, nil), IsNil)
			}
		},
		actions: []actionAndArgs{
			{action: ActionNone},
			{action: ActionEnableAndClearTPMViaFirmware},
		},
		checkIntermediateErrs: func(i int, errs []*WithKindAndActionsError) {
			switch i {
			case 0:
				c.Assert(errs, HasLen, 1)
				c.Check(errs[0], DeepEquals, NewWithKindAndActionsError(
					ErrorKindTPMHierarchiesOwned,
					&TPM2OwnedHierarchiesError{WithAuthValue: tpm2.HandleList{tpm2.HandleLockout}, WithAuthPolicy: tpm2.HandleList{tpm2.HandleOwner}},
					[]Action{ActionRebootToFWSettings, ActionClearTPMViaFirmware, ActionEnableAndClearTPMViaFirmware},
					errs[0].Unwrap(),
				))
			}
		},
	})
	c.Assert(errs, HasLen, 1)
	c.Check(errs[0], ErrorMatches, `a reboot is required to complete the action`)
	c.Check(errs[0], DeepEquals, NewWithKindAndActionsError(ErrorKindRebootRequired, nil, []Action{ActionReboot}, errs[0].Unwrap()))

	c.Check(p.called, DeepEquals, []string{"EnableAndClearTPM()"})
}

func (s *runChecksContextSuite) TestRunBadTPMDeviceLockedOut(c *C) {
	// Test the error case where the TPM's DA protection has been tripped.
	meiAttrs := map[string][]byte{
		"fw_ver": []byte(`0:16.1.27.2176
0:16.1.27.2176
0:16.0.15.1624
`),
		"fw_status": []byte(`94000245
09F10506
00000020
00004000
00041F03
C7E003CB
`),
	}
	devices := map[string][]internal_efi.SysfsDevice{
		"iommu": []internal_efi.SysfsDevice{
			efitest.NewMockSysfsDevice("dmar0", "/sys/devices/virtual/iommu/dmar0", "iommu", nil),
			efitest.NewMockSysfsDevice("dmar1", "/sys/devices/virtual/iommu/dmar1", "iommu", nil),
		},
		"mei": []internal_efi.SysfsDevice{
			efitest.NewMockSysfsDevice("mei0", "/sys/devices/pci0000:00/0000:00:16.0/mei/mei0", "mei", meiAttrs),
		},
	}
	errs := s.testRun(c, &testRunChecksContextRunParams{
		env: efitest.NewMockHostEnvironmentWithOpts(
			efitest.WithVirtMode(internal_efi.VirtModeNone, internal_efi.DetectVirtModeAll),
			efitest.WithTPMDevice(tpm2_testutil.NewTransportBackedDevice(s.Transport, false, 1)),
			efitest.WithLog(efitest.NewLog(c, &efitest.LogOptions{
				Algorithms: []tpm2.HashAlgorithmId{tpm2.HashAlgorithmSHA256},
			})),
			efitest.WithAMD64Environment("GenuineIntel", []uint64{cpuid.SDBG, cpuid.SMX}, 4, map[uint32]uint64{0x13a: (3 << 1), 0xc80: 0x40000000}),
			efitest.WithSysfsDevices(devices),
			efitest.WithMockVars(efitest.MockVars{
				{Name: "AuditMode", GUID: efi.GlobalVariable}:              &efitest.VarEntry{Attrs: efi.AttributeNonVolatile | efi.AttributeBootserviceAccess | efi.AttributeRuntimeAccess, Payload: []byte{0x0}},
				{Name: "BootCurrent", GUID: efi.GlobalVariable}:            &efitest.VarEntry{Attrs: efi.AttributeBootserviceAccess | efi.AttributeRuntimeAccess, Payload: []byte{0x3, 0x0}},
				{Name: "BootOptionSupport", GUID: efi.GlobalVariable}:      &efitest.VarEntry{Attrs: efi.AttributeBootserviceAccess | efi.AttributeRuntimeAccess, Payload: []byte{0x13, 0x03, 0x00, 0x00}},
				{Name: "DeployedMode", GUID: efi.GlobalVariable}:           &efitest.VarEntry{Attrs: efi.AttributeNonVolatile | efi.AttributeBootserviceAccess | efi.AttributeRuntimeAccess, Payload: []byte{0x1}},
				{Name: "SetupMode", GUID: efi.GlobalVariable}:              &efitest.VarEntry{Attrs: efi.AttributeBootserviceAccess | efi.AttributeRuntimeAccess, Payload: []byte{0x0}},
				{Name: "OsIndicationsSupported", GUID: efi.GlobalVariable}: &efitest.VarEntry{Attrs: efi.AttributeBootserviceAccess | efi.AttributeRuntimeAccess, Payload: []byte{0x41, 0x00, 0x00, 0x00, 0x00, 0x00, 0x00, 0x00}},
			}.SetSecureBoot(true).SetPK(c, efitest.NewSignatureListX509(c, snakeoilCert, efi.MakeGUID(0x03f66fa4, 0x5eee, 0x479c, 0xa408, [...]uint8{0xc4, 0xdc, 0x0a, 0x33, 0xfc, 0xde})))),
		),
		tpmPropertyModifiers: map[tpm2.Property]uint32{
			tpm2.PropertyNVCountersMax:     0,
			tpm2.PropertyPSFamilyIndicator: 1,
			tpm2.PropertyManufacturer:      uint32(tpm2.TPMManufacturerINTC),
		},
		enabledBanks: []tpm2.HashAlgorithmId{tpm2.HashAlgorithmSHA256},
		profileOpts:  PCRProfileOptionsDefault,
		prepare: func(_ int) {
			c.Assert(s.TPM.DictionaryAttackParameters(s.TPM.LockoutHandleContext(), 32, 7200, 86400, nil), IsNil)
			// Authorize the lockout hierarchy enough times with a bogus value to trip it
			object, _, _, _, _, err := s.TPM.CreatePrimary(s.TPM.OwnerHandleContext(), &tpm2.SensitiveCreate{UserAuth: []byte("foo")}, objectutil.NewECCKeyTemplate(objectutil.UsageSign), nil, nil, nil)
			c.Assert(err, IsNil)

			object.SetAuthValue(nil)
			digest := testutil.DecodeHexString(c, "fbde6a7fe0a4a95d2656f206437a3db64322a74822e581cf63b69f205c63ab6f")
			scheme := &tpm2.SigScheme{
				Scheme: tpm2.SigSchemeAlgECDSA,
				Details: &tpm2.SigSchemeU{
					ECDSA: &tpm2.SigSchemeECDSA{
						HashAlg: tpm2.HashAlgorithmSHA256,
					},
				},
			}

			for i := 0; i < 32; i++ {
				_, err := s.TPM.Sign(object, digest, scheme, nil, nil)
				if tpm2.IsTPMSessionError(err, tpm2.ErrorAuthFail, tpm2.CommandSign, 1) {
					continue
				}
				if tpm2.IsTPMWarning(err, tpm2.WarningLockout, tpm2.CommandSign) {
					break
				}
				c.Errorf("unexpected error: %v", err)
			}
		},
		actions: []actionAndArgs{{action: ActionNone}},
	})
	c.Assert(errs, HasLen, 1)
	c.Check(errs[0], ErrorMatches, `error with TPM2 device: TPM is in DA lockout mode`)
	c.Check(errs[0], DeepEquals, NewWithKindAndActionsError(
		ErrorKindTPMDeviceLockout,
		&TPMDeviceLockoutArgs{IntervalDuration: 2 * time.Hour, TotalDuration: 64 * time.Hour},
		[]Action{ActionRebootToFWSettings, ActionClearTPMViaFirmware, ActionEnableAndClearTPMViaFirmware},
		errs[0].Unwrap(),
	))
}

func (s *runChecksContextSuite) TestRunBadTPMDeviceLockedOutRunActionClearTPMViaFirmware(c *C) {
	// Test the error case where the TPM's DA protection has been tripped, and
	// we run the ActionClearTPMViaFirmware action.
	meiAttrs := map[string][]byte{
		"fw_ver": []byte(`0:16.1.27.2176
0:16.1.27.2176
0:16.0.15.1624
`),
		"fw_status": []byte(`94000245
09F10506
00000020
00004000
00041F03
C7E003CB
`),
	}
	devices := map[string][]internal_efi.SysfsDevice{
		"iommu": []internal_efi.SysfsDevice{
			efitest.NewMockSysfsDevice("dmar0", "/sys/devices/virtual/iommu/dmar0", "iommu", nil),
			efitest.NewMockSysfsDevice("dmar1", "/sys/devices/virtual/iommu/dmar1", "iommu", nil),
		},
		"mei": []internal_efi.SysfsDevice{
			efitest.NewMockSysfsDevice("mei0", "/sys/devices/pci0000:00/0000:00:16.0/mei/mei0", "mei", meiAttrs),
		},
	}

	p := new(mockPPI)

	errs := s.testRun(c, &testRunChecksContextRunParams{
		env: efitest.NewMockHostEnvironmentWithOpts(
			efitest.WithVirtMode(internal_efi.VirtModeNone, internal_efi.DetectVirtModeAll),
			efitest.WithTPMDevice(tpm2_testutil.NewTransportBackedDevice(s.Transport, false, 1)),
			efitest.WithLog(efitest.NewLog(c, &efitest.LogOptions{
				Algorithms: []tpm2.HashAlgorithmId{tpm2.HashAlgorithmSHA256},
			})),
			efitest.WithAMD64Environment("GenuineIntel", []uint64{cpuid.SDBG, cpuid.SMX}, 4, map[uint32]uint64{0x13a: (3 << 1), 0xc80: 0x40000000}),
			efitest.WithSysfsDevices(devices),
			efitest.WithMockVars(efitest.MockVars{
				{Name: "AuditMode", GUID: efi.GlobalVariable}:              &efitest.VarEntry{Attrs: efi.AttributeNonVolatile | efi.AttributeBootserviceAccess | efi.AttributeRuntimeAccess, Payload: []byte{0x0}},
				{Name: "BootCurrent", GUID: efi.GlobalVariable}:            &efitest.VarEntry{Attrs: efi.AttributeBootserviceAccess | efi.AttributeRuntimeAccess, Payload: []byte{0x3, 0x0}},
				{Name: "BootOptionSupport", GUID: efi.GlobalVariable}:      &efitest.VarEntry{Attrs: efi.AttributeBootserviceAccess | efi.AttributeRuntimeAccess, Payload: []byte{0x13, 0x03, 0x00, 0x00}},
				{Name: "DeployedMode", GUID: efi.GlobalVariable}:           &efitest.VarEntry{Attrs: efi.AttributeNonVolatile | efi.AttributeBootserviceAccess | efi.AttributeRuntimeAccess, Payload: []byte{0x1}},
				{Name: "SetupMode", GUID: efi.GlobalVariable}:              &efitest.VarEntry{Attrs: efi.AttributeBootserviceAccess | efi.AttributeRuntimeAccess, Payload: []byte{0x0}},
				{Name: "OsIndicationsSupported", GUID: efi.GlobalVariable}: &efitest.VarEntry{Attrs: efi.AttributeBootserviceAccess | efi.AttributeRuntimeAccess, Payload: []byte{0x41, 0x00, 0x00, 0x00, 0x00, 0x00, 0x00, 0x00}},
			}.SetSecureBoot(true).SetPK(c, efitest.NewSignatureListX509(c, snakeoilCert, efi.MakeGUID(0x03f66fa4, 0x5eee, 0x479c, 0xa408, [...]uint8{0xc4, 0xdc, 0x0a, 0x33, 0xfc, 0xde})))),
		),
		tpmPropertyModifiers: map[tpm2.Property]uint32{
			tpm2.PropertyNVCountersMax:     0,
			tpm2.PropertyPSFamilyIndicator: 1,
			tpm2.PropertyManufacturer:      uint32(tpm2.TPMManufacturerINTC),
		},
		enabledBanks: []tpm2.HashAlgorithmId{tpm2.HashAlgorithmSHA256},
		ppi:          p,
		profileOpts:  PCRProfileOptionsDefault,
		iterations:   2,
		prepare: func(i int) {
			switch i {
			case 0:
				// Trip the DA mechanism on the first iteration.
				c.Assert(s.TPM.DictionaryAttackParameters(s.TPM.LockoutHandleContext(), 32, 7200, 86400, nil), IsNil)
				// Authorize the lockout hierarchy enough times with a bogus value to trip it
				object, _, _, _, _, err := s.TPM.CreatePrimary(s.TPM.OwnerHandleContext(), &tpm2.SensitiveCreate{UserAuth: []byte("foo")}, objectutil.NewECCKeyTemplate(objectutil.UsageSign), nil, nil, nil)
				c.Assert(err, IsNil)

				object.SetAuthValue(nil)
				digest := testutil.DecodeHexString(c, "fbde6a7fe0a4a95d2656f206437a3db64322a74822e581cf63b69f205c63ab6f")
				scheme := &tpm2.SigScheme{
					Scheme: tpm2.SigSchemeAlgECDSA,
					Details: &tpm2.SigSchemeU{
						ECDSA: &tpm2.SigSchemeECDSA{
							HashAlg: tpm2.HashAlgorithmSHA256,
						},
					},
				}

				for i := 0; i < 32; i++ {
					_, err := s.TPM.Sign(object, digest, scheme, nil, nil)
					if tpm2.IsTPMSessionError(err, tpm2.ErrorAuthFail, tpm2.CommandSign, 1) {
						continue
					}
					if tpm2.IsTPMWarning(err, tpm2.WarningLockout, tpm2.CommandSign) {
						break
					}
					c.Errorf("unexpected error: %v", err)
				}
			}
		},
		actions: []actionAndArgs{
			{action: ActionNone},
			{action: ActionClearTPMViaFirmware},
		},
		checkIntermediateErrs: func(i int, errs []*WithKindAndActionsError) {
			switch i {
			case 0:
				c.Assert(errs, HasLen, 1)
				c.Check(errs[0], DeepEquals, NewWithKindAndActionsError(
					ErrorKindTPMDeviceLockout,
					&TPMDeviceLockoutArgs{IntervalDuration: 2 * time.Hour, TotalDuration: 64 * time.Hour},
					[]Action{ActionRebootToFWSettings, ActionClearTPMViaFirmware, ActionEnableAndClearTPMViaFirmware},
					errs[0].Unwrap(),
				))
			}
		},
	})
	c.Assert(errs, HasLen, 1)
	c.Check(errs[0], ErrorMatches, `a reboot is required to complete the action`)
	c.Check(errs[0], DeepEquals, NewWithKindAndActionsError(ErrorKindRebootRequired, nil, []Action{ActionReboot}, errs[0].Unwrap()))

	c.Check(p.called, DeepEquals, []string{"ClearTPM()"})
}

func (s *runChecksContextSuite) TestRunBadTPMDeviceLockedOutRunActionEnableAndClearTPMViaFirmware(c *C) {
	// Test the error case where the TPM's DA protection has been tripped, and
	// we run the ActionEnableAndClearTPMViaFirmware action.
	meiAttrs := map[string][]byte{
		"fw_ver": []byte(`0:16.1.27.2176
0:16.1.27.2176
0:16.0.15.1624
`),
		"fw_status": []byte(`94000245
09F10506
00000020
00004000
00041F03
C7E003CB
`),
	}
	devices := map[string][]internal_efi.SysfsDevice{
		"iommu": []internal_efi.SysfsDevice{
			efitest.NewMockSysfsDevice("dmar0", "/sys/devices/virtual/iommu/dmar0", "iommu", nil),
			efitest.NewMockSysfsDevice("dmar1", "/sys/devices/virtual/iommu/dmar1", "iommu", nil),
		},
		"mei": []internal_efi.SysfsDevice{
			efitest.NewMockSysfsDevice("mei0", "/sys/devices/pci0000:00/0000:00:16.0/mei/mei0", "mei", meiAttrs),
		},
	}

	p := new(mockPPI)

	errs := s.testRun(c, &testRunChecksContextRunParams{
		env: efitest.NewMockHostEnvironmentWithOpts(
			efitest.WithVirtMode(internal_efi.VirtModeNone, internal_efi.DetectVirtModeAll),
			efitest.WithTPMDevice(tpm2_testutil.NewTransportBackedDevice(s.Transport, false, 1)),
			efitest.WithLog(efitest.NewLog(c, &efitest.LogOptions{
				Algorithms: []tpm2.HashAlgorithmId{tpm2.HashAlgorithmSHA256},
			})),
			efitest.WithAMD64Environment("GenuineIntel", []uint64{cpuid.SDBG, cpuid.SMX}, 4, map[uint32]uint64{0x13a: (3 << 1), 0xc80: 0x40000000}),
			efitest.WithSysfsDevices(devices),
			efitest.WithMockVars(efitest.MockVars{
				{Name: "AuditMode", GUID: efi.GlobalVariable}:              &efitest.VarEntry{Attrs: efi.AttributeNonVolatile | efi.AttributeBootserviceAccess | efi.AttributeRuntimeAccess, Payload: []byte{0x0}},
				{Name: "BootCurrent", GUID: efi.GlobalVariable}:            &efitest.VarEntry{Attrs: efi.AttributeBootserviceAccess | efi.AttributeRuntimeAccess, Payload: []byte{0x3, 0x0}},
				{Name: "BootOptionSupport", GUID: efi.GlobalVariable}:      &efitest.VarEntry{Attrs: efi.AttributeBootserviceAccess | efi.AttributeRuntimeAccess, Payload: []byte{0x13, 0x03, 0x00, 0x00}},
				{Name: "DeployedMode", GUID: efi.GlobalVariable}:           &efitest.VarEntry{Attrs: efi.AttributeNonVolatile | efi.AttributeBootserviceAccess | efi.AttributeRuntimeAccess, Payload: []byte{0x1}},
				{Name: "SetupMode", GUID: efi.GlobalVariable}:              &efitest.VarEntry{Attrs: efi.AttributeBootserviceAccess | efi.AttributeRuntimeAccess, Payload: []byte{0x0}},
				{Name: "OsIndicationsSupported", GUID: efi.GlobalVariable}: &efitest.VarEntry{Attrs: efi.AttributeBootserviceAccess | efi.AttributeRuntimeAccess, Payload: []byte{0x41, 0x00, 0x00, 0x00, 0x00, 0x00, 0x00, 0x00}},
			}.SetSecureBoot(true).SetPK(c, efitest.NewSignatureListX509(c, snakeoilCert, efi.MakeGUID(0x03f66fa4, 0x5eee, 0x479c, 0xa408, [...]uint8{0xc4, 0xdc, 0x0a, 0x33, 0xfc, 0xde})))),
		),
		tpmPropertyModifiers: map[tpm2.Property]uint32{
			tpm2.PropertyNVCountersMax:     0,
			tpm2.PropertyPSFamilyIndicator: 1,
			tpm2.PropertyManufacturer:      uint32(tpm2.TPMManufacturerINTC),
		},
		enabledBanks: []tpm2.HashAlgorithmId{tpm2.HashAlgorithmSHA256},
		ppi:          p,
		profileOpts:  PCRProfileOptionsDefault,
		iterations:   2,
		prepare: func(i int) {
			switch i {
			case 0:
				// Trip the DA mechanism on the first iteration.
				c.Assert(s.TPM.DictionaryAttackParameters(s.TPM.LockoutHandleContext(), 32, 7200, 86400, nil), IsNil)
				// Authorize the lockout hierarchy enough times with a bogus value to trip it
				object, _, _, _, _, err := s.TPM.CreatePrimary(s.TPM.OwnerHandleContext(), &tpm2.SensitiveCreate{UserAuth: []byte("foo")}, objectutil.NewECCKeyTemplate(objectutil.UsageSign), nil, nil, nil)
				c.Assert(err, IsNil)

				object.SetAuthValue(nil)
				digest := testutil.DecodeHexString(c, "fbde6a7fe0a4a95d2656f206437a3db64322a74822e581cf63b69f205c63ab6f")
				scheme := &tpm2.SigScheme{
					Scheme: tpm2.SigSchemeAlgECDSA,
					Details: &tpm2.SigSchemeU{
						ECDSA: &tpm2.SigSchemeECDSA{
							HashAlg: tpm2.HashAlgorithmSHA256,
						},
					},
				}

				for i := 0; i < 32; i++ {
					_, err := s.TPM.Sign(object, digest, scheme, nil, nil)
					if tpm2.IsTPMSessionError(err, tpm2.ErrorAuthFail, tpm2.CommandSign, 1) {
						continue
					}
					if tpm2.IsTPMWarning(err, tpm2.WarningLockout, tpm2.CommandSign) {
						break
					}
					c.Errorf("unexpected error: %v", err)
				}
			}
		},
		actions: []actionAndArgs{
			{action: ActionNone},
			{action: ActionEnableAndClearTPMViaFirmware},
		},
		checkIntermediateErrs: func(i int, errs []*WithKindAndActionsError) {
			switch i {
			case 0:
				c.Assert(errs, HasLen, 1)
				c.Check(errs[0], DeepEquals, NewWithKindAndActionsError(
					ErrorKindTPMDeviceLockout,
					&TPMDeviceLockoutArgs{IntervalDuration: 2 * time.Hour, TotalDuration: 64 * time.Hour},
					[]Action{ActionRebootToFWSettings, ActionClearTPMViaFirmware, ActionEnableAndClearTPMViaFirmware},
					errs[0].Unwrap(),
				))
			}
		},
	})
	c.Assert(errs, HasLen, 1)
	c.Check(errs[0], ErrorMatches, `a reboot is required to complete the action`)
	c.Check(errs[0], DeepEquals, NewWithKindAndActionsError(ErrorKindRebootRequired, nil, []Action{ActionReboot}, errs[0].Unwrap()))

	c.Check(p.called, DeepEquals, []string{"EnableAndClearTPM()"})
}

func (s *runChecksContextSuite) TestRunBadTPMDeviceLockoutLockedOut(c *C) {
	// Test the error case where the TPM's lockout hierarchy is locked out.
	meiAttrs := map[string][]byte{
		"fw_ver": []byte(`0:16.1.27.2176
0:16.1.27.2176
0:16.0.15.1624
`),
		"fw_status": []byte(`94000245
09F10506
00000020
00004000
00041F03
C7E003CB
`),
	}
	devices := map[string][]internal_efi.SysfsDevice{
		"iommu": []internal_efi.SysfsDevice{
			efitest.NewMockSysfsDevice("dmar0", "/sys/devices/virtual/iommu/dmar0", "iommu", nil),
			efitest.NewMockSysfsDevice("dmar1", "/sys/devices/virtual/iommu/dmar1", "iommu", nil),
		},
		"mei": []internal_efi.SysfsDevice{
			efitest.NewMockSysfsDevice("mei0", "/sys/devices/pci0000:00/0000:00:16.0/mei/mei0", "mei", meiAttrs),
		},
	}
	errs := s.testRun(c, &testRunChecksContextRunParams{
		env: efitest.NewMockHostEnvironmentWithOpts(
			efitest.WithVirtMode(internal_efi.VirtModeNone, internal_efi.DetectVirtModeAll),
			efitest.WithTPMDevice(tpm2_testutil.NewTransportBackedDevice(s.Transport, false, 1)),
			efitest.WithLog(efitest.NewLog(c, &efitest.LogOptions{
				Algorithms: []tpm2.HashAlgorithmId{tpm2.HashAlgorithmSHA256},
			})),
			efitest.WithAMD64Environment("GenuineIntel", []uint64{cpuid.SDBG, cpuid.SMX}, 4, map[uint32]uint64{0x13a: (3 << 1), 0xc80: 0x40000000}),
			efitest.WithSysfsDevices(devices),
			efitest.WithMockVars(efitest.MockVars{
				{Name: "AuditMode", GUID: efi.GlobalVariable}:              &efitest.VarEntry{Attrs: efi.AttributeNonVolatile | efi.AttributeBootserviceAccess | efi.AttributeRuntimeAccess, Payload: []byte{0x0}},
				{Name: "BootCurrent", GUID: efi.GlobalVariable}:            &efitest.VarEntry{Attrs: efi.AttributeBootserviceAccess | efi.AttributeRuntimeAccess, Payload: []byte{0x3, 0x0}},
				{Name: "BootOptionSupport", GUID: efi.GlobalVariable}:      &efitest.VarEntry{Attrs: efi.AttributeBootserviceAccess | efi.AttributeRuntimeAccess, Payload: []byte{0x13, 0x03, 0x00, 0x00}},
				{Name: "DeployedMode", GUID: efi.GlobalVariable}:           &efitest.VarEntry{Attrs: efi.AttributeNonVolatile | efi.AttributeBootserviceAccess | efi.AttributeRuntimeAccess, Payload: []byte{0x1}},
				{Name: "SetupMode", GUID: efi.GlobalVariable}:              &efitest.VarEntry{Attrs: efi.AttributeBootserviceAccess | efi.AttributeRuntimeAccess, Payload: []byte{0x0}},
				{Name: "OsIndicationsSupported", GUID: efi.GlobalVariable}: &efitest.VarEntry{Attrs: efi.AttributeBootserviceAccess | efi.AttributeRuntimeAccess, Payload: []byte{0x41, 0x00, 0x00, 0x00, 0x00, 0x00, 0x00, 0x00}},
			}.SetSecureBoot(true).SetPK(c, efitest.NewSignatureListX509(c, snakeoilCert, efi.MakeGUID(0x03f66fa4, 0x5eee, 0x479c, 0xa408, [...]uint8{0xc4, 0xdc, 0x0a, 0x33, 0xfc, 0xde})))),
		),
		tpmPropertyModifiers: map[tpm2.Property]uint32{
			tpm2.PropertyNVCountersMax:     0,
			tpm2.PropertyPSFamilyIndicator: 1,
			tpm2.PropertyManufacturer:      uint32(tpm2.TPMManufacturerINTC),
		},
		enabledBanks: []tpm2.HashAlgorithmId{tpm2.HashAlgorithmSHA256},
		loadedImages: []secboot_efi.Image{
			&mockImage{
				contents: []byte("mock shim executable"),
				digest:   testutil.DecodeHexString(c, "25e1b08db2f31ff5f5d2ea53e1a1e8fda6e1d81af4f26a7908071f1dec8611b7"),
				signatures: []*efi.WinCertificateAuthenticode{
					efitest.ReadWinCertificateAuthenticodeDetached(c, shimUbuntuSig4),
				},
			},
			&mockImage{contents: []byte("mock grub executable"), digest: testutil.DecodeHexString(c, "d5a9780e9f6a43c2e53fe9fda547be77f7783f31aea8013783242b040ff21dc0")},
			&mockImage{contents: []byte("mock kernel executable"), digest: testutil.DecodeHexString(c, "2ddfbd91fa1698b0d133c38ba90dbba76c9e08371ff83d03b5fb4c2e56d7e81f")},
		},
		profileOpts: PCRProfileOptionsDefault,
		prepare: func(_ int) {
			c.Assert(s.TPM.DictionaryAttackParameters(s.TPM.LockoutHandleContext(), 32, 7200, 86400, nil), IsNil)

			// Disable the lockout hierarchy by authorizing it incorrectly
			s.TPM.LockoutHandleContext().SetAuthValue([]byte("1234"))
			err := s.TPM.DictionaryAttackLockReset(s.TPM.LockoutHandleContext(), nil)
			c.Check(tpm2.IsTPMSessionError(err, tpm2.ErrorAuthFail, tpm2.CommandDictionaryAttackLockReset, 1), testutil.IsTrue)
		},
		actions:        []actionAndArgs{{action: ActionNone}},
		expectedPcrAlg: tpm2.HashAlgorithmSHA256,
	})
	c.Assert(errs, HasLen, 1)
	c.Check(errs[0], ErrorMatches, `error with TPM2 device: TPM's lockout hierarchy is unavailable because it is locked out`)
	c.Check(errs[0], DeepEquals, NewWithKindAndActionsError(
		ErrorKindTPMDeviceLockoutLockedOut,
		TPMDeviceLockoutRecoveryArg(24*time.Hour),
		[]Action{ActionRebootToFWSettings, ActionClearTPMViaFirmware, ActionEnableAndClearTPMViaFirmware},
		errs[0].Unwrap(),
	))
}

func (s *runChecksContextSuite) TestRunBadTPMDeviceLockoutLockedOutRunActionClearTPMViaFirmware(c *C) {
	// Test the error case where the TPM's lockout hierarchy is locked out, and
	// we run the ActionClearTPMViaFirmware action.
	meiAttrs := map[string][]byte{
		"fw_ver": []byte(`0:16.1.27.2176
0:16.1.27.2176
0:16.0.15.1624
`),
		"fw_status": []byte(`94000245
09F10506
00000020
00004000
00041F03
C7E003CB
`),
	}
	devices := map[string][]internal_efi.SysfsDevice{
		"iommu": []internal_efi.SysfsDevice{
			efitest.NewMockSysfsDevice("dmar0", "/sys/devices/virtual/iommu/dmar0", "iommu", nil),
			efitest.NewMockSysfsDevice("dmar1", "/sys/devices/virtual/iommu/dmar1", "iommu", nil),
		},
		"mei": []internal_efi.SysfsDevice{
			efitest.NewMockSysfsDevice("mei0", "/sys/devices/pci0000:00/0000:00:16.0/mei/mei0", "mei", meiAttrs),
		},
	}

	p := new(mockPPI)

	errs := s.testRun(c, &testRunChecksContextRunParams{
		env: efitest.NewMockHostEnvironmentWithOpts(
			efitest.WithVirtMode(internal_efi.VirtModeNone, internal_efi.DetectVirtModeAll),
			efitest.WithTPMDevice(tpm2_testutil.NewTransportBackedDevice(s.Transport, false, 1)),
			efitest.WithLog(efitest.NewLog(c, &efitest.LogOptions{
				Algorithms: []tpm2.HashAlgorithmId{tpm2.HashAlgorithmSHA256},
			})),
			efitest.WithAMD64Environment("GenuineIntel", []uint64{cpuid.SDBG, cpuid.SMX}, 4, map[uint32]uint64{0x13a: (3 << 1), 0xc80: 0x40000000}),
			efitest.WithSysfsDevices(devices),
			efitest.WithMockVars(efitest.MockVars{
				{Name: "AuditMode", GUID: efi.GlobalVariable}:              &efitest.VarEntry{Attrs: efi.AttributeNonVolatile | efi.AttributeBootserviceAccess | efi.AttributeRuntimeAccess, Payload: []byte{0x0}},
				{Name: "BootCurrent", GUID: efi.GlobalVariable}:            &efitest.VarEntry{Attrs: efi.AttributeBootserviceAccess | efi.AttributeRuntimeAccess, Payload: []byte{0x3, 0x0}},
				{Name: "BootOptionSupport", GUID: efi.GlobalVariable}:      &efitest.VarEntry{Attrs: efi.AttributeBootserviceAccess | efi.AttributeRuntimeAccess, Payload: []byte{0x13, 0x03, 0x00, 0x00}},
				{Name: "DeployedMode", GUID: efi.GlobalVariable}:           &efitest.VarEntry{Attrs: efi.AttributeNonVolatile | efi.AttributeBootserviceAccess | efi.AttributeRuntimeAccess, Payload: []byte{0x1}},
				{Name: "SetupMode", GUID: efi.GlobalVariable}:              &efitest.VarEntry{Attrs: efi.AttributeBootserviceAccess | efi.AttributeRuntimeAccess, Payload: []byte{0x0}},
				{Name: "OsIndicationsSupported", GUID: efi.GlobalVariable}: &efitest.VarEntry{Attrs: efi.AttributeBootserviceAccess | efi.AttributeRuntimeAccess, Payload: []byte{0x41, 0x00, 0x00, 0x00, 0x00, 0x00, 0x00, 0x00}},
			}.SetSecureBoot(true).SetPK(c, efitest.NewSignatureListX509(c, snakeoilCert, efi.MakeGUID(0x03f66fa4, 0x5eee, 0x479c, 0xa408, [...]uint8{0xc4, 0xdc, 0x0a, 0x33, 0xfc, 0xde})))),
		),
		tpmPropertyModifiers: map[tpm2.Property]uint32{
			tpm2.PropertyNVCountersMax:     0,
			tpm2.PropertyPSFamilyIndicator: 1,
			tpm2.PropertyManufacturer:      uint32(tpm2.TPMManufacturerINTC),
		},
		enabledBanks: []tpm2.HashAlgorithmId{tpm2.HashAlgorithmSHA256},
		ppi:          p,
		loadedImages: []secboot_efi.Image{
			&mockImage{
				contents: []byte("mock shim executable"),
				digest:   testutil.DecodeHexString(c, "25e1b08db2f31ff5f5d2ea53e1a1e8fda6e1d81af4f26a7908071f1dec8611b7"),
				signatures: []*efi.WinCertificateAuthenticode{
					efitest.ReadWinCertificateAuthenticodeDetached(c, shimUbuntuSig4),
				},
			},
			&mockImage{contents: []byte("mock grub executable"), digest: testutil.DecodeHexString(c, "d5a9780e9f6a43c2e53fe9fda547be77f7783f31aea8013783242b040ff21dc0")},
			&mockImage{contents: []byte("mock kernel executable"), digest: testutil.DecodeHexString(c, "2ddfbd91fa1698b0d133c38ba90dbba76c9e08371ff83d03b5fb4c2e56d7e81f")},
		},
		profileOpts: PCRProfileOptionsDefault,
		iterations:  2,
		prepare: func(i int) {
			switch i {
			case 0:
				// Disable the lockout hierarchy on the first iteration.
				c.Assert(s.TPM.DictionaryAttackParameters(s.TPM.LockoutHandleContext(), 32, 7200, 86400, nil), IsNil)

				// Disable the lockout hierarchy by authorizing it incorrectly
				s.TPM.LockoutHandleContext().SetAuthValue([]byte("1234"))
				err := s.TPM.DictionaryAttackLockReset(s.TPM.LockoutHandleContext(), nil)
				c.Check(tpm2.IsTPMSessionError(err, tpm2.ErrorAuthFail, tpm2.CommandDictionaryAttackLockReset, 1), testutil.IsTrue)
			}
		},
		actions: []actionAndArgs{
			{action: ActionNone},
			{action: ActionClearTPMViaFirmware},
		},
		checkIntermediateErrs: func(i int, errs []*WithKindAndActionsError) {
			switch i {
			case 0:
				c.Assert(errs, HasLen, 1)
				c.Check(errs[0], DeepEquals, NewWithKindAndActionsError(
					ErrorKindTPMDeviceLockoutLockedOut,
					TPMDeviceLockoutRecoveryArg(24*time.Hour),
					[]Action{ActionRebootToFWSettings, ActionClearTPMViaFirmware, ActionEnableAndClearTPMViaFirmware},
					errs[0].Unwrap(),
				))

			}
		},
		expectedPcrAlg: tpm2.HashAlgorithmSHA256,
	})
	c.Assert(errs, HasLen, 1)
	c.Check(errs[0], ErrorMatches, `a reboot is required to complete the action`)
	c.Check(errs[0], DeepEquals, NewWithKindAndActionsError(ErrorKindRebootRequired, nil, []Action{ActionReboot}, errs[0].Unwrap()))

	c.Check(p.called, DeepEquals, []string{"ClearTPM()"})
}

func (s *runChecksContextSuite) TestRunBadTPMDeviceLockoutLockedOutRunActionEnableAndClearTPMViaFirmware(c *C) {
	// Test the error case where the TPM's lockout hierarchy is locked out, and
	// we run the ActionEnableAndClearTPMViaFirmware action.
	meiAttrs := map[string][]byte{
		"fw_ver": []byte(`0:16.1.27.2176
0:16.1.27.2176
0:16.0.15.1624
`),
		"fw_status": []byte(`94000245
09F10506
00000020
00004000
00041F03
C7E003CB
`),
	}
	devices := map[string][]internal_efi.SysfsDevice{
		"iommu": []internal_efi.SysfsDevice{
			efitest.NewMockSysfsDevice("dmar0", "/sys/devices/virtual/iommu/dmar0", "iommu", nil),
			efitest.NewMockSysfsDevice("dmar1", "/sys/devices/virtual/iommu/dmar1", "iommu", nil),
		},
		"mei": []internal_efi.SysfsDevice{
			efitest.NewMockSysfsDevice("mei0", "/sys/devices/pci0000:00/0000:00:16.0/mei/mei0", "mei", meiAttrs),
		},
	}

	p := new(mockPPI)

	errs := s.testRun(c, &testRunChecksContextRunParams{
		env: efitest.NewMockHostEnvironmentWithOpts(
			efitest.WithVirtMode(internal_efi.VirtModeNone, internal_efi.DetectVirtModeAll),
			efitest.WithTPMDevice(tpm2_testutil.NewTransportBackedDevice(s.Transport, false, 1)),
			efitest.WithLog(efitest.NewLog(c, &efitest.LogOptions{
				Algorithms: []tpm2.HashAlgorithmId{tpm2.HashAlgorithmSHA256},
			})),
			efitest.WithAMD64Environment("GenuineIntel", []uint64{cpuid.SDBG, cpuid.SMX}, 4, map[uint32]uint64{0x13a: (3 << 1), 0xc80: 0x40000000}),
			efitest.WithSysfsDevices(devices),
			efitest.WithMockVars(efitest.MockVars{
				{Name: "AuditMode", GUID: efi.GlobalVariable}:              &efitest.VarEntry{Attrs: efi.AttributeNonVolatile | efi.AttributeBootserviceAccess | efi.AttributeRuntimeAccess, Payload: []byte{0x0}},
				{Name: "BootCurrent", GUID: efi.GlobalVariable}:            &efitest.VarEntry{Attrs: efi.AttributeBootserviceAccess | efi.AttributeRuntimeAccess, Payload: []byte{0x3, 0x0}},
				{Name: "BootOptionSupport", GUID: efi.GlobalVariable}:      &efitest.VarEntry{Attrs: efi.AttributeBootserviceAccess | efi.AttributeRuntimeAccess, Payload: []byte{0x13, 0x03, 0x00, 0x00}},
				{Name: "DeployedMode", GUID: efi.GlobalVariable}:           &efitest.VarEntry{Attrs: efi.AttributeNonVolatile | efi.AttributeBootserviceAccess | efi.AttributeRuntimeAccess, Payload: []byte{0x1}},
				{Name: "SetupMode", GUID: efi.GlobalVariable}:              &efitest.VarEntry{Attrs: efi.AttributeBootserviceAccess | efi.AttributeRuntimeAccess, Payload: []byte{0x0}},
				{Name: "OsIndicationsSupported", GUID: efi.GlobalVariable}: &efitest.VarEntry{Attrs: efi.AttributeBootserviceAccess | efi.AttributeRuntimeAccess, Payload: []byte{0x41, 0x00, 0x00, 0x00, 0x00, 0x00, 0x00, 0x00}},
			}.SetSecureBoot(true).SetPK(c, efitest.NewSignatureListX509(c, snakeoilCert, efi.MakeGUID(0x03f66fa4, 0x5eee, 0x479c, 0xa408, [...]uint8{0xc4, 0xdc, 0x0a, 0x33, 0xfc, 0xde})))),
		),
		tpmPropertyModifiers: map[tpm2.Property]uint32{
			tpm2.PropertyNVCountersMax:     0,
			tpm2.PropertyPSFamilyIndicator: 1,
			tpm2.PropertyManufacturer:      uint32(tpm2.TPMManufacturerINTC),
		},
		enabledBanks: []tpm2.HashAlgorithmId{tpm2.HashAlgorithmSHA256},
		ppi:          p,
		loadedImages: []secboot_efi.Image{
			&mockImage{
				contents: []byte("mock shim executable"),
				digest:   testutil.DecodeHexString(c, "25e1b08db2f31ff5f5d2ea53e1a1e8fda6e1d81af4f26a7908071f1dec8611b7"),
				signatures: []*efi.WinCertificateAuthenticode{
					efitest.ReadWinCertificateAuthenticodeDetached(c, shimUbuntuSig4),
				},
			},
			&mockImage{contents: []byte("mock grub executable"), digest: testutil.DecodeHexString(c, "d5a9780e9f6a43c2e53fe9fda547be77f7783f31aea8013783242b040ff21dc0")},
			&mockImage{contents: []byte("mock kernel executable"), digest: testutil.DecodeHexString(c, "2ddfbd91fa1698b0d133c38ba90dbba76c9e08371ff83d03b5fb4c2e56d7e81f")},
		},
		profileOpts: PCRProfileOptionsDefault,
		iterations:  2,
		prepare: func(i int) {
			switch i {
			case 0:
				// Disable the lockout hierarchy on the first iteration.
				c.Assert(s.TPM.DictionaryAttackParameters(s.TPM.LockoutHandleContext(), 32, 7200, 86400, nil), IsNil)

				// Disable the lockout hierarchy by authorizing it incorrectly
				s.TPM.LockoutHandleContext().SetAuthValue([]byte("1234"))
				err := s.TPM.DictionaryAttackLockReset(s.TPM.LockoutHandleContext(), nil)
				c.Check(tpm2.IsTPMSessionError(err, tpm2.ErrorAuthFail, tpm2.CommandDictionaryAttackLockReset, 1), testutil.IsTrue)
			}
		},
		actions: []actionAndArgs{
			{action: ActionNone},
			{action: ActionEnableAndClearTPMViaFirmware},
		},
		checkIntermediateErrs: func(i int, errs []*WithKindAndActionsError) {
			switch i {
			case 0:
				c.Assert(errs, HasLen, 1)
				c.Check(errs[0], DeepEquals, NewWithKindAndActionsError(
					ErrorKindTPMDeviceLockoutLockedOut,
					TPMDeviceLockoutRecoveryArg(24*time.Hour),
					[]Action{ActionRebootToFWSettings, ActionClearTPMViaFirmware, ActionEnableAndClearTPMViaFirmware},
					errs[0].Unwrap(),
				))

			}
		},
		expectedPcrAlg: tpm2.HashAlgorithmSHA256,
	})
	c.Assert(errs, HasLen, 1)
	c.Check(errs[0], ErrorMatches, `a reboot is required to complete the action`)
	c.Check(errs[0], DeepEquals, NewWithKindAndActionsError(ErrorKindRebootRequired, nil, []Action{ActionReboot}, errs[0].Unwrap()))

	c.Check(p.called, DeepEquals, []string{"EnableAndClearTPM()"})
}

func (s *runChecksContextSuite) TestRunBadTPMInsufficientCounters(c *C) {
	// Test the error case where there appears to be too few NV counters.
	meiAttrs := map[string][]byte{
		"fw_ver": []byte(`0:16.1.27.2176
0:16.1.27.2176
0:16.0.15.1624
`),
		"fw_status": []byte(`94000245
09F10506
00000020
00004000
00041F03
C7E003CB
`),
	}
	devices := map[string][]internal_efi.SysfsDevice{
		"iommu": []internal_efi.SysfsDevice{
			efitest.NewMockSysfsDevice("dmar0", "/sys/devices/virtual/iommu/dmar0", "iommu", nil),
			efitest.NewMockSysfsDevice("dmar1", "/sys/devices/virtual/iommu/dmar1", "iommu", nil),
		},
		"mei": []internal_efi.SysfsDevice{
			efitest.NewMockSysfsDevice("mei0", "/sys/devices/pci0000:00/0000:00:16.0/mei/mei0", "mei", meiAttrs),
		},
	}
	errs := s.testRun(c, &testRunChecksContextRunParams{
		env: efitest.NewMockHostEnvironmentWithOpts(
			efitest.WithVirtMode(internal_efi.VirtModeNone, internal_efi.DetectVirtModeAll),
			efitest.WithTPMDevice(tpm2_testutil.NewTransportBackedDevice(s.Transport, false, 1)),
			efitest.WithLog(efitest.NewLog(c, &efitest.LogOptions{
				Algorithms: []tpm2.HashAlgorithmId{tpm2.HashAlgorithmSHA256},
			})),
			efitest.WithAMD64Environment("GenuineIntel", []uint64{cpuid.SDBG, cpuid.SMX}, 4, map[uint32]uint64{0x13a: (3 << 1), 0xc80: 0x40000000}),
			efitest.WithSysfsDevices(devices),
			efitest.WithMockVars(efitest.MockVars{
				{Name: "AuditMode", GUID: efi.GlobalVariable}:              &efitest.VarEntry{Attrs: efi.AttributeNonVolatile | efi.AttributeBootserviceAccess | efi.AttributeRuntimeAccess, Payload: []byte{0x0}},
				{Name: "BootCurrent", GUID: efi.GlobalVariable}:            &efitest.VarEntry{Attrs: efi.AttributeBootserviceAccess | efi.AttributeRuntimeAccess, Payload: []byte{0x3, 0x0}},
				{Name: "BootOptionSupport", GUID: efi.GlobalVariable}:      &efitest.VarEntry{Attrs: efi.AttributeBootserviceAccess | efi.AttributeRuntimeAccess, Payload: []byte{0x13, 0x03, 0x00, 0x00}},
				{Name: "DeployedMode", GUID: efi.GlobalVariable}:           &efitest.VarEntry{Attrs: efi.AttributeNonVolatile | efi.AttributeBootserviceAccess | efi.AttributeRuntimeAccess, Payload: []byte{0x1}},
				{Name: "SetupMode", GUID: efi.GlobalVariable}:              &efitest.VarEntry{Attrs: efi.AttributeBootserviceAccess | efi.AttributeRuntimeAccess, Payload: []byte{0x0}},
				{Name: "OsIndicationsSupported", GUID: efi.GlobalVariable}: &efitest.VarEntry{Attrs: efi.AttributeBootserviceAccess | efi.AttributeRuntimeAccess, Payload: []byte{0x41, 0x00, 0x00, 0x00, 0x00, 0x00, 0x00, 0x00}},
			}.SetSecureBoot(true).SetPK(c, efitest.NewSignatureListX509(c, snakeoilCert, efi.MakeGUID(0x03f66fa4, 0x5eee, 0x479c, 0xa408, [...]uint8{0xc4, 0xdc, 0x0a, 0x33, 0xfc, 0xde})))),
		),
		tpmPropertyModifiers: map[tpm2.Property]uint32{
			tpm2.PropertyNVCountersMax:     6,
			tpm2.PropertyNVCounters:        5,
			tpm2.PropertyPSFamilyIndicator: 1,
		},
		enabledBanks: []tpm2.HashAlgorithmId{tpm2.HashAlgorithmSHA256},
		profileOpts:  PCRProfileOptionsDefault,
		actions:      []actionAndArgs{{action: ActionNone}},
	})
	c.Assert(errs, HasLen, 1)
	c.Check(errs[0], ErrorMatches, `error with TPM2 device: insufficient NV counters available`)
	c.Check(errs[0], DeepEquals, NewWithKindAndActionsError(
		ErrorKindInsufficientTPMStorage,
		nil,
		[]Action{ActionRebootToFWSettings, ActionClearTPMViaFirmware, ActionEnableAndClearTPMViaFirmware},
		errs[0].Unwrap(),
	))
}

func (s *runChecksContextSuite) TestRunBadTPMInsufficientCountersRunActionClearTPMViaFirmware(c *C) {
	// Test the error case where there appears to be too few NV counters, and
	// we run the ActionClearTPMViaFirmware action.
	meiAttrs := map[string][]byte{
		"fw_ver": []byte(`0:16.1.27.2176
0:16.1.27.2176
0:16.0.15.1624
`),
		"fw_status": []byte(`94000245
09F10506
00000020
00004000
00041F03
C7E003CB
`),
	}
	devices := map[string][]internal_efi.SysfsDevice{
		"iommu": []internal_efi.SysfsDevice{
			efitest.NewMockSysfsDevice("dmar0", "/sys/devices/virtual/iommu/dmar0", "iommu", nil),
			efitest.NewMockSysfsDevice("dmar1", "/sys/devices/virtual/iommu/dmar1", "iommu", nil),
		},
		"mei": []internal_efi.SysfsDevice{
			efitest.NewMockSysfsDevice("mei0", "/sys/devices/pci0000:00/0000:00:16.0/mei/mei0", "mei", meiAttrs),
		},
	}

	p := new(mockPPI)

	errs := s.testRun(c, &testRunChecksContextRunParams{
		env: efitest.NewMockHostEnvironmentWithOpts(
			efitest.WithVirtMode(internal_efi.VirtModeNone, internal_efi.DetectVirtModeAll),
			efitest.WithTPMDevice(tpm2_testutil.NewTransportBackedDevice(s.Transport, false, 1)),
			efitest.WithLog(efitest.NewLog(c, &efitest.LogOptions{
				Algorithms: []tpm2.HashAlgorithmId{tpm2.HashAlgorithmSHA256},
			})),
			efitest.WithAMD64Environment("GenuineIntel", []uint64{cpuid.SDBG, cpuid.SMX}, 4, map[uint32]uint64{0x13a: (3 << 1), 0xc80: 0x40000000}),
			efitest.WithSysfsDevices(devices),
			efitest.WithMockVars(efitest.MockVars{
				{Name: "AuditMode", GUID: efi.GlobalVariable}:              &efitest.VarEntry{Attrs: efi.AttributeNonVolatile | efi.AttributeBootserviceAccess | efi.AttributeRuntimeAccess, Payload: []byte{0x0}},
				{Name: "BootCurrent", GUID: efi.GlobalVariable}:            &efitest.VarEntry{Attrs: efi.AttributeBootserviceAccess | efi.AttributeRuntimeAccess, Payload: []byte{0x3, 0x0}},
				{Name: "BootOptionSupport", GUID: efi.GlobalVariable}:      &efitest.VarEntry{Attrs: efi.AttributeBootserviceAccess | efi.AttributeRuntimeAccess, Payload: []byte{0x13, 0x03, 0x00, 0x00}},
				{Name: "DeployedMode", GUID: efi.GlobalVariable}:           &efitest.VarEntry{Attrs: efi.AttributeNonVolatile | efi.AttributeBootserviceAccess | efi.AttributeRuntimeAccess, Payload: []byte{0x1}},
				{Name: "SetupMode", GUID: efi.GlobalVariable}:              &efitest.VarEntry{Attrs: efi.AttributeBootserviceAccess | efi.AttributeRuntimeAccess, Payload: []byte{0x0}},
				{Name: "OsIndicationsSupported", GUID: efi.GlobalVariable}: &efitest.VarEntry{Attrs: efi.AttributeBootserviceAccess | efi.AttributeRuntimeAccess, Payload: []byte{0x41, 0x00, 0x00, 0x00, 0x00, 0x00, 0x00, 0x00}},
			}.SetSecureBoot(true).SetPK(c, efitest.NewSignatureListX509(c, snakeoilCert, efi.MakeGUID(0x03f66fa4, 0x5eee, 0x479c, 0xa408, [...]uint8{0xc4, 0xdc, 0x0a, 0x33, 0xfc, 0xde})))),
		),
		tpmPropertyModifiers: map[tpm2.Property]uint32{
			tpm2.PropertyNVCountersMax:     6,
			tpm2.PropertyNVCounters:        5,
			tpm2.PropertyPSFamilyIndicator: 1,
		},
		enabledBanks: []tpm2.HashAlgorithmId{tpm2.HashAlgorithmSHA256},
		ppi:          p,
		iterations:   2,
		profileOpts:  PCRProfileOptionsDefault,
		actions: []actionAndArgs{
			{action: ActionNone},
			{action: ActionClearTPMViaFirmware},
		},
		checkIntermediateErrs: func(i int, errs []*WithKindAndActionsError) {
			c.Assert(errs, HasLen, 1)
			c.Check(errs[0], DeepEquals, NewWithKindAndActionsError(
				ErrorKindInsufficientTPMStorage,
				nil,
				[]Action{ActionRebootToFWSettings, ActionClearTPMViaFirmware, ActionEnableAndClearTPMViaFirmware},
				errs[0].Unwrap(),
			))
		},
	})
	c.Assert(errs, HasLen, 1)
	c.Check(errs[0], ErrorMatches, `a reboot is required to complete the action`)
	c.Check(errs[0], DeepEquals, NewWithKindAndActionsError(ErrorKindRebootRequired, nil, []Action{ActionReboot}, errs[0].Unwrap()))

	c.Check(p.called, DeepEquals, []string{"ClearTPM()"})
}

func (s *runChecksContextSuite) TestRunBadTPMInsufficientCountersRunActionEnableAndClearTPMViaFirmware(c *C) {
	// Test the error case where there appears to be too few NV counters, and
	// we run the ActionEnableAndClearTPMViaFirmware action.
	meiAttrs := map[string][]byte{
		"fw_ver": []byte(`0:16.1.27.2176
0:16.1.27.2176
0:16.0.15.1624
`),
		"fw_status": []byte(`94000245
09F10506
00000020
00004000
00041F03
C7E003CB
`),
	}
	devices := map[string][]internal_efi.SysfsDevice{
		"iommu": []internal_efi.SysfsDevice{
			efitest.NewMockSysfsDevice("dmar0", "/sys/devices/virtual/iommu/dmar0", "iommu", nil),
			efitest.NewMockSysfsDevice("dmar1", "/sys/devices/virtual/iommu/dmar1", "iommu", nil),
		},
		"mei": []internal_efi.SysfsDevice{
			efitest.NewMockSysfsDevice("mei0", "/sys/devices/pci0000:00/0000:00:16.0/mei/mei0", "mei", meiAttrs),
		},
	}

	p := new(mockPPI)

	errs := s.testRun(c, &testRunChecksContextRunParams{
		env: efitest.NewMockHostEnvironmentWithOpts(
			efitest.WithVirtMode(internal_efi.VirtModeNone, internal_efi.DetectVirtModeAll),
			efitest.WithTPMDevice(tpm2_testutil.NewTransportBackedDevice(s.Transport, false, 1)),
			efitest.WithLog(efitest.NewLog(c, &efitest.LogOptions{
				Algorithms: []tpm2.HashAlgorithmId{tpm2.HashAlgorithmSHA256},
			})),
			efitest.WithAMD64Environment("GenuineIntel", []uint64{cpuid.SDBG, cpuid.SMX}, 4, map[uint32]uint64{0x13a: (3 << 1), 0xc80: 0x40000000}),
			efitest.WithSysfsDevices(devices),
			efitest.WithMockVars(efitest.MockVars{
				{Name: "AuditMode", GUID: efi.GlobalVariable}:              &efitest.VarEntry{Attrs: efi.AttributeNonVolatile | efi.AttributeBootserviceAccess | efi.AttributeRuntimeAccess, Payload: []byte{0x0}},
				{Name: "BootCurrent", GUID: efi.GlobalVariable}:            &efitest.VarEntry{Attrs: efi.AttributeBootserviceAccess | efi.AttributeRuntimeAccess, Payload: []byte{0x3, 0x0}},
				{Name: "BootOptionSupport", GUID: efi.GlobalVariable}:      &efitest.VarEntry{Attrs: efi.AttributeBootserviceAccess | efi.AttributeRuntimeAccess, Payload: []byte{0x13, 0x03, 0x00, 0x00}},
				{Name: "DeployedMode", GUID: efi.GlobalVariable}:           &efitest.VarEntry{Attrs: efi.AttributeNonVolatile | efi.AttributeBootserviceAccess | efi.AttributeRuntimeAccess, Payload: []byte{0x1}},
				{Name: "SetupMode", GUID: efi.GlobalVariable}:              &efitest.VarEntry{Attrs: efi.AttributeBootserviceAccess | efi.AttributeRuntimeAccess, Payload: []byte{0x0}},
				{Name: "OsIndicationsSupported", GUID: efi.GlobalVariable}: &efitest.VarEntry{Attrs: efi.AttributeBootserviceAccess | efi.AttributeRuntimeAccess, Payload: []byte{0x41, 0x00, 0x00, 0x00, 0x00, 0x00, 0x00, 0x00}},
			}.SetSecureBoot(true).SetPK(c, efitest.NewSignatureListX509(c, snakeoilCert, efi.MakeGUID(0x03f66fa4, 0x5eee, 0x479c, 0xa408, [...]uint8{0xc4, 0xdc, 0x0a, 0x33, 0xfc, 0xde})))),
		),
		tpmPropertyModifiers: map[tpm2.Property]uint32{
			tpm2.PropertyNVCountersMax:     6,
			tpm2.PropertyNVCounters:        5,
			tpm2.PropertyPSFamilyIndicator: 1,
		},
		enabledBanks: []tpm2.HashAlgorithmId{tpm2.HashAlgorithmSHA256},
		ppi:          p,
		iterations:   2,
		profileOpts:  PCRProfileOptionsDefault,
		actions: []actionAndArgs{
			{action: ActionNone},
			{action: ActionEnableAndClearTPMViaFirmware},
		},
		checkIntermediateErrs: func(i int, errs []*WithKindAndActionsError) {
			c.Assert(errs, HasLen, 1)
			c.Check(errs[0], DeepEquals, NewWithKindAndActionsError(
				ErrorKindInsufficientTPMStorage,
				nil,
				[]Action{ActionRebootToFWSettings, ActionClearTPMViaFirmware, ActionEnableAndClearTPMViaFirmware},
				errs[0].Unwrap(),
			))
		},
	})
	c.Assert(errs, HasLen, 1)
	c.Check(errs[0], ErrorMatches, `a reboot is required to complete the action`)
	c.Check(errs[0], DeepEquals, NewWithKindAndActionsError(ErrorKindRebootRequired, nil, []Action{ActionReboot}, errs[0].Unwrap()))

	c.Check(p.called, DeepEquals, []string{"EnableAndClearTPM()"})
}

func (s *runChecksContextSuite) TestRunBadTPMHierarchiesOwnedAndLockedOut(c *C) {
	// Test for the case where there is more than one TPM error.
	meiAttrs := map[string][]byte{
		"fw_ver": []byte(`0:16.1.27.2176
0:16.1.27.2176
0:16.0.15.1624
`),
		"fw_status": []byte(`94000245
09F10506
00000020
00004000
00041F03
C7E003CB
`),
	}
	devices := map[string][]internal_efi.SysfsDevice{
		"iommu": []internal_efi.SysfsDevice{
			efitest.NewMockSysfsDevice("dmar0", "/sys/devices/virtual/iommu/dmar0", "iommu", nil),
			efitest.NewMockSysfsDevice("dmar1", "/sys/devices/virtual/iommu/dmar1", "iommu", nil),
		},
		"mei": []internal_efi.SysfsDevice{
			efitest.NewMockSysfsDevice("mei0", "/sys/devices/pci0000:00/0000:00:16.0/mei/mei0", "mei", meiAttrs),
		},
	}

	errs := s.testRun(c, &testRunChecksContextRunParams{
		env: efitest.NewMockHostEnvironmentWithOpts(
			efitest.WithVirtMode(internal_efi.VirtModeNone, internal_efi.DetectVirtModeAll),
			efitest.WithTPMDevice(tpm2_testutil.NewTransportBackedDevice(s.Transport, false, 1)),
			efitest.WithLog(efitest.NewLog(c, &efitest.LogOptions{
				Algorithms: []tpm2.HashAlgorithmId{tpm2.HashAlgorithmSHA256},
			})),
			efitest.WithAMD64Environment("GenuineIntel", []uint64{cpuid.SDBG, cpuid.SMX}, 4, map[uint32]uint64{0x13a: (3 << 1), 0xc80: 0x40000000}),
			efitest.WithSysfsDevices(devices),
			efitest.WithMockVars(efitest.MockVars{
				{Name: "AuditMode", GUID: efi.GlobalVariable}:              &efitest.VarEntry{Attrs: efi.AttributeNonVolatile | efi.AttributeBootserviceAccess | efi.AttributeRuntimeAccess, Payload: []byte{0x0}},
				{Name: "BootCurrent", GUID: efi.GlobalVariable}:            &efitest.VarEntry{Attrs: efi.AttributeBootserviceAccess | efi.AttributeRuntimeAccess, Payload: []byte{0x3, 0x0}},
				{Name: "BootOptionSupport", GUID: efi.GlobalVariable}:      &efitest.VarEntry{Attrs: efi.AttributeBootserviceAccess | efi.AttributeRuntimeAccess, Payload: []byte{0x13, 0x03, 0x00, 0x00}},
				{Name: "DeployedMode", GUID: efi.GlobalVariable}:           &efitest.VarEntry{Attrs: efi.AttributeNonVolatile | efi.AttributeBootserviceAccess | efi.AttributeRuntimeAccess, Payload: []byte{0x1}},
				{Name: "SetupMode", GUID: efi.GlobalVariable}:              &efitest.VarEntry{Attrs: efi.AttributeBootserviceAccess | efi.AttributeRuntimeAccess, Payload: []byte{0x0}},
				{Name: "OsIndicationsSupported", GUID: efi.GlobalVariable}: &efitest.VarEntry{Attrs: efi.AttributeBootserviceAccess | efi.AttributeRuntimeAccess, Payload: []byte{0x41, 0x00, 0x00, 0x00, 0x00, 0x00, 0x00, 0x00}},
			}.SetSecureBoot(true).SetPK(c, efitest.NewSignatureListX509(c, snakeoilCert, efi.MakeGUID(0x03f66fa4, 0x5eee, 0x479c, 0xa408, [...]uint8{0xc4, 0xdc, 0x0a, 0x33, 0xfc, 0xde})))),
		),
		tpmPropertyModifiers: map[tpm2.Property]uint32{
			tpm2.PropertyNVCountersMax:     0,
			tpm2.PropertyPSFamilyIndicator: 1,
			tpm2.PropertyManufacturer:      uint32(tpm2.TPMManufacturerINTC),
		},
		enabledBanks: []tpm2.HashAlgorithmId{tpm2.HashAlgorithmSHA256},
		profileOpts:  PCRProfileOptionsDefault,
		prepare: func(_ int) {
			c.Assert(s.TPM.DictionaryAttackParameters(s.TPM.LockoutHandleContext(), 32, 7200, 86400, nil), IsNil)
			// Authorize the lockout hierarchy enough times with a bogus value to trip it
			object, _, _, _, _, err := s.TPM.CreatePrimary(s.TPM.OwnerHandleContext(), &tpm2.SensitiveCreate{UserAuth: []byte("foo")}, objectutil.NewECCKeyTemplate(objectutil.UsageSign), nil, nil, nil)
			c.Assert(err, IsNil)

			object.SetAuthValue(nil)
			digest := testutil.DecodeHexString(c, "fbde6a7fe0a4a95d2656f206437a3db64322a74822e581cf63b69f205c63ab6f")
			scheme := &tpm2.SigScheme{
				Scheme: tpm2.SigSchemeAlgECDSA,
				Details: &tpm2.SigSchemeU{
					ECDSA: &tpm2.SigSchemeECDSA{
						HashAlg: tpm2.HashAlgorithmSHA256,
					},
				},
			}

			for i := 0; i < 32; i++ {
				_, err := s.TPM.Sign(object, digest, scheme, nil, nil)
				if tpm2.IsTPMSessionError(err, tpm2.ErrorAuthFail, tpm2.CommandSign, 1) {
					continue
				}
				if tpm2.IsTPMWarning(err, tpm2.WarningLockout, tpm2.CommandSign) {
					break
				}
				c.Errorf("unexpected error: %v", err)
			}

			s.HierarchyChangeAuth(c, tpm2.HandleLockout, []byte("1234"))
		},
		actions: []actionAndArgs{{action: ActionNone}},
	})
	c.Assert(errs, HasLen, 2)

	c.Check(errs[0], ErrorMatches, `error with TPM2 device: one or more of the TPM hierarchies is already owned:
- TPM_RH_LOCKOUT has an authorization value
`)
	c.Check(errs[0], DeepEquals, NewWithKindAndActionsError(
		ErrorKindTPMHierarchiesOwned,
		&TPM2OwnedHierarchiesError{WithAuthValue: tpm2.HandleList{tpm2.HandleLockout}},
		[]Action{ActionRebootToFWSettings, ActionClearTPMViaFirmware, ActionEnableAndClearTPMViaFirmware},
		errs[0].Unwrap(),
	))

	c.Check(errs[1], ErrorMatches, `error with TPM2 device: TPM is in DA lockout mode`)
	c.Check(errs[1], DeepEquals, NewWithKindAndActionsError(
		ErrorKindTPMDeviceLockout,
		&TPMDeviceLockoutArgs{IntervalDuration: 2 * time.Hour, TotalDuration: 64 * time.Hour},
		[]Action{ActionRebootToFWSettings, ActionClearTPMViaFirmware, ActionEnableAndClearTPMViaFirmware},
		errs[1].Unwrap(),
	))
}

func (s *runChecksContextSuite) TestRunBadTCGLog(c *C) {
	// Test the error case where the TCG log cannot be decoded.
	errs := s.testRun(c, &testRunChecksContextRunParams{
		env: efitest.NewMockHostEnvironmentWithOpts(
			efitest.WithVirtMode(internal_efi.VirtModeNone, internal_efi.DetectVirtModeAll),
			efitest.WithTPMDevice(tpm2_testutil.NewTransportBackedDevice(s.Transport, false, 1)),
			efitest.WithMockVars(efitest.MockVars{}.SetSecureBoot(false)),
			efitest.WithAMD64Environment("GenuineIntel", []uint64{cpuid.SDBG, cpuid.SMX}, 4, map[uint32]uint64{0x13a: (3 << 1), 0xc80: 0x40000000}),
		),
		tpmPropertyModifiers: map[tpm2.Property]uint32{
			tpm2.PropertyNVCountersMax:     0,
			tpm2.PropertyPSFamilyIndicator: 1,
		},
		enabledBanks: []tpm2.HashAlgorithmId{tpm2.HashAlgorithmSHA256},
		profileOpts:  PCRProfileOptionsDefault,
		actions:      []actionAndArgs{{action: ActionNone}},
	})
	c.Assert(errs, HasLen, 1)
	c.Check(errs[0], ErrorMatches, `error with or detected from measurement log: nil log`)
	c.Check(errs[0], DeepEquals, NewWithKindAndActionsError(ErrorKindMeasuredBoot, nil, nil, errs[0].Unwrap()))
}

func (s *runChecksContextSuite) TestRunBadInvalidPCR0ValueDiscreteTPM(c *C) {
	// Test the error case where PCR0 is inconsistent for the log, but it
	// gets marked as mandatory because we have a dTPM.
	meiAttrs := map[string][]byte{
		"fw_ver": []byte(`0:16.1.27.2176
0:16.1.27.2176
0:16.0.15.1624
`),
		"fw_status": []byte(`94000245
09F10506
00000020
00004000
00041F03
C7E003CB
`),
	}
	devices := map[string][]internal_efi.SysfsDevice{
		"iommu": []internal_efi.SysfsDevice{
			efitest.NewMockSysfsDevice("dmar0", "/sys/devices/virtual/iommu/dmar0", "iommu", nil),
			efitest.NewMockSysfsDevice("dmar1", "/sys/devices/virtual/iommu/dmar1", "iommu", nil),
		},
		"mei": []internal_efi.SysfsDevice{
			efitest.NewMockSysfsDevice("mei0", "/sys/devices/pci0000:00/0000:00:16.0/mei/mei0", "mei", meiAttrs),
		},
	}

	errs := s.testRun(c, &testRunChecksContextRunParams{
		env: efitest.NewMockHostEnvironmentWithOpts(
			efitest.WithVirtMode(internal_efi.VirtModeNone, internal_efi.DetectVirtModeAll),
			efitest.WithTPMDevice(tpm2_testutil.NewTransportBackedDevice(s.Transport, false, 1)),
			efitest.WithLog(efitest.NewLog(c, &efitest.LogOptions{
				Algorithms:      []tpm2.HashAlgorithmId{tpm2.HashAlgorithmSHA256},
				StartupLocality: 3,
			})),
			efitest.WithAMD64Environment("GenuineIntel", []uint64{cpuid.SDBG, cpuid.SMX}, 4, map[uint32]uint64{0x13a: (2 << 1), 0xc80: 0x40000000}),
			efitest.WithSysfsDevices(devices),
			efitest.WithMockVars(efitest.MockVars{
				{Name: "AuditMode", GUID: efi.GlobalVariable}:              &efitest.VarEntry{Attrs: efi.AttributeNonVolatile | efi.AttributeBootserviceAccess | efi.AttributeRuntimeAccess, Payload: []byte{0x0}},
				{Name: "BootCurrent", GUID: efi.GlobalVariable}:            &efitest.VarEntry{Attrs: efi.AttributeBootserviceAccess | efi.AttributeRuntimeAccess, Payload: []byte{0x3, 0x0}},
				{Name: "BootOptionSupport", GUID: efi.GlobalVariable}:      &efitest.VarEntry{Attrs: efi.AttributeBootserviceAccess | efi.AttributeRuntimeAccess, Payload: []byte{0x13, 0x03, 0x00, 0x00}},
				{Name: "DeployedMode", GUID: efi.GlobalVariable}:           &efitest.VarEntry{Attrs: efi.AttributeNonVolatile | efi.AttributeBootserviceAccess | efi.AttributeRuntimeAccess, Payload: []byte{0x1}},
				{Name: "SetupMode", GUID: efi.GlobalVariable}:              &efitest.VarEntry{Attrs: efi.AttributeBootserviceAccess | efi.AttributeRuntimeAccess, Payload: []byte{0x0}},
				{Name: "OsIndicationsSupported", GUID: efi.GlobalVariable}: &efitest.VarEntry{Attrs: efi.AttributeBootserviceAccess | efi.AttributeRuntimeAccess, Payload: []byte{0x41, 0x00, 0x00, 0x00, 0x00, 0x00, 0x00, 0x00}},
			}.SetSecureBoot(true).SetPK(c, efitest.NewSignatureListX509(c, snakeoilCert, efi.MakeGUID(0x03f66fa4, 0x5eee, 0x479c, 0xa408, [...]uint8{0xc4, 0xdc, 0x0a, 0x33, 0xfc, 0xde})))),
		),
		tpmPropertyModifiers: map[tpm2.Property]uint32{
			tpm2.PropertyNVCountersMax:     0,
			tpm2.PropertyPSFamilyIndicator: 1,
			tpm2.PropertyManufacturer:      uint32(tpm2.TPMManufacturerNTC),
		},
		enabledBanks: []tpm2.HashAlgorithmId{tpm2.HashAlgorithmSHA256},
		loadedImages: []secboot_efi.Image{
			&mockImage{
				contents: []byte("mock shim executable"),
				digest:   testutil.DecodeHexString(c, "25e1b08db2f31ff5f5d2ea53e1a1e8fda6e1d81af4f26a7908071f1dec8611b7"),
				signatures: []*efi.WinCertificateAuthenticode{
					efitest.ReadWinCertificateAuthenticodeDetached(c, shimUbuntuSig4),
				},
			},
			&mockImage{contents: []byte("mock grub executable"), digest: testutil.DecodeHexString(c, "d5a9780e9f6a43c2e53fe9fda547be77f7783f31aea8013783242b040ff21dc0")},
			&mockImage{contents: []byte("mock kernel executable"), digest: testutil.DecodeHexString(c, "2ddfbd91fa1698b0d133c38ba90dbba76c9e08371ff83d03b5fb4c2e56d7e81f")},
		},
		profileOpts: PCRProfileOptionsDefault,
		prepare: func(_ int) {
			_, err := s.TPM.PCREvent(s.TPM.PCRHandleContext(0), []byte("foo"), nil)
			c.Check(err, IsNil)
		},
		actions:        []actionAndArgs{{action: ActionNone}},
		expectedPcrAlg: tpm2.HashAlgorithmSHA256,
	})
	c.Assert(errs, HasLen, 1)

	c.Check(errs[0], ErrorMatches, `error with system security: access to the discrete TPM's startup locality is available to platform firmware and privileged OS code, preventing any mitigation against reset attacks`)
	c.Check(errs[0], DeepEquals, NewWithKindAndActionsError(
		ErrorKindTPMStartupLocalityNotProtected,
		nil,
		[]Action{ActionProceed},
		errs[0].Unwrap(),
	))
}

// TODO: Test another bad case where PCR0 is mandatory but unusable, but is mandatory
// because the firmware is only protected with measured boot (this isn't supported yet,
// but it would result in the "no-suitable-pcr-bank" error kind).

func (s *runChecksContextSuite) TestRunBadInvalidPCR2Value(c *C) {
	// Test the error case where PCR2 is inconsistent with the log, but it
	// has been marked as mandatory due to the usage of the Microsoft UEFI CA.
	meiAttrs := map[string][]byte{
		"fw_ver": []byte(`0:16.1.27.2176
0:16.1.27.2176
0:16.0.15.1624
`),
		"fw_status": []byte(`94000245
09F10506
00000020
00004000
00041F03
C7E003CB
`),
	}
	devices := map[string][]internal_efi.SysfsDevice{
		"iommu": []internal_efi.SysfsDevice{
			efitest.NewMockSysfsDevice("dmar0", "/sys/devices/virtual/iommu/dmar0", "iommu", nil),
			efitest.NewMockSysfsDevice("dmar1", "/sys/devices/virtual/iommu/dmar1", "iommu", nil),
		},
		"mei": []internal_efi.SysfsDevice{
			efitest.NewMockSysfsDevice("mei0", "/sys/devices/pci0000:00/0000:00:16.0/mei/mei0", "mei", meiAttrs),
		},
	}

	errs := s.testRun(c, &testRunChecksContextRunParams{
		env: efitest.NewMockHostEnvironmentWithOpts(
			efitest.WithVirtMode(internal_efi.VirtModeNone, internal_efi.DetectVirtModeAll),
			efitest.WithTPMDevice(tpm2_testutil.NewTransportBackedDevice(s.Transport, false, 1)),
			efitest.WithLog(efitest.NewLog(c, &efitest.LogOptions{Algorithms: []tpm2.HashAlgorithmId{tpm2.HashAlgorithmSHA256}})),
			efitest.WithAMD64Environment("GenuineIntel", []uint64{cpuid.SDBG, cpuid.SMX}, 4, map[uint32]uint64{0x13a: (3 << 1), 0xc80: 0x40000000}),
			efitest.WithSysfsDevices(devices),
			efitest.WithMockVars(efitest.MockVars{
				{Name: "AuditMode", GUID: efi.GlobalVariable}:              &efitest.VarEntry{Attrs: efi.AttributeNonVolatile | efi.AttributeBootserviceAccess | efi.AttributeRuntimeAccess, Payload: []byte{0x0}},
				{Name: "BootCurrent", GUID: efi.GlobalVariable}:            &efitest.VarEntry{Attrs: efi.AttributeBootserviceAccess | efi.AttributeRuntimeAccess, Payload: []byte{0x3, 0x0}},
				{Name: "BootOptionSupport", GUID: efi.GlobalVariable}:      &efitest.VarEntry{Attrs: efi.AttributeBootserviceAccess | efi.AttributeRuntimeAccess, Payload: []byte{0x13, 0x03, 0x00, 0x00}},
				{Name: "DeployedMode", GUID: efi.GlobalVariable}:           &efitest.VarEntry{Attrs: efi.AttributeNonVolatile | efi.AttributeBootserviceAccess | efi.AttributeRuntimeAccess, Payload: []byte{0x1}},
				{Name: "SetupMode", GUID: efi.GlobalVariable}:              &efitest.VarEntry{Attrs: efi.AttributeBootserviceAccess | efi.AttributeRuntimeAccess, Payload: []byte{0x0}},
				{Name: "OsIndicationsSupported", GUID: efi.GlobalVariable}: &efitest.VarEntry{Attrs: efi.AttributeBootserviceAccess | efi.AttributeRuntimeAccess, Payload: []byte{0x41, 0x00, 0x00, 0x00, 0x00, 0x00, 0x00, 0x00}},
			}.SetSecureBoot(true).SetPK(c, efitest.NewSignatureListX509(c, snakeoilCert, efi.MakeGUID(0x03f66fa4, 0x5eee, 0x479c, 0xa408, [...]uint8{0xc4, 0xdc, 0x0a, 0x33, 0xfc, 0xde})))),
		),
		tpmPropertyModifiers: map[tpm2.Property]uint32{
			tpm2.PropertyNVCountersMax:     0,
			tpm2.PropertyPSFamilyIndicator: 1,
			tpm2.PropertyManufacturer:      uint32(tpm2.TPMManufacturerINTC),
		},
		enabledBanks: []tpm2.HashAlgorithmId{tpm2.HashAlgorithmSHA256},
		loadedImages: []secboot_efi.Image{
			&mockImage{
				contents: []byte("mock shim executable"),
				digest:   testutil.DecodeHexString(c, "25e1b08db2f31ff5f5d2ea53e1a1e8fda6e1d81af4f26a7908071f1dec8611b7"),
				signatures: []*efi.WinCertificateAuthenticode{
					efitest.ReadWinCertificateAuthenticodeDetached(c, shimUbuntuSig4),
				},
			},
			&mockImage{contents: []byte("mock grub executable"), digest: testutil.DecodeHexString(c, "d5a9780e9f6a43c2e53fe9fda547be77f7783f31aea8013783242b040ff21dc0")},
			&mockImage{contents: []byte("mock kernel executable"), digest: testutil.DecodeHexString(c, "2ddfbd91fa1698b0d133c38ba90dbba76c9e08371ff83d03b5fb4c2e56d7e81f")},
		},
		profileOpts: PCRProfileOptionsDefault,
		prepare: func(_ int) {
			_, err := s.TPM.PCREvent(s.TPM.PCRHandleContext(2), []byte("foo"), nil)
			c.Check(err, IsNil)
		},
		actions:        []actionAndArgs{{action: ActionNone}},
		expectedPcrAlg: tpm2.HashAlgorithmSHA256,
	})
	c.Assert(errs, HasLen, 1)
	c.Check(errs[0], ErrorMatches, `error with or detected from measurement log: no suitable PCR algorithm available:
- TPM_ALG_SHA512: the PCR bank is missing from the TCG log.
- TPM_ALG_SHA384: the PCR bank is missing from the TCG log.
- TPM_ALG_SHA256: error with drivers and apps \(PCR2\) measurements: PCR value mismatch \(actual from TPM 0xfa734a6a4d262d7405d47d48c0a1b127229ca808032555ad919ed5dd7c1f6519, reconstructed from log 0x3d458cfe55cc03ea1f443f1562beec8df51c75e14a9fcf9a7234a13f198e7969\).
`)
	c.Check(errs[0], DeepEquals, NewWithKindAndActionsError(ErrorKindNoSuitablePCRBank, nil, []Action{ActionRebootToFWSettings, ActionContactOEM}, errs[0].Unwrap()))
}

func (s *runChecksContextSuite) TestRunBadInvalidPCR4Value(c *C) {
	// Test the error case where PCR4 is inconsistent with the log, but it
	// has been marked as mandatory due to the usage of the Microsoft UEFI CA.
	meiAttrs := map[string][]byte{
		"fw_ver": []byte(`0:16.1.27.2176
0:16.1.27.2176
0:16.0.15.1624
`),
		"fw_status": []byte(`94000245
09F10506
00000020
00004000
00041F03
C7E003CB
`),
	}
	devices := map[string][]internal_efi.SysfsDevice{
		"iommu": []internal_efi.SysfsDevice{
			efitest.NewMockSysfsDevice("dmar0", "/sys/devices/virtual/iommu/dmar0", "iommu", nil),
			efitest.NewMockSysfsDevice("dmar1", "/sys/devices/virtual/iommu/dmar1", "iommu", nil),
		},
		"mei": []internal_efi.SysfsDevice{
			efitest.NewMockSysfsDevice("mei0", "/sys/devices/pci0000:00/0000:00:16.0/mei/mei0", "mei", meiAttrs),
		},
	}

	errs := s.testRun(c, &testRunChecksContextRunParams{
		env: efitest.NewMockHostEnvironmentWithOpts(
			efitest.WithVirtMode(internal_efi.VirtModeNone, internal_efi.DetectVirtModeAll),
			efitest.WithTPMDevice(tpm2_testutil.NewTransportBackedDevice(s.Transport, false, 1)),
			efitest.WithLog(efitest.NewLog(c, &efitest.LogOptions{Algorithms: []tpm2.HashAlgorithmId{tpm2.HashAlgorithmSHA256}})),
			efitest.WithAMD64Environment("GenuineIntel", []uint64{cpuid.SDBG, cpuid.SMX}, 4, map[uint32]uint64{0x13a: (3 << 1), 0xc80: 0x40000000}),
			efitest.WithSysfsDevices(devices),
			efitest.WithMockVars(efitest.MockVars{
				{Name: "AuditMode", GUID: efi.GlobalVariable}:              &efitest.VarEntry{Attrs: efi.AttributeNonVolatile | efi.AttributeBootserviceAccess | efi.AttributeRuntimeAccess, Payload: []byte{0x0}},
				{Name: "BootCurrent", GUID: efi.GlobalVariable}:            &efitest.VarEntry{Attrs: efi.AttributeBootserviceAccess | efi.AttributeRuntimeAccess, Payload: []byte{0x3, 0x0}},
				{Name: "BootOptionSupport", GUID: efi.GlobalVariable}:      &efitest.VarEntry{Attrs: efi.AttributeBootserviceAccess | efi.AttributeRuntimeAccess, Payload: []byte{0x13, 0x03, 0x00, 0x00}},
				{Name: "DeployedMode", GUID: efi.GlobalVariable}:           &efitest.VarEntry{Attrs: efi.AttributeNonVolatile | efi.AttributeBootserviceAccess | efi.AttributeRuntimeAccess, Payload: []byte{0x1}},
				{Name: "SetupMode", GUID: efi.GlobalVariable}:              &efitest.VarEntry{Attrs: efi.AttributeBootserviceAccess | efi.AttributeRuntimeAccess, Payload: []byte{0x0}},
				{Name: "OsIndicationsSupported", GUID: efi.GlobalVariable}: &efitest.VarEntry{Attrs: efi.AttributeBootserviceAccess | efi.AttributeRuntimeAccess, Payload: []byte{0x41, 0x00, 0x00, 0x00, 0x00, 0x00, 0x00, 0x00}},
			}.SetSecureBoot(true).SetPK(c, efitest.NewSignatureListX509(c, snakeoilCert, efi.MakeGUID(0x03f66fa4, 0x5eee, 0x479c, 0xa408, [...]uint8{0xc4, 0xdc, 0x0a, 0x33, 0xfc, 0xde})))),
		),
		tpmPropertyModifiers: map[tpm2.Property]uint32{
			tpm2.PropertyNVCountersMax:     0,
			tpm2.PropertyPSFamilyIndicator: 1,
			tpm2.PropertyManufacturer:      uint32(tpm2.TPMManufacturerINTC),
		},
		enabledBanks: []tpm2.HashAlgorithmId{tpm2.HashAlgorithmSHA256},
		loadedImages: []secboot_efi.Image{
			&mockImage{
				contents: []byte("mock shim executable"),
				digest:   testutil.DecodeHexString(c, "25e1b08db2f31ff5f5d2ea53e1a1e8fda6e1d81af4f26a7908071f1dec8611b7"),
				signatures: []*efi.WinCertificateAuthenticode{
					efitest.ReadWinCertificateAuthenticodeDetached(c, shimUbuntuSig4),
				},
			},
			&mockImage{contents: []byte("mock grub executable"), digest: testutil.DecodeHexString(c, "d5a9780e9f6a43c2e53fe9fda547be77f7783f31aea8013783242b040ff21dc0")},
			&mockImage{contents: []byte("mock kernel executable"), digest: testutil.DecodeHexString(c, "2ddfbd91fa1698b0d133c38ba90dbba76c9e08371ff83d03b5fb4c2e56d7e81f")},
		},
		profileOpts: PCRProfileOptionsDefault,
		prepare: func(_ int) {
			_, err := s.TPM.PCREvent(s.TPM.PCRHandleContext(4), []byte("foo"), nil)
			c.Check(err, IsNil)
		},
		actions:        []actionAndArgs{{action: ActionNone}},
		expectedPcrAlg: tpm2.HashAlgorithmSHA256,
	})
	c.Assert(errs, HasLen, 1)
	c.Check(errs[0], ErrorMatches, `error with or detected from measurement log: no suitable PCR algorithm available:
- TPM_ALG_SHA512: the PCR bank is missing from the TCG log.
- TPM_ALG_SHA384: the PCR bank is missing from the TCG log.
- TPM_ALG_SHA256: error with boot manager code \(PCR4\) measurements: PCR value mismatch \(actual from TPM 0x1c93930d6b26232e061eaa33ecf6341fae63ce598a0c6a26ee96a0828639c044, reconstructed from log 0x4bc74f3ffe49b4dd275c9f475887b68193e2db8348d72e1c3c9099c2dcfa85b0\).
`)
	c.Check(errs[0], DeepEquals, NewWithKindAndActionsError(ErrorKindNoSuitablePCRBank, nil, []Action{ActionRebootToFWSettings, ActionContactOEM}, errs[0].Unwrap()))
}

func (s *runChecksContextSuite) TestRunBadInvalidPCR7Value(c *C) {
	// Test the error case where PCR7 is inconsistent with the log, but it
	// has been marked as mandatory because the default profile options
	// require it.
	meiAttrs := map[string][]byte{
		"fw_ver": []byte(`0:16.1.27.2176
0:16.1.27.2176
0:16.0.15.1624
`),
		"fw_status": []byte(`94000245
09F10506
00000020
00004000
00041F03
C7E003CB
`),
	}
	devices := map[string][]internal_efi.SysfsDevice{
		"iommu": []internal_efi.SysfsDevice{
			efitest.NewMockSysfsDevice("dmar0", "/sys/devices/virtual/iommu/dmar0", "iommu", nil),
			efitest.NewMockSysfsDevice("dmar1", "/sys/devices/virtual/iommu/dmar1", "iommu", nil),
		},
		"mei": []internal_efi.SysfsDevice{
			efitest.NewMockSysfsDevice("mei0", "/sys/devices/pci0000:00/0000:00:16.0/mei/mei0", "mei", meiAttrs),
		},
	}

	errs := s.testRun(c, &testRunChecksContextRunParams{
		env: efitest.NewMockHostEnvironmentWithOpts(
			efitest.WithVirtMode(internal_efi.VirtModeNone, internal_efi.DetectVirtModeAll),
			efitest.WithTPMDevice(tpm2_testutil.NewTransportBackedDevice(s.Transport, false, 1)),
			efitest.WithLog(efitest.NewLog(c, &efitest.LogOptions{Algorithms: []tpm2.HashAlgorithmId{tpm2.HashAlgorithmSHA256}})),
			efitest.WithAMD64Environment("GenuineIntel", []uint64{cpuid.SDBG, cpuid.SMX}, 4, map[uint32]uint64{0x13a: (3 << 1), 0xc80: 0x40000000}),
			efitest.WithSysfsDevices(devices),
			efitest.WithMockVars(efitest.MockVars{
				{Name: "AuditMode", GUID: efi.GlobalVariable}:              &efitest.VarEntry{Attrs: efi.AttributeNonVolatile | efi.AttributeBootserviceAccess | efi.AttributeRuntimeAccess, Payload: []byte{0x0}},
				{Name: "BootCurrent", GUID: efi.GlobalVariable}:            &efitest.VarEntry{Attrs: efi.AttributeBootserviceAccess | efi.AttributeRuntimeAccess, Payload: []byte{0x3, 0x0}},
				{Name: "BootOptionSupport", GUID: efi.GlobalVariable}:      &efitest.VarEntry{Attrs: efi.AttributeBootserviceAccess | efi.AttributeRuntimeAccess, Payload: []byte{0x13, 0x03, 0x00, 0x00}},
				{Name: "DeployedMode", GUID: efi.GlobalVariable}:           &efitest.VarEntry{Attrs: efi.AttributeNonVolatile | efi.AttributeBootserviceAccess | efi.AttributeRuntimeAccess, Payload: []byte{0x1}},
				{Name: "SetupMode", GUID: efi.GlobalVariable}:              &efitest.VarEntry{Attrs: efi.AttributeBootserviceAccess | efi.AttributeRuntimeAccess, Payload: []byte{0x0}},
				{Name: "OsIndicationsSupported", GUID: efi.GlobalVariable}: &efitest.VarEntry{Attrs: efi.AttributeBootserviceAccess | efi.AttributeRuntimeAccess, Payload: []byte{0x41, 0x00, 0x00, 0x00, 0x00, 0x00, 0x00, 0x00}},
			}.SetSecureBoot(true).SetPK(c, efitest.NewSignatureListX509(c, snakeoilCert, efi.MakeGUID(0x03f66fa4, 0x5eee, 0x479c, 0xa408, [...]uint8{0xc4, 0xdc, 0x0a, 0x33, 0xfc, 0xde})))),
		),
		tpmPropertyModifiers: map[tpm2.Property]uint32{
			tpm2.PropertyNVCountersMax:     0,
			tpm2.PropertyPSFamilyIndicator: 1,
			tpm2.PropertyManufacturer:      uint32(tpm2.TPMManufacturerINTC),
		},
		enabledBanks: []tpm2.HashAlgorithmId{tpm2.HashAlgorithmSHA256},
		loadedImages: []secboot_efi.Image{
			&mockImage{
				contents: []byte("mock shim executable"),
				digest:   testutil.DecodeHexString(c, "25e1b08db2f31ff5f5d2ea53e1a1e8fda6e1d81af4f26a7908071f1dec8611b7"),
				signatures: []*efi.WinCertificateAuthenticode{
					efitest.ReadWinCertificateAuthenticodeDetached(c, shimUbuntuSig4),
				},
			},
			&mockImage{contents: []byte("mock grub executable"), digest: testutil.DecodeHexString(c, "d5a9780e9f6a43c2e53fe9fda547be77f7783f31aea8013783242b040ff21dc0")},
			&mockImage{contents: []byte("mock kernel executable"), digest: testutil.DecodeHexString(c, "2ddfbd91fa1698b0d133c38ba90dbba76c9e08371ff83d03b5fb4c2e56d7e81f")},
		},
		profileOpts: PCRProfileOptionsDefault,
		prepare: func(_ int) {
			_, err := s.TPM.PCREvent(s.TPM.PCRHandleContext(7), []byte("foo"), nil)
			c.Check(err, IsNil)
		},
		actions:        []actionAndArgs{{action: ActionNone}},
		expectedPcrAlg: tpm2.HashAlgorithmSHA256,
	})
	c.Assert(errs, HasLen, 1)
	c.Check(errs[0], ErrorMatches, `error with or detected from measurement log: no suitable PCR algorithm available:
- TPM_ALG_SHA512: the PCR bank is missing from the TCG log.
- TPM_ALG_SHA384: the PCR bank is missing from the TCG log.
- TPM_ALG_SHA256: error with secure boot policy \(PCR7\) measurements: PCR value mismatch \(actual from TPM 0xdf7b5d709755f1bd7142dd2f8c2d1195fc6b4dab5c78d41daf5c795da55db5f2, reconstructed from log 0xafc99bd8b298ea9b70d2796cb0ca22fe2b70d784691a1cae2aa3ba55edc365dc\).
`)
	c.Check(errs[0], DeepEquals, NewWithKindAndActionsError(ErrorKindNoSuitablePCRBank, nil, []Action{ActionRebootToFWSettings, ActionContactOEM}, errs[0].Unwrap()))
}

// TODO: Add a test for ErrorKindUnsupportedPlatform

func (s *runChecksContextSuite) TestRunBadUEFIDebuggingEnabled(c *C) {
	// Test the error case where a UEFI debugger is enabled.
	meiAttrs := map[string][]byte{
		"fw_ver": []byte(`0:16.1.27.2176
0:16.1.27.2176
0:16.0.15.1624
`),
		"fw_status": []byte(`94000245
09F10506
00000020
00004000
00041F03
C7E003CB
`),
	}
	devices := map[string][]internal_efi.SysfsDevice{
		"iommu": []internal_efi.SysfsDevice{
			efitest.NewMockSysfsDevice("dmar0", "/sys/devices/virtual/iommu/dmar0", "iommu", nil),
			efitest.NewMockSysfsDevice("dmar1", "/sys/devices/virtual/iommu/dmar1", "iommu", nil),
		},
		"mei": []internal_efi.SysfsDevice{
			efitest.NewMockSysfsDevice("mei0", "/sys/devices/pci0000:00/0000:00:16.0/mei/mei0", "mei", meiAttrs),
		},
	}

	errs := s.testRun(c, &testRunChecksContextRunParams{
		env: efitest.NewMockHostEnvironmentWithOpts(
			efitest.WithVirtMode(internal_efi.VirtModeNone, internal_efi.DetectVirtModeAll),
			efitest.WithTPMDevice(tpm2_testutil.NewTransportBackedDevice(s.Transport, false, 1)),
			efitest.WithLog(efitest.NewLog(c, &efitest.LogOptions{
				Algorithms:       []tpm2.HashAlgorithmId{tpm2.HashAlgorithmSHA256},
				FirmwareDebugger: true,
			})),
			efitest.WithAMD64Environment("GenuineIntel", []uint64{cpuid.SDBG, cpuid.SMX}, 4, map[uint32]uint64{0x13a: (3 << 1), 0xc80: 0x40000000}),
			efitest.WithSysfsDevices(devices),
			efitest.WithMockVars(efitest.MockVars{}.SetSecureBoot(false)),
		),
		tpmPropertyModifiers: map[tpm2.Property]uint32{
			tpm2.PropertyNVCountersMax:     0,
			tpm2.PropertyPSFamilyIndicator: 1,
			tpm2.PropertyManufacturer:      uint32(tpm2.TPMManufacturerINTC),
		},
		enabledBanks: []tpm2.HashAlgorithmId{tpm2.HashAlgorithmSHA256},
		actions:      []actionAndArgs{{action: ActionNone}},
	})
	c.Assert(errs, HasLen, 1)
	c.Check(errs[0], ErrorMatches, `error with system security: the platform firmware contains a debugging endpoint enabled`)
	c.Check(errs[0], DeepEquals, NewWithKindAndActionsError(ErrorKindUEFIDebuggingEnabled, nil, []Action{ActionContactOEM}, errs[0].Unwrap()))
}

func (s *runChecksContextSuite) TestRunBadInsufficientDMAProtection(c *C) {
	// Test the error case where DMA protection is disabled.
	meiAttrs := map[string][]byte{
		"fw_ver": []byte(`0:16.1.27.2176
0:16.1.27.2176
0:16.0.15.1624
`),
		"fw_status": []byte(`94000245
09F10506
00000020
00004000
00041F03
C7E003CB
`),
	}
	devices := map[string][]internal_efi.SysfsDevice{
		"iommu": []internal_efi.SysfsDevice{
			efitest.NewMockSysfsDevice("dmar0", "/sys/devices/virtual/iommu/dmar0", "iommu", nil),
			efitest.NewMockSysfsDevice("dmar1", "/sys/devices/virtual/iommu/dmar1", "iommu", nil),
		},
		"mei": []internal_efi.SysfsDevice{
			efitest.NewMockSysfsDevice("mei0", "/sys/devices/pci0000:00/0000:00:16.0/mei/mei0", "mei", meiAttrs),
		},
	}

	errs := s.testRun(c, &testRunChecksContextRunParams{
		env: efitest.NewMockHostEnvironmentWithOpts(
			efitest.WithVirtMode(internal_efi.VirtModeNone, internal_efi.DetectVirtModeAll),
			efitest.WithTPMDevice(tpm2_testutil.NewTransportBackedDevice(s.Transport, false, 1)),
			efitest.WithLog(efitest.NewLog(c, &efitest.LogOptions{
				Algorithms:    []tpm2.HashAlgorithmId{tpm2.HashAlgorithmSHA256},
				DMAProtection: efitest.DMAProtectionDisabled,
			})),
			efitest.WithAMD64Environment("GenuineIntel", []uint64{cpuid.SDBG, cpuid.SMX}, 4, map[uint32]uint64{0x13a: (3 << 1), 0xc80: 0x40000000}),
			efitest.WithSysfsDevices(devices),
			efitest.WithMockVars(efitest.MockVars{}.SetSecureBoot(false)),
		),
		tpmPropertyModifiers: map[tpm2.Property]uint32{
			tpm2.PropertyNVCountersMax:     0,
			tpm2.PropertyPSFamilyIndicator: 1,
			tpm2.PropertyManufacturer:      uint32(tpm2.TPMManufacturerINTC),
		},
		enabledBanks: []tpm2.HashAlgorithmId{tpm2.HashAlgorithmSHA256},
		actions:      []actionAndArgs{{action: ActionNone}},
	})
	c.Assert(errs, HasLen, 1)
	c.Check(errs[0], ErrorMatches, `error with system security: the platform firmware indicates that DMA protections are insufficient`)
	c.Check(errs[0], DeepEquals, NewWithKindAndActionsError(
		ErrorKindInsufficientDMAProtection,
		nil,
		[]Action{ActionContactOEM, ActionRebootToFWSettings, ActionProceed},
		errs[0].Unwrap(),
	))
}

func (s *runChecksContextSuite) TestRunBadNoKernelIOMMU(c *C) {
	// Test the error case where the kernel doesn't enable a IOMMU
	meiAttrs := map[string][]byte{
		"fw_ver": []byte(`0:16.1.27.2176
0:16.1.27.2176
0:16.0.15.1624
`),
		"fw_status": []byte(`94000245
09F10506
00000020
00004000
00041F03
C7E003CB
`),
	}
	devices := map[string][]internal_efi.SysfsDevice{
		"mei": []internal_efi.SysfsDevice{
			efitest.NewMockSysfsDevice("mei0", "/sys/devices/pci0000:00/0000:00:16.0/mei/mei0", "mei", meiAttrs),
		},
	}

	errs := s.testRun(c, &testRunChecksContextRunParams{
		env: efitest.NewMockHostEnvironmentWithOpts(
			efitest.WithVirtMode(internal_efi.VirtModeNone, internal_efi.DetectVirtModeAll),
			efitest.WithTPMDevice(tpm2_testutil.NewTransportBackedDevice(s.Transport, false, 1)),
			efitest.WithLog(efitest.NewLog(c, &efitest.LogOptions{Algorithms: []tpm2.HashAlgorithmId{tpm2.HashAlgorithmSHA256}})),
			efitest.WithAMD64Environment("GenuineIntel", []uint64{cpuid.SDBG, cpuid.SMX}, 4, map[uint32]uint64{0x13a: (3 << 1), 0xc80: 0x40000000}),
			efitest.WithSysfsDevices(devices),
			efitest.WithMockVars(efitest.MockVars{}.SetSecureBoot(false)),
		),
		tpmPropertyModifiers: map[tpm2.Property]uint32{
			tpm2.PropertyNVCountersMax:     0,
			tpm2.PropertyPSFamilyIndicator: 1,
			tpm2.PropertyManufacturer:      uint32(tpm2.TPMManufacturerINTC),
		},
		enabledBanks: []tpm2.HashAlgorithmId{tpm2.HashAlgorithmSHA256},
		actions:      []actionAndArgs{{action: ActionNone}},
	})
	c.Assert(errs, HasLen, 1)
	c.Check(errs[0], ErrorMatches, `error with system security: no kernel IOMMU support was detected`)
	c.Check(errs[0], DeepEquals, NewWithKindAndActionsError(
		ErrorKindNoKernelIOMMU,
		nil,
		[]Action{ActionRebootToFWSettings, ActionContactOSVendor, ActionProceed},
		errs[0].Unwrap(),
	))
}

func (s *runChecksContextSuite) TestRunBadStartupLocalityNotProtected(c *C) {
	// Test the error case where there is a dTPM and the startup locality
	// is not protected from ring 0 access.
	meiAttrs := map[string][]byte{
		"fw_ver": []byte(`0:16.1.27.2176
0:16.1.27.2176
0:16.0.15.1624
`),
		"fw_status": []byte(`94000245
09F10506
00000020
00004000
00041F03
C7E003CB
`),
	}
	devices := map[string][]internal_efi.SysfsDevice{
		"iommu": []internal_efi.SysfsDevice{
			efitest.NewMockSysfsDevice("dmar0", "/sys/devices/virtual/iommu/dmar0", "iommu", nil),
			efitest.NewMockSysfsDevice("dmar1", "/sys/devices/virtual/iommu/dmar1", "iommu", nil),
		},
		"mei": []internal_efi.SysfsDevice{
			efitest.NewMockSysfsDevice("mei0", "/sys/devices/pci0000:00/0000:00:16.0/mei/mei0", "mei", meiAttrs),
		},
	}

	errs := s.testRun(c, &testRunChecksContextRunParams{
		env: efitest.NewMockHostEnvironmentWithOpts(
			efitest.WithVirtMode(internal_efi.VirtModeNone, internal_efi.DetectVirtModeAll),
			efitest.WithTPMDevice(tpm2_testutil.NewTransportBackedDevice(s.Transport, false, 1)),
			efitest.WithLog(efitest.NewLog(c, &efitest.LogOptions{Algorithms: []tpm2.HashAlgorithmId{tpm2.HashAlgorithmSHA256}})),
			efitest.WithAMD64Environment("GenuineIntel", []uint64{cpuid.SDBG, cpuid.SMX}, 4, map[uint32]uint64{0x13a: (2 << 1), 0xc80: 0x40000000}),
			efitest.WithSysfsDevices(devices),
			efitest.WithMockVars(efitest.MockVars{}.SetSecureBoot(false)),
		),
		tpmPropertyModifiers: map[tpm2.Property]uint32{
			tpm2.PropertyNVCountersMax:     0,
			tpm2.PropertyPSFamilyIndicator: 1,
			tpm2.PropertyManufacturer:      uint32(tpm2.TPMManufacturerINTC),
		},
		enabledBanks: []tpm2.HashAlgorithmId{tpm2.HashAlgorithmSHA256},
		actions:      []actionAndArgs{{action: ActionNone}},
	})
	c.Assert(errs, HasLen, 1)
	c.Check(errs[0], ErrorMatches, `error with system security: access to the discrete TPM's startup locality is available to platform firmware and privileged OS code, preventing any mitigation against reset attacks`)
	c.Check(errs[0], DeepEquals, NewWithKindAndActionsError(
		ErrorKindTPMStartupLocalityNotProtected,
		nil,
		[]Action{ActionProceed},
		errs[0].Unwrap(),
	))
}

func (s *runChecksContextSuite) TestRunChecksBadUEFIDebuggingEnabledAndNoKernelIOMMU(c *C) {
	// Test case with more than one host security error. This also tests the case
	// where ActionProceed is suppressed because one of the returned errors
	// doesn't permit it.
	meiAttrs := map[string][]byte{
		"fw_ver": []byte(`0:16.1.27.2176
0:16.1.27.2176
0:16.0.15.1624
`),
		"fw_status": []byte(`94000245
09F10506
00000020
00004000
00041F03
C7E003CB
`),
	}
	devices := map[string][]internal_efi.SysfsDevice{
		"mei": []internal_efi.SysfsDevice{
			efitest.NewMockSysfsDevice("mei0", "/sys/devices/pci0000:00/0000:00:16.0/mei/mei0", "mei", meiAttrs),
		},
	}

	errs := s.testRun(c, &testRunChecksContextRunParams{
		env: efitest.NewMockHostEnvironmentWithOpts(
			efitest.WithVirtMode(internal_efi.VirtModeNone, internal_efi.DetectVirtModeAll),
			efitest.WithTPMDevice(tpm2_testutil.NewTransportBackedDevice(s.Transport, false, 1)),
			efitest.WithLog(efitest.NewLog(c, &efitest.LogOptions{
				Algorithms:       []tpm2.HashAlgorithmId{tpm2.HashAlgorithmSHA256},
				StartupLocality:  3,
				FirmwareDebugger: true,
			})),
			efitest.WithAMD64Environment("GenuineIntel", []uint64{cpuid.SDBG, cpuid.SMX}, 4, map[uint32]uint64{0x13a: (2 << 1), 0xc80: 0x40000000}),
			efitest.WithSysfsDevices(devices),
			efitest.WithMockVars(efitest.MockVars{}.SetSecureBoot(false)),
		),
		tpmPropertyModifiers: map[tpm2.Property]uint32{
			tpm2.PropertyNVCountersMax:     0,
			tpm2.PropertyPSFamilyIndicator: 1,
			tpm2.PropertyManufacturer:      uint32(tpm2.TPMManufacturerINTC),
		},
		enabledBanks: []tpm2.HashAlgorithmId{tpm2.HashAlgorithmSHA256},
		actions:      []actionAndArgs{{action: ActionNone}},
	})
	c.Assert(errs, HasLen, 2)
	c.Check(errs[0], ErrorMatches, `error with system security: the platform firmware contains a debugging endpoint enabled`)
	c.Check(errs[0], DeepEquals, NewWithKindAndActionsError(ErrorKindUEFIDebuggingEnabled, nil, []Action{ActionContactOEM}, errs[0].Unwrap()))

	c.Check(errs[1], ErrorMatches, `error with system security: no kernel IOMMU support was detected`)
	c.Check(errs[1], DeepEquals, NewWithKindAndActionsError(
		ErrorKindNoKernelIOMMU,
		nil,
		[]Action{ActionRebootToFWSettings, ActionContactOSVendor},
		errs[1].Unwrap(),
	))
}

func (s *runChecksContextSuite) TestRunBadHostSecurityErrorMissingIntelMEI(c *C) {
	// Test case where host security checks fail because the intel MEI kernel module is missing.
	devices := map[string][]internal_efi.SysfsDevice{
		"iommu": []internal_efi.SysfsDevice{
			efitest.NewMockSysfsDevice("dmar0", "/sys/devices/virtual/iommu/dmar0", "iommu", nil),
			efitest.NewMockSysfsDevice("dmar1", "/sys/devices/virtual/iommu/dmar1", "iommu", nil),
		},
	}

	errs := s.testRun(c, &testRunChecksContextRunParams{
		env: efitest.NewMockHostEnvironmentWithOpts(
			efitest.WithVirtMode(internal_efi.VirtModeNone, internal_efi.DetectVirtModeAll),
			efitest.WithTPMDevice(tpm2_testutil.NewTransportBackedDevice(s.Transport, false, 1)),
			efitest.WithLog(efitest.NewLog(c, &efitest.LogOptions{Algorithms: []tpm2.HashAlgorithmId{tpm2.HashAlgorithmSHA256}})),
			efitest.WithAMD64Environment("GenuineIntel", []uint64{cpuid.SDBG, cpuid.SMX}, 4, map[uint32]uint64{0x13a: (3 << 1), 0xc80: 0x40000000}),
			efitest.WithSysfsDevices(devices),
			efitest.WithMockVars(efitest.MockVars{}.SetSecureBoot(false)),
		),
		tpmPropertyModifiers: map[tpm2.Property]uint32{
			tpm2.PropertyNVCountersMax:     0,
			tpm2.PropertyPSFamilyIndicator: 1,
			tpm2.PropertyManufacturer:      uint32(tpm2.TPMManufacturerINTC),
		},
		enabledBanks: []tpm2.HashAlgorithmId{tpm2.HashAlgorithmSHA256},
		actions:      []actionAndArgs{{action: ActionNone}},
	})
	c.Assert(errs, HasLen, 1)
	c.Check(errs[0], ErrorMatches, `error with system security: encountered an error when checking Intel BootGuard configuration: the kernel module "mei_me" must be loaded`)
	c.Check(errs[0], DeepEquals, NewWithKindAndActionsError(ErrorKindInternal, nil, nil, errs[0].Unwrap()))
	c.Check(errors.Is(errs[0], MissingKernelModuleError("mei_me")), testutil.IsTrue)
}

func (s *runChecksContextSuite) TestRunBadHostSecurityErrorMissingMSR(c *C) {
	// Test case where host security checks fail because the MSR kernel module is missing.
	meiAttrs := map[string][]byte{
		"fw_ver": []byte(`0:16.1.27.2176
0:16.1.27.2176
0:16.0.15.1624
`),
		"fw_status": []byte(`94000245
09F10506
00000020
00004000
00041F03
C7E003CB
`),
	}
	devices := map[string][]internal_efi.SysfsDevice{
		"iommu": []internal_efi.SysfsDevice{
			efitest.NewMockSysfsDevice("dmar0", "/sys/devices/virtual/iommu/dmar0", "iommu", nil),
			efitest.NewMockSysfsDevice("dmar1", "/sys/devices/virtual/iommu/dmar1", "iommu", nil),
		},
		"mei": []internal_efi.SysfsDevice{
			efitest.NewMockSysfsDevice("mei0", "/sys/devices/pci0000:00/0000:00:16.0/mei/mei0", "mei", meiAttrs),
		},
	}

	errs := s.testRun(c, &testRunChecksContextRunParams{
		env: efitest.NewMockHostEnvironmentWithOpts(
			efitest.WithVirtMode(internal_efi.VirtModeNone, internal_efi.DetectVirtModeAll),
			efitest.WithTPMDevice(tpm2_testutil.NewTransportBackedDevice(s.Transport, false, 1)),
			efitest.WithLog(efitest.NewLog(c, &efitest.LogOptions{Algorithms: []tpm2.HashAlgorithmId{tpm2.HashAlgorithmSHA256}})),
			efitest.WithAMD64Environment("GenuineIntel", []uint64{cpuid.SDBG, cpuid.SMX}, 0, nil),
			efitest.WithSysfsDevices(devices),
			efitest.WithMockVars(efitest.MockVars{}.SetSecureBoot(false)),
		),
		tpmPropertyModifiers: map[tpm2.Property]uint32{
			tpm2.PropertyNVCountersMax:     0,
			tpm2.PropertyPSFamilyIndicator: 1,
			tpm2.PropertyManufacturer:      uint32(tpm2.TPMManufacturerINTC),
		},
		enabledBanks: []tpm2.HashAlgorithmId{tpm2.HashAlgorithmSHA256},
		actions:      []actionAndArgs{{action: ActionNone}},
	})
	c.Assert(errs, HasLen, 1)
	c.Check(errs[0], ErrorMatches, `error with system security: encountered an error when checking Intel CPU debugging configuration: the kernel module "msr" must be loaded`)
	c.Check(errs[0], DeepEquals, NewWithKindAndActionsError(ErrorKindInternal, nil, nil, errs[0].Unwrap()))
	c.Check(errors.Is(errs[0], MissingKernelModuleError("msr")), testutil.IsTrue)
}

func (s *runChecksContextSuite) TestRunBadHostSecurityError(c *C) {
	// Test the error case where we're running on an Intel based device
	// and BootGuard is mis-configured.
	meiAttrs := map[string][]byte{
		"fw_ver": []byte(`0:16.1.27.2176
0:16.1.27.2176
0:16.0.15.1624
`),
		"fw_status": []byte(`94000255
09F10506
00000020
00004000
00041F03
C7E003CB
`),
	}
	devices := map[string][]internal_efi.SysfsDevice{
		"iommu": []internal_efi.SysfsDevice{
			efitest.NewMockSysfsDevice("dmar0", "/sys/devices/virtual/iommu/dmar0", "iommu", nil),
			efitest.NewMockSysfsDevice("dmar1", "/sys/devices/virtual/iommu/dmar1", "iommu", nil),
		},
		"mei": []internal_efi.SysfsDevice{
			efitest.NewMockSysfsDevice("mei0", "/sys/devices/pci0000:00/0000:00:16.0/mei/mei0", "mei", meiAttrs),
		},
	}

	errs := s.testRun(c, &testRunChecksContextRunParams{
		env: efitest.NewMockHostEnvironmentWithOpts(
			efitest.WithVirtMode(internal_efi.VirtModeNone, internal_efi.DetectVirtModeAll),
			efitest.WithTPMDevice(tpm2_testutil.NewTransportBackedDevice(s.Transport, false, 1)),
			efitest.WithLog(efitest.NewLog(c, &efitest.LogOptions{Algorithms: []tpm2.HashAlgorithmId{tpm2.HashAlgorithmSHA256}})),
			efitest.WithAMD64Environment("GenuineIntel", []uint64{cpuid.SDBG, cpuid.SMX}, 4, map[uint32]uint64{0x13a: (3 << 1), 0xc80: 0x40000000}),
			efitest.WithSysfsDevices(devices),
			efitest.WithMockVars(efitest.MockVars{}.SetSecureBoot(false)),
		),
		tpmPropertyModifiers: map[tpm2.Property]uint32{
			tpm2.PropertyNVCountersMax:     0,
			tpm2.PropertyPSFamilyIndicator: 1,
			tpm2.PropertyManufacturer:      uint32(tpm2.TPMManufacturerINTC),
		},
		enabledBanks: []tpm2.HashAlgorithmId{tpm2.HashAlgorithmSHA256},
		actions:      []actionAndArgs{{action: ActionNone}},
	})
	c.Assert(errs, HasLen, 1)
	c.Check(errs[0], ErrorMatches, `error with system security: encountered an error when checking Intel BootGuard configuration: no hardware root-of-trust properly configured: ME is in manufacturing mode: no firmware protections are enabled`)
	c.Check(errs[0], DeepEquals, NewWithKindAndActionsError(ErrorKindHostSecurity, nil, []Action{ActionContactOEM}, errs[0].Unwrap()))
}

func (s *runChecksContextSuite) TestRunBadSHA1(c *C) {
	// Test the error case where there is no suitable PCR bank other
	// than SHA1, but SHA1 is disallowed by default.
	meiAttrs := map[string][]byte{
		"fw_ver": []byte(`0:16.1.27.2176
0:16.1.27.2176
0:16.0.15.1624
`),
		"fw_status": []byte(`94000245
09F10506
00000020
00004000
00041F03
C7E003CB
`),
	}
	devices := map[string][]internal_efi.SysfsDevice{
		"iommu": []internal_efi.SysfsDevice{
			efitest.NewMockSysfsDevice("dmar0", "/sys/devices/virtual/iommu/dmar0", "iommu", nil),
			efitest.NewMockSysfsDevice("dmar1", "/sys/devices/virtual/iommu/dmar1", "iommu", nil),
		},
		"mei": []internal_efi.SysfsDevice{
			efitest.NewMockSysfsDevice("mei0", "/sys/devices/pci0000:00/0000:00:16.0/mei/mei0", "mei", meiAttrs),
		},
	}

	errs := s.testRun(c, &testRunChecksContextRunParams{
		env: efitest.NewMockHostEnvironmentWithOpts(
			efitest.WithVirtMode(internal_efi.VirtModeNone, internal_efi.DetectVirtModeAll),
			efitest.WithTPMDevice(tpm2_testutil.NewTransportBackedDevice(s.Transport, false, 1)),
			efitest.WithLog(efitest.NewLog(c, &efitest.LogOptions{Algorithms: []tpm2.HashAlgorithmId{tpm2.HashAlgorithmSHA1}})),
			efitest.WithAMD64Environment("GenuineIntel", []uint64{cpuid.SDBG, cpuid.SMX}, 4, map[uint32]uint64{0x13a: (3 << 1), 0xc80: 0x40000000}),
			efitest.WithSysfsDevices(devices),
			efitest.WithMockVars(efitest.MockVars{
				{Name: "AuditMode", GUID: efi.GlobalVariable}:              &efitest.VarEntry{Attrs: efi.AttributeNonVolatile | efi.AttributeBootserviceAccess | efi.AttributeRuntimeAccess, Payload: []byte{0x0}},
				{Name: "BootCurrent", GUID: efi.GlobalVariable}:            &efitest.VarEntry{Attrs: efi.AttributeBootserviceAccess | efi.AttributeRuntimeAccess, Payload: []byte{0x3, 0x0}},
				{Name: "BootOptionSupport", GUID: efi.GlobalVariable}:      &efitest.VarEntry{Attrs: efi.AttributeBootserviceAccess | efi.AttributeRuntimeAccess, Payload: []byte{0x13, 0x03, 0x00, 0x00}},
				{Name: "DeployedMode", GUID: efi.GlobalVariable}:           &efitest.VarEntry{Attrs: efi.AttributeNonVolatile | efi.AttributeBootserviceAccess | efi.AttributeRuntimeAccess, Payload: []byte{0x1}},
				{Name: "SetupMode", GUID: efi.GlobalVariable}:              &efitest.VarEntry{Attrs: efi.AttributeBootserviceAccess | efi.AttributeRuntimeAccess, Payload: []byte{0x0}},
				{Name: "OsIndicationsSupported", GUID: efi.GlobalVariable}: &efitest.VarEntry{Attrs: efi.AttributeBootserviceAccess | efi.AttributeRuntimeAccess, Payload: []byte{0x41, 0x00, 0x00, 0x00, 0x00, 0x00, 0x00, 0x00}},
			}.SetSecureBoot(true).SetPK(c, efitest.NewSignatureListX509(c, snakeoilCert, efi.MakeGUID(0x03f66fa4, 0x5eee, 0x479c, 0xa408, [...]uint8{0xc4, 0xdc, 0x0a, 0x33, 0xfc, 0xde})))),
		),
		tpmPropertyModifiers: map[tpm2.Property]uint32{
			tpm2.PropertyNVCountersMax:     0,
			tpm2.PropertyPSFamilyIndicator: 1,
			tpm2.PropertyManufacturer:      uint32(tpm2.TPMManufacturerINTC),
		},
		enabledBanks: []tpm2.HashAlgorithmId{tpm2.HashAlgorithmSHA1},
		loadedImages: []secboot_efi.Image{
			&mockImage{
				contents: []byte("mock shim executable"),
				digest:   testutil.DecodeHexString(c, "25b4e4624ea1f2144a90d7de7aff87b23de0457d"),
				signatures: []*efi.WinCertificateAuthenticode{
					efitest.ReadWinCertificateAuthenticodeDetached(c, shimUbuntuSig4),
				},
			},
			&mockImage{contents: []byte("mock grub executable"), digest: testutil.DecodeHexString(c, "1dc8bcbdb8b5ee60e87281e36161ec1f923f53b7")},
			&mockImage{contents: []byte("mock kernel executable"), digest: testutil.DecodeHexString(c, "fc7840d38322a595e50a6b477685fdd2244f9292")},
		},
		profileOpts:    PCRProfileOptionsDefault,
		actions:        []actionAndArgs{{action: ActionNone}},
		expectedPcrAlg: tpm2.HashAlgorithmSHA1,
	})
	c.Assert(errs, HasLen, 1)
	c.Check(errs[0], ErrorMatches, `error with or detected from measurement log: no suitable PCR algorithm available:
- TPM_ALG_SHA512: the PCR bank is missing from the TCG log.
- TPM_ALG_SHA384: the PCR bank is missing from the TCG log.
- TPM_ALG_SHA256: the PCR bank is missing from the TCG log.
`)
	c.Check(errs[0], DeepEquals, NewWithKindAndActionsError(ErrorKindNoSuitablePCRBank, nil, []Action{ActionRebootToFWSettings, ActionContactOEM}, errs[0].Unwrap()))
}

func (s *runChecksContextSuite) TestRunBadPCRProfileMostSecure(c *C) {
	// Test the error case where the profile options are set to "most secure".
	// This is currently unsupported because of a lack of source for some
	// PCRs - it is intended that this will work eventually.
	meiAttrs := map[string][]byte{
		"fw_ver": []byte(`0:16.1.27.2176
0:16.1.27.2176
0:16.0.15.1624
`),
		"fw_status": []byte(`94000245
09F10506
00000020
00004000
00041F03
C7E003CB
`),
	}
	devices := map[string][]internal_efi.SysfsDevice{
		"iommu": []internal_efi.SysfsDevice{
			efitest.NewMockSysfsDevice("dmar0", "/sys/devices/virtual/iommu/dmar0", "iommu", nil),
			efitest.NewMockSysfsDevice("dmar1", "/sys/devices/virtual/iommu/dmar1", "iommu", nil),
		},
		"mei": []internal_efi.SysfsDevice{
			efitest.NewMockSysfsDevice("mei0", "/sys/devices/pci0000:00/0000:00:16.0/mei/mei0", "mei", meiAttrs),
		},
	}

	errs := s.testRun(c, &testRunChecksContextRunParams{
		env: efitest.NewMockHostEnvironmentWithOpts(
			efitest.WithVirtMode(internal_efi.VirtModeNone, internal_efi.DetectVirtModeAll),
			efitest.WithTPMDevice(tpm2_testutil.NewTransportBackedDevice(s.Transport, false, 1)),
			efitest.WithLog(efitest.NewLog(c, &efitest.LogOptions{Algorithms: []tpm2.HashAlgorithmId{tpm2.HashAlgorithmSHA256}})),
			efitest.WithAMD64Environment("GenuineIntel", []uint64{cpuid.SDBG, cpuid.SMX}, 4, map[uint32]uint64{0x13a: (3 << 1), 0xc80: 0x40000000}),
			efitest.WithSysfsDevices(devices),
			efitest.WithMockVars(efitest.MockVars{
				{Name: "AuditMode", GUID: efi.GlobalVariable}:              &efitest.VarEntry{Attrs: efi.AttributeNonVolatile | efi.AttributeBootserviceAccess | efi.AttributeRuntimeAccess, Payload: []byte{0x0}},
				{Name: "BootCurrent", GUID: efi.GlobalVariable}:            &efitest.VarEntry{Attrs: efi.AttributeBootserviceAccess | efi.AttributeRuntimeAccess, Payload: []byte{0x3, 0x0}},
				{Name: "BootOptionSupport", GUID: efi.GlobalVariable}:      &efitest.VarEntry{Attrs: efi.AttributeBootserviceAccess | efi.AttributeRuntimeAccess, Payload: []byte{0x13, 0x03, 0x00, 0x00}},
				{Name: "DeployedMode", GUID: efi.GlobalVariable}:           &efitest.VarEntry{Attrs: efi.AttributeNonVolatile | efi.AttributeBootserviceAccess | efi.AttributeRuntimeAccess, Payload: []byte{0x1}},
				{Name: "SetupMode", GUID: efi.GlobalVariable}:              &efitest.VarEntry{Attrs: efi.AttributeBootserviceAccess | efi.AttributeRuntimeAccess, Payload: []byte{0x0}},
				{Name: "OsIndicationsSupported", GUID: efi.GlobalVariable}: &efitest.VarEntry{Attrs: efi.AttributeBootserviceAccess | efi.AttributeRuntimeAccess, Payload: []byte{0x41, 0x00, 0x00, 0x00, 0x00, 0x00, 0x00, 0x00}},
			}.SetSecureBoot(true).SetPK(c, efitest.NewSignatureListX509(c, snakeoilCert, efi.MakeGUID(0x03f66fa4, 0x5eee, 0x479c, 0xa408, [...]uint8{0xc4, 0xdc, 0x0a, 0x33, 0xfc, 0xde})))),
		),
		tpmPropertyModifiers: map[tpm2.Property]uint32{
			tpm2.PropertyNVCountersMax:     0,
			tpm2.PropertyPSFamilyIndicator: 1,
			tpm2.PropertyManufacturer:      uint32(tpm2.TPMManufacturerINTC),
		},
		enabledBanks: []tpm2.HashAlgorithmId{tpm2.HashAlgorithmSHA256},
		loadedImages: []secboot_efi.Image{
			&mockImage{
				contents: []byte("mock shim executable"),
				digest:   testutil.DecodeHexString(c, "25e1b08db2f31ff5f5d2ea53e1a1e8fda6e1d81af4f26a7908071f1dec8611b7"),
				signatures: []*efi.WinCertificateAuthenticode{
					efitest.ReadWinCertificateAuthenticodeDetached(c, shimUbuntuSig4),
				},
			},
			&mockImage{contents: []byte("mock grub executable"), digest: testutil.DecodeHexString(c, "d5a9780e9f6a43c2e53fe9fda547be77f7783f31aea8013783242b040ff21dc0")},
			&mockImage{contents: []byte("mock kernel executable"), digest: testutil.DecodeHexString(c, "2ddfbd91fa1698b0d133c38ba90dbba76c9e08371ff83d03b5fb4c2e56d7e81f")},
		},
		profileOpts:    PCRProfileOptionMostSecure,
		actions:        []actionAndArgs{{action: ActionNone}},
		expectedPcrAlg: tpm2.HashAlgorithmSHA256,
	})
	c.Assert(errs, HasLen, 3)
	c.Check(errs[0], ErrorMatches, `error with platform config \(PCR1\) measurements: generating profiles for PCR 1 is not supported yet`)
	c.Check(errs[0], DeepEquals, NewWithKindAndActionsError(ErrorKindPCRUnsupported, &PCRUnsupportedArgs{PCR: 1, URL: "https://github.com/canonical/secboot/issues/322"}, nil, errs[0].Unwrap()))

	c.Check(errs[1], ErrorMatches, `error with drivers and apps config \(PCR3\) measurements: generating profiles for PCR 3 is not supported yet`)
	c.Check(errs[1], DeepEquals, NewWithKindAndActionsError(ErrorKindPCRUnsupported, &PCRUnsupportedArgs{PCR: 3, URL: "https://github.com/canonical/secboot/issues/341"}, nil, errs[1].Unwrap()))

	c.Check(errs[2], ErrorMatches, `error with boot manager config \(PCR5\) measurements: generating profiles for PCR 5 is not supported yet`)
	c.Check(errs[2], DeepEquals, NewWithKindAndActionsError(ErrorKindPCRUnsupported, &PCRUnsupportedArgs{PCR: 5, URL: "https://github.com/canonical/secboot/issues/323"}, nil, errs[2].Unwrap()))
}

func (s *runChecksContextSuite) TestRunBadInvalidPCR7ValuePCRProfilePermitNoSecureBoot(c *C) {
	// Test the error case where PCR7 is unusable and the profile options are set
	// to permit policies without PCR7, but this fails due to a lack of support
	// for some mandatory alternative PCRs - it is intended that this case will
	// work in the future.
	meiAttrs := map[string][]byte{
		"fw_ver": []byte(`0:16.1.27.2176
0:16.1.27.2176
0:16.0.15.1624
`),
		"fw_status": []byte(`94000245
09F10506
00000020
00004000
00041F03
C7E003CB
`),
	}
	devices := map[string][]internal_efi.SysfsDevice{
		"iommu": []internal_efi.SysfsDevice{
			efitest.NewMockSysfsDevice("dmar0", "/sys/devices/virtual/iommu/dmar0", "iommu", nil),
			efitest.NewMockSysfsDevice("dmar1", "/sys/devices/virtual/iommu/dmar1", "iommu", nil),
		},
		"mei": []internal_efi.SysfsDevice{
			efitest.NewMockSysfsDevice("mei0", "/sys/devices/pci0000:00/0000:00:16.0/mei/mei0", "mei", meiAttrs),
		},
	}

	errs := s.testRun(c, &testRunChecksContextRunParams{
		env: efitest.NewMockHostEnvironmentWithOpts(
			efitest.WithVirtMode(internal_efi.VirtModeNone, internal_efi.DetectVirtModeAll),
			efitest.WithTPMDevice(tpm2_testutil.NewTransportBackedDevice(s.Transport, false, 1)),
			efitest.WithLog(efitest.NewLog(c, &efitest.LogOptions{Algorithms: []tpm2.HashAlgorithmId{tpm2.HashAlgorithmSHA256}})),
			efitest.WithAMD64Environment("GenuineIntel", []uint64{cpuid.SDBG, cpuid.SMX}, 4, map[uint32]uint64{0x13a: (3 << 1), 0xc80: 0x40000000}),
			efitest.WithSysfsDevices(devices),
			efitest.WithMockVars(efitest.MockVars{
				{Name: "AuditMode", GUID: efi.GlobalVariable}:              &efitest.VarEntry{Attrs: efi.AttributeNonVolatile | efi.AttributeBootserviceAccess | efi.AttributeRuntimeAccess, Payload: []byte{0x0}},
				{Name: "BootCurrent", GUID: efi.GlobalVariable}:            &efitest.VarEntry{Attrs: efi.AttributeBootserviceAccess | efi.AttributeRuntimeAccess, Payload: []byte{0x3, 0x0}},
				{Name: "BootOptionSupport", GUID: efi.GlobalVariable}:      &efitest.VarEntry{Attrs: efi.AttributeBootserviceAccess | efi.AttributeRuntimeAccess, Payload: []byte{0x13, 0x03, 0x00, 0x00}},
				{Name: "DeployedMode", GUID: efi.GlobalVariable}:           &efitest.VarEntry{Attrs: efi.AttributeNonVolatile | efi.AttributeBootserviceAccess | efi.AttributeRuntimeAccess, Payload: []byte{0x1}},
				{Name: "SetupMode", GUID: efi.GlobalVariable}:              &efitest.VarEntry{Attrs: efi.AttributeBootserviceAccess | efi.AttributeRuntimeAccess, Payload: []byte{0x0}},
				{Name: "OsIndicationsSupported", GUID: efi.GlobalVariable}: &efitest.VarEntry{Attrs: efi.AttributeBootserviceAccess | efi.AttributeRuntimeAccess, Payload: []byte{0x41, 0x00, 0x00, 0x00, 0x00, 0x00, 0x00, 0x00}},
			}.SetSecureBoot(true).SetPK(c, efitest.NewSignatureListX509(c, snakeoilCert, efi.MakeGUID(0x03f66fa4, 0x5eee, 0x479c, 0xa408, [...]uint8{0xc4, 0xdc, 0x0a, 0x33, 0xfc, 0xde})))),
		),
		tpmPropertyModifiers: map[tpm2.Property]uint32{
			tpm2.PropertyNVCountersMax:     0,
			tpm2.PropertyPSFamilyIndicator: 1,
			tpm2.PropertyManufacturer:      uint32(tpm2.TPMManufacturerINTC),
		},
		enabledBanks: []tpm2.HashAlgorithmId{tpm2.HashAlgorithmSHA256},
		loadedImages: []secboot_efi.Image{
			&mockImage{
				contents: []byte("mock shim executable"),
				digest:   testutil.DecodeHexString(c, "25e1b08db2f31ff5f5d2ea53e1a1e8fda6e1d81af4f26a7908071f1dec8611b7"),
				signatures: []*efi.WinCertificateAuthenticode{
					efitest.ReadWinCertificateAuthenticodeDetached(c, shimUbuntuSig4),
				},
			},
			&mockImage{contents: []byte("mock grub executable"), digest: testutil.DecodeHexString(c, "d5a9780e9f6a43c2e53fe9fda547be77f7783f31aea8013783242b040ff21dc0")},
			&mockImage{contents: []byte("mock kernel executable"), digest: testutil.DecodeHexString(c, "2ddfbd91fa1698b0d133c38ba90dbba76c9e08371ff83d03b5fb4c2e56d7e81f")},
		},
		profileOpts: PCRProfileOptionPermitNoSecureBootPolicyProfile,
		prepare: func(_ int) {
			_, err := s.TPM.PCREvent(s.TPM.PCRHandleContext(7), []byte("foo"), nil)
			c.Check(err, IsNil)
		},
		actions:        []actionAndArgs{{action: ActionNone}},
		expectedPcrAlg: tpm2.HashAlgorithmSHA256,
	})
	c.Assert(errs, HasLen, 3)
	c.Check(errs[0], ErrorMatches, `error with platform config \(PCR1\) measurements: generating profiles for PCR 1 is not supported yet`)
	c.Check(errs[0], DeepEquals, NewWithKindAndActionsError(ErrorKindPCRUnsupported, &PCRUnsupportedArgs{PCR: 1, URL: "https://github.com/canonical/secboot/issues/322"}, nil, errs[0].Unwrap()))

	c.Check(errs[1], ErrorMatches, `error with drivers and apps config \(PCR3\) measurements: generating profiles for PCR 3 is not supported yet`)
	c.Check(errs[1], DeepEquals, NewWithKindAndActionsError(ErrorKindPCRUnsupported, &PCRUnsupportedArgs{PCR: 3, URL: "https://github.com/canonical/secboot/issues/341"}, nil, errs[1].Unwrap()))

	c.Check(errs[2], ErrorMatches, `error with boot manager config \(PCR5\) measurements: generating profiles for PCR 5 is not supported yet`)
	c.Check(errs[2], DeepEquals, NewWithKindAndActionsError(ErrorKindPCRUnsupported, &PCRUnsupportedArgs{PCR: 5, URL: "https://github.com/canonical/secboot/issues/323"}, nil, errs[2].Unwrap()))
}

func (s *runChecksContextSuite) TestRunBadEmptySHA384(c *C) {
	// Test the error case where the TPM has a SHA384 bank enabled but
	// unused by the firmware.
	s.RequireAlgorithm(c, tpm2.AlgorithmSHA384)

	meiAttrs := map[string][]byte{
		"fw_ver": []byte(`0:16.1.27.2176
0:16.1.27.2176
0:16.0.15.1624
`),
		"fw_status": []byte(`94000245
09F10506
00000020
00004000
00041F03
C7E003CB
`),
	}
	devices := map[string][]internal_efi.SysfsDevice{
		"iommu": []internal_efi.SysfsDevice{
			efitest.NewMockSysfsDevice("dmar0", "/sys/devices/virtual/iommu/dmar0", "iommu", nil),
			efitest.NewMockSysfsDevice("dmar1", "/sys/devices/virtual/iommu/dmar1", "iommu", nil),
		},
		"mei": []internal_efi.SysfsDevice{
			efitest.NewMockSysfsDevice("mei0", "/sys/devices/pci0000:00/0000:00:16.0/mei/mei0", "mei", meiAttrs),
		},
	}

	errs := s.testRun(c, &testRunChecksContextRunParams{
		env: efitest.NewMockHostEnvironmentWithOpts(
			efitest.WithVirtMode(internal_efi.VirtModeNone, internal_efi.DetectVirtModeAll),
			efitest.WithTPMDevice(tpm2_testutil.NewTransportBackedDevice(s.Transport, false, 1)),
			efitest.WithLog(efitest.NewLog(c, &efitest.LogOptions{Algorithms: []tpm2.HashAlgorithmId{tpm2.HashAlgorithmSHA256}})),
			efitest.WithAMD64Environment("GenuineIntel", []uint64{cpuid.SDBG, cpuid.SMX}, 4, map[uint32]uint64{0x13a: (3 << 1), 0xc80: 0x40000000}),
			efitest.WithSysfsDevices(devices),
			efitest.WithMockVars(efitest.MockVars{
				{Name: "AuditMode", GUID: efi.GlobalVariable}:              &efitest.VarEntry{Attrs: efi.AttributeNonVolatile | efi.AttributeBootserviceAccess | efi.AttributeRuntimeAccess, Payload: []byte{0x0}},
				{Name: "BootCurrent", GUID: efi.GlobalVariable}:            &efitest.VarEntry{Attrs: efi.AttributeBootserviceAccess | efi.AttributeRuntimeAccess, Payload: []byte{0x3, 0x0}},
				{Name: "BootOptionSupport", GUID: efi.GlobalVariable}:      &efitest.VarEntry{Attrs: efi.AttributeBootserviceAccess | efi.AttributeRuntimeAccess, Payload: []byte{0x13, 0x03, 0x00, 0x00}},
				{Name: "DeployedMode", GUID: efi.GlobalVariable}:           &efitest.VarEntry{Attrs: efi.AttributeNonVolatile | efi.AttributeBootserviceAccess | efi.AttributeRuntimeAccess, Payload: []byte{0x1}},
				{Name: "SetupMode", GUID: efi.GlobalVariable}:              &efitest.VarEntry{Attrs: efi.AttributeBootserviceAccess | efi.AttributeRuntimeAccess, Payload: []byte{0x0}},
				{Name: "OsIndicationsSupported", GUID: efi.GlobalVariable}: &efitest.VarEntry{Attrs: efi.AttributeBootserviceAccess | efi.AttributeRuntimeAccess, Payload: []byte{0x41, 0x00, 0x00, 0x00, 0x00, 0x00, 0x00, 0x00}},
			}.SetSecureBoot(true).SetPK(c, efitest.NewSignatureListX509(c, snakeoilCert, efi.MakeGUID(0x03f66fa4, 0x5eee, 0x479c, 0xa408, [...]uint8{0xc4, 0xdc, 0x0a, 0x33, 0xfc, 0xde})))),
		),
		tpmPropertyModifiers: map[tpm2.Property]uint32{
			tpm2.PropertyNVCountersMax:     0,
			tpm2.PropertyPSFamilyIndicator: 1,
			tpm2.PropertyManufacturer:      uint32(tpm2.TPMManufacturerINTC),
		},
		enabledBanks: []tpm2.HashAlgorithmId{tpm2.HashAlgorithmSHA256, tpm2.HashAlgorithmSHA384},
		loadedImages: []secboot_efi.Image{
			&mockImage{
				contents: []byte("mock shim executable"),
				digest:   testutil.DecodeHexString(c, "25e1b08db2f31ff5f5d2ea53e1a1e8fda6e1d81af4f26a7908071f1dec8611b7"),
				signatures: []*efi.WinCertificateAuthenticode{
					efitest.ReadWinCertificateAuthenticodeDetached(c, shimUbuntuSig4),
				},
			},
			&mockImage{contents: []byte("mock grub executable"), digest: testutil.DecodeHexString(c, "d5a9780e9f6a43c2e53fe9fda547be77f7783f31aea8013783242b040ff21dc0")},
			&mockImage{contents: []byte("mock kernel executable"), digest: testutil.DecodeHexString(c, "2ddfbd91fa1698b0d133c38ba90dbba76c9e08371ff83d03b5fb4c2e56d7e81f")},
		},
		profileOpts:    PCRProfileOptionsDefault,
		actions:        []actionAndArgs{{action: ActionNone}},
		expectedPcrAlg: tpm2.HashAlgorithmSHA256,
	})
	c.Assert(errs, HasLen, 1)
	c.Check(errs[0], ErrorMatches, `the PCR bank for TPM_ALG_SHA384 is missing from the TCG log but active and with one or more empty PCRs on the TPM`)
	c.Check(errs[0], DeepEquals, NewWithKindAndActionsErrorForTest(
		ErrorKindEmptyPCRBanks,
		map[string]json.RawMessage{"algs": []byte("[12]")},
		[]Action{ActionContactOEM, ActionProceed},
		&EmptyPCRBanksError{Algs: []tpm2.HashAlgorithmId{tpm2.HashAlgorithmSHA384}},
	))
}

func (s *runChecksContextSuite) TestRunBadVARDriversPresent(c *C) {
	// Test the error case where value-added-retailer drivers have been detected
	// but the initial flags do not permit these.
	meiAttrs := map[string][]byte{
		"fw_ver": []byte(`0:16.1.27.2176
0:16.1.27.2176
0:16.0.15.1624
`),
		"fw_status": []byte(`94000245
09F10506
00000020
00004000
00041F03
C7E003CB
`),
	}
	devices := map[string][]internal_efi.SysfsDevice{
		"iommu": []internal_efi.SysfsDevice{
			efitest.NewMockSysfsDevice("dmar0", "/sys/devices/virtual/iommu/dmar0", "iommu", nil),
			efitest.NewMockSysfsDevice("dmar1", "/sys/devices/virtual/iommu/dmar1", "iommu", nil),
		},
		"mei": []internal_efi.SysfsDevice{
			efitest.NewMockSysfsDevice("mei0", "/sys/devices/pci0000:00/0000:00:16.0/mei/mei0", "mei", meiAttrs),
		},
	}

	errs := s.testRun(c, &testRunChecksContextRunParams{
		env: efitest.NewMockHostEnvironmentWithOpts(
			efitest.WithVirtMode(internal_efi.VirtModeNone, internal_efi.DetectVirtModeAll),
			efitest.WithTPMDevice(tpm2_testutil.NewTransportBackedDevice(s.Transport, false, 1)),
			efitest.WithLog(efitest.NewLog(c, &efitest.LogOptions{
				Algorithms:          []tpm2.HashAlgorithmId{tpm2.HashAlgorithmSHA256},
				IncludeDriverLaunch: true,
			})),
			efitest.WithAMD64Environment("GenuineIntel", []uint64{cpuid.SDBG, cpuid.SMX}, 4, map[uint32]uint64{0x13a: (3 << 1), 0xc80: 0x40000000}),
			efitest.WithSysfsDevices(devices),
			efitest.WithMockVars(efitest.MockVars{
				{Name: "AuditMode", GUID: efi.GlobalVariable}:              &efitest.VarEntry{Attrs: efi.AttributeNonVolatile | efi.AttributeBootserviceAccess | efi.AttributeRuntimeAccess, Payload: []byte{0x0}},
				{Name: "BootCurrent", GUID: efi.GlobalVariable}:            &efitest.VarEntry{Attrs: efi.AttributeBootserviceAccess | efi.AttributeRuntimeAccess, Payload: []byte{0x3, 0x0}},
				{Name: "BootOptionSupport", GUID: efi.GlobalVariable}:      &efitest.VarEntry{Attrs: efi.AttributeBootserviceAccess | efi.AttributeRuntimeAccess, Payload: []byte{0x13, 0x03, 0x00, 0x00}},
				{Name: "DeployedMode", GUID: efi.GlobalVariable}:           &efitest.VarEntry{Attrs: efi.AttributeNonVolatile | efi.AttributeBootserviceAccess | efi.AttributeRuntimeAccess, Payload: []byte{0x1}},
				{Name: "SetupMode", GUID: efi.GlobalVariable}:              &efitest.VarEntry{Attrs: efi.AttributeBootserviceAccess | efi.AttributeRuntimeAccess, Payload: []byte{0x0}},
				{Name: "OsIndicationsSupported", GUID: efi.GlobalVariable}: &efitest.VarEntry{Attrs: efi.AttributeBootserviceAccess | efi.AttributeRuntimeAccess, Payload: []byte{0x41, 0x00, 0x00, 0x00, 0x00, 0x00, 0x00, 0x00}},
			}.SetSecureBoot(true).SetPK(c, efitest.NewSignatureListX509(c, snakeoilCert, efi.MakeGUID(0x03f66fa4, 0x5eee, 0x479c, 0xa408, [...]uint8{0xc4, 0xdc, 0x0a, 0x33, 0xfc, 0xde})))),
		),
		tpmPropertyModifiers: map[tpm2.Property]uint32{
			tpm2.PropertyNVCountersMax:     0,
			tpm2.PropertyPSFamilyIndicator: 1,
			tpm2.PropertyManufacturer:      uint32(tpm2.TPMManufacturerINTC),
		},
		enabledBanks: []tpm2.HashAlgorithmId{tpm2.HashAlgorithmSHA256},
		loadedImages: []secboot_efi.Image{
			&mockImage{
				contents: []byte("mock shim executable"),
				digest:   testutil.DecodeHexString(c, "25e1b08db2f31ff5f5d2ea53e1a1e8fda6e1d81af4f26a7908071f1dec8611b7"),
				signatures: []*efi.WinCertificateAuthenticode{
					efitest.ReadWinCertificateAuthenticodeDetached(c, shimUbuntuSig4),
				},
			},
			&mockImage{contents: []byte("mock grub executable"), digest: testutil.DecodeHexString(c, "d5a9780e9f6a43c2e53fe9fda547be77f7783f31aea8013783242b040ff21dc0")},
			&mockImage{contents: []byte("mock kernel executable"), digest: testutil.DecodeHexString(c, "2ddfbd91fa1698b0d133c38ba90dbba76c9e08371ff83d03b5fb4c2e56d7e81f")},
		},
		profileOpts:    PCRProfileOptionsDefault,
		actions:        []actionAndArgs{{action: ActionNone}},
		expectedPcrAlg: tpm2.HashAlgorithmSHA256,
	})
	c.Assert(errs, HasLen, 1)
	c.Check(errs[0], ErrorMatches, `value added retailer supplied drivers were detected to be running`)
	c.Check(errs[0], DeepEquals, NewWithKindAndActionsError(
		ErrorKindVARSuppliedDriversPresent,
		nil,
		[]Action{ActionProceed},
		ErrVARSuppliedDriversPresent,
	))
}

func (s *runChecksContextSuite) TestRunBadSysPrepAppsPresent(c *C) {
	// Test the error case where system preparations have been detected
	// but the initial flags do not permit these.
	meiAttrs := map[string][]byte{
		"fw_ver": []byte(`0:16.1.27.2176
0:16.1.27.2176
0:16.0.15.1624
`),
		"fw_status": []byte(`94000245
09F10506
00000020
00004000
00041F03
C7E003CB
`),
	}
	devices := map[string][]internal_efi.SysfsDevice{
		"iommu": []internal_efi.SysfsDevice{
			efitest.NewMockSysfsDevice("dmar0", "/sys/devices/virtual/iommu/dmar0", "iommu", nil),
			efitest.NewMockSysfsDevice("dmar1", "/sys/devices/virtual/iommu/dmar1", "iommu", nil),
		},
		"mei": []internal_efi.SysfsDevice{
			efitest.NewMockSysfsDevice("mei0", "/sys/devices/pci0000:00/0000:00:16.0/mei/mei0", "mei", meiAttrs),
		},
	}

	errs := s.testRun(c, &testRunChecksContextRunParams{
		env: efitest.NewMockHostEnvironmentWithOpts(
			efitest.WithVirtMode(internal_efi.VirtModeNone, internal_efi.DetectVirtModeAll),
			efitest.WithTPMDevice(tpm2_testutil.NewTransportBackedDevice(s.Transport, false, 1)),
			efitest.WithLog(efitest.NewLog(c, &efitest.LogOptions{
				Algorithms:              []tpm2.HashAlgorithmId{tpm2.HashAlgorithmSHA256},
				IncludeSysPrepAppLaunch: true,
			})),
			efitest.WithAMD64Environment("GenuineIntel", []uint64{cpuid.SDBG, cpuid.SMX}, 4, map[uint32]uint64{0x13a: (3 << 1), 0xc80: 0x40000000}),
			efitest.WithSysfsDevices(devices),
			efitest.WithMockVars(efitest.MockVars{
				{Name: "AuditMode", GUID: efi.GlobalVariable}:              &efitest.VarEntry{Attrs: efi.AttributeNonVolatile | efi.AttributeBootserviceAccess | efi.AttributeRuntimeAccess, Payload: []byte{0x0}},
				{Name: "BootCurrent", GUID: efi.GlobalVariable}:            &efitest.VarEntry{Attrs: efi.AttributeBootserviceAccess | efi.AttributeRuntimeAccess, Payload: []byte{0x3, 0x0}},
				{Name: "BootOptionSupport", GUID: efi.GlobalVariable}:      &efitest.VarEntry{Attrs: efi.AttributeBootserviceAccess | efi.AttributeRuntimeAccess, Payload: []byte{0x13, 0x03, 0x00, 0x00}},
				{Name: "DeployedMode", GUID: efi.GlobalVariable}:           &efitest.VarEntry{Attrs: efi.AttributeNonVolatile | efi.AttributeBootserviceAccess | efi.AttributeRuntimeAccess, Payload: []byte{0x1}},
				{Name: "SetupMode", GUID: efi.GlobalVariable}:              &efitest.VarEntry{Attrs: efi.AttributeBootserviceAccess | efi.AttributeRuntimeAccess, Payload: []byte{0x0}},
				{Name: "OsIndicationsSupported", GUID: efi.GlobalVariable}: &efitest.VarEntry{Attrs: efi.AttributeBootserviceAccess | efi.AttributeRuntimeAccess, Payload: []byte{0x41, 0x00, 0x00, 0x00, 0x00, 0x00, 0x00, 0x00}},
			}.SetSecureBoot(true).SetPK(c, efitest.NewSignatureListX509(c, snakeoilCert, efi.MakeGUID(0x03f66fa4, 0x5eee, 0x479c, 0xa408, [...]uint8{0xc4, 0xdc, 0x0a, 0x33, 0xfc, 0xde})))),
		),
		tpmPropertyModifiers: map[tpm2.Property]uint32{
			tpm2.PropertyNVCountersMax:     0,
			tpm2.PropertyPSFamilyIndicator: 1,
			tpm2.PropertyManufacturer:      uint32(tpm2.TPMManufacturerINTC),
		},
		enabledBanks: []tpm2.HashAlgorithmId{tpm2.HashAlgorithmSHA256},
		loadedImages: []secboot_efi.Image{
			&mockImage{
				contents: []byte("mock shim executable"),
				digest:   testutil.DecodeHexString(c, "25e1b08db2f31ff5f5d2ea53e1a1e8fda6e1d81af4f26a7908071f1dec8611b7"),
				signatures: []*efi.WinCertificateAuthenticode{
					efitest.ReadWinCertificateAuthenticodeDetached(c, shimUbuntuSig4),
				},
			},
			&mockImage{contents: []byte("mock grub executable"), digest: testutil.DecodeHexString(c, "d5a9780e9f6a43c2e53fe9fda547be77f7783f31aea8013783242b040ff21dc0")},
			&mockImage{contents: []byte("mock kernel executable"), digest: testutil.DecodeHexString(c, "2ddfbd91fa1698b0d133c38ba90dbba76c9e08371ff83d03b5fb4c2e56d7e81f")},
		},
		profileOpts:    PCRProfileOptionsDefault,
		actions:        []actionAndArgs{{action: ActionNone}},
		expectedPcrAlg: tpm2.HashAlgorithmSHA256,
	})
	c.Assert(errs, HasLen, 1)
	c.Check(errs[0], ErrorMatches, `system preparation applications were detected to be running`)
	c.Check(errs[0], DeepEquals, NewWithKindAndActionsError(
		ErrorKindSysPrepApplicationsPresent,
		nil,
		[]Action{ActionProceed},
		ErrSysPrepApplicationsPresent,
	))
}

func (s *runChecksContextSuite) TestRunBadAbsoluteActive(c *C) {
	// Test the error case where Absolute has been detected but the initial
	// flags do not permit this.
	meiAttrs := map[string][]byte{
		"fw_ver": []byte(`0:16.1.27.2176
0:16.1.27.2176
0:16.0.15.1624
`),
		"fw_status": []byte(`94000245
09F10506
00000020
00004000
00041F03
C7E003CB
`),
	}
	devices := map[string][]internal_efi.SysfsDevice{
		"iommu": []internal_efi.SysfsDevice{
			efitest.NewMockSysfsDevice("dmar0", "/sys/devices/virtual/iommu/dmar0", "iommu", nil),
			efitest.NewMockSysfsDevice("dmar1", "/sys/devices/virtual/iommu/dmar1", "iommu", nil),
		},
		"mei": []internal_efi.SysfsDevice{
			efitest.NewMockSysfsDevice("mei0", "/sys/devices/pci0000:00/0000:00:16.0/mei/mei0", "mei", meiAttrs),
		},
	}

	errs := s.testRun(c, &testRunChecksContextRunParams{
		env: efitest.NewMockHostEnvironmentWithOpts(
			efitest.WithVirtMode(internal_efi.VirtModeNone, internal_efi.DetectVirtModeAll),
			efitest.WithTPMDevice(tpm2_testutil.NewTransportBackedDevice(s.Transport, false, 1)),
			efitest.WithLog(efitest.NewLog(c, &efitest.LogOptions{
				Algorithms:                        []tpm2.HashAlgorithmId{tpm2.HashAlgorithmSHA256},
				IncludeOSPresentFirmwareAppLaunch: efi.MakeGUID(0x821aca26, 0x29ea, 0x4993, 0x839f, [...]byte{0x59, 0x7f, 0xc0, 0x21, 0x70, 0x8d}),
			})),
			efitest.WithAMD64Environment("GenuineIntel", []uint64{cpuid.SDBG, cpuid.SMX}, 4, map[uint32]uint64{0x13a: (3 << 1), 0xc80: 0x40000000}),
			efitest.WithSysfsDevices(devices),
			efitest.WithMockVars(efitest.MockVars{
				{Name: "AuditMode", GUID: efi.GlobalVariable}:              &efitest.VarEntry{Attrs: efi.AttributeNonVolatile | efi.AttributeBootserviceAccess | efi.AttributeRuntimeAccess, Payload: []byte{0x0}},
				{Name: "BootCurrent", GUID: efi.GlobalVariable}:            &efitest.VarEntry{Attrs: efi.AttributeBootserviceAccess | efi.AttributeRuntimeAccess, Payload: []byte{0x3, 0x0}},
				{Name: "BootOptionSupport", GUID: efi.GlobalVariable}:      &efitest.VarEntry{Attrs: efi.AttributeBootserviceAccess | efi.AttributeRuntimeAccess, Payload: []byte{0x13, 0x03, 0x00, 0x00}},
				{Name: "DeployedMode", GUID: efi.GlobalVariable}:           &efitest.VarEntry{Attrs: efi.AttributeNonVolatile | efi.AttributeBootserviceAccess | efi.AttributeRuntimeAccess, Payload: []byte{0x1}},
				{Name: "SetupMode", GUID: efi.GlobalVariable}:              &efitest.VarEntry{Attrs: efi.AttributeBootserviceAccess | efi.AttributeRuntimeAccess, Payload: []byte{0x0}},
				{Name: "OsIndicationsSupported", GUID: efi.GlobalVariable}: &efitest.VarEntry{Attrs: efi.AttributeBootserviceAccess | efi.AttributeRuntimeAccess, Payload: []byte{0x41, 0x00, 0x00, 0x00, 0x00, 0x00, 0x00, 0x00}},
			}.SetSecureBoot(true).SetPK(c, efitest.NewSignatureListX509(c, snakeoilCert, efi.MakeGUID(0x03f66fa4, 0x5eee, 0x479c, 0xa408, [...]uint8{0xc4, 0xdc, 0x0a, 0x33, 0xfc, 0xde})))),
		),
		tpmPropertyModifiers: map[tpm2.Property]uint32{
			tpm2.PropertyNVCountersMax:     0,
			tpm2.PropertyPSFamilyIndicator: 1,
			tpm2.PropertyManufacturer:      uint32(tpm2.TPMManufacturerINTC),
		},
		enabledBanks: []tpm2.HashAlgorithmId{tpm2.HashAlgorithmSHA256},
		loadedImages: []secboot_efi.Image{
			&mockImage{
				contents: []byte("mock shim executable"),
				digest:   testutil.DecodeHexString(c, "25e1b08db2f31ff5f5d2ea53e1a1e8fda6e1d81af4f26a7908071f1dec8611b7"),
				signatures: []*efi.WinCertificateAuthenticode{
					efitest.ReadWinCertificateAuthenticodeDetached(c, shimUbuntuSig4),
				},
			},
			&mockImage{contents: []byte("mock grub executable"), digest: testutil.DecodeHexString(c, "d5a9780e9f6a43c2e53fe9fda547be77f7783f31aea8013783242b040ff21dc0")},
			&mockImage{contents: []byte("mock kernel executable"), digest: testutil.DecodeHexString(c, "2ddfbd91fa1698b0d133c38ba90dbba76c9e08371ff83d03b5fb4c2e56d7e81f")},
		},
		profileOpts:    PCRProfileOptionsDefault,
		actions:        []actionAndArgs{{action: ActionNone}},
		expectedPcrAlg: tpm2.HashAlgorithmSHA256,
	})
	c.Check(errs, HasLen, 1)
	c.Check(errs[0], ErrorMatches, `Absolute was detected to be active and it is advised that this is disabled`)
	c.Check(errs[0], DeepEquals, NewWithKindAndActionsError(
		ErrorKindAbsolutePresent,
		nil,
		[]Action{ActionContactOEM, ActionRebootToFWSettings, ActionProceed},
		ErrAbsoluteComputraceActive,
	))
}

func (s *runChecksContextSuite) TestRunBadNotAllBootManagerCodeDigestsVerified(c *C) {
	// Test the error case where PCR4 is mandatory because some of the components
	// that were booted are signed under the Microsoft UEFI CA and the default
	// profile options were supplied, but where PCR4 is marked unusable because
	// not all of the EFI applications that were part of the current boot were
	// supplied when creating the RunChecksContext.
	meiAttrs := map[string][]byte{
		"fw_ver": []byte(`0:16.1.27.2176
0:16.1.27.2176
0:16.0.15.1624
`),
		"fw_status": []byte(`94000245
09F10506
00000020
00004000
00041F03
C7E003CB
`),
	}
	devices := map[string][]internal_efi.SysfsDevice{
		"iommu": []internal_efi.SysfsDevice{
			efitest.NewMockSysfsDevice("dmar0", "/sys/devices/virtual/iommu/dmar0", "iommu", nil),
			efitest.NewMockSysfsDevice("dmar1", "/sys/devices/virtual/iommu/dmar1", "iommu", nil),
		},
		"mei": []internal_efi.SysfsDevice{
			efitest.NewMockSysfsDevice("mei0", "/sys/devices/pci0000:00/0000:00:16.0/mei/mei0", "mei", meiAttrs),
		},
	}

	errs := s.testRun(c, &testRunChecksContextRunParams{
		env: efitest.NewMockHostEnvironmentWithOpts(
			efitest.WithVirtMode(internal_efi.VirtModeNone, internal_efi.DetectVirtModeAll),
			efitest.WithTPMDevice(tpm2_testutil.NewTransportBackedDevice(s.Transport, false, 1)),
			efitest.WithLog(efitest.NewLog(c, &efitest.LogOptions{
				Algorithms: []tpm2.HashAlgorithmId{tpm2.HashAlgorithmSHA256},
			})),
			efitest.WithAMD64Environment("GenuineIntel", []uint64{cpuid.SDBG, cpuid.SMX}, 4, map[uint32]uint64{0x13a: (3 << 1), 0xc80: 0x40000000}),
			efitest.WithSysfsDevices(devices),
			efitest.WithMockVars(efitest.MockVars{
				{Name: "AuditMode", GUID: efi.GlobalVariable}:              &efitest.VarEntry{Attrs: efi.AttributeNonVolatile | efi.AttributeBootserviceAccess | efi.AttributeRuntimeAccess, Payload: []byte{0x0}},
				{Name: "BootCurrent", GUID: efi.GlobalVariable}:            &efitest.VarEntry{Attrs: efi.AttributeBootserviceAccess | efi.AttributeRuntimeAccess, Payload: []byte{0x3, 0x0}},
				{Name: "BootOptionSupport", GUID: efi.GlobalVariable}:      &efitest.VarEntry{Attrs: efi.AttributeBootserviceAccess | efi.AttributeRuntimeAccess, Payload: []byte{0x13, 0x03, 0x00, 0x00}},
				{Name: "DeployedMode", GUID: efi.GlobalVariable}:           &efitest.VarEntry{Attrs: efi.AttributeNonVolatile | efi.AttributeBootserviceAccess | efi.AttributeRuntimeAccess, Payload: []byte{0x1}},
				{Name: "SetupMode", GUID: efi.GlobalVariable}:              &efitest.VarEntry{Attrs: efi.AttributeBootserviceAccess | efi.AttributeRuntimeAccess, Payload: []byte{0x0}},
				{Name: "OsIndicationsSupported", GUID: efi.GlobalVariable}: &efitest.VarEntry{Attrs: efi.AttributeBootserviceAccess | efi.AttributeRuntimeAccess, Payload: []byte{0x41, 0x00, 0x00, 0x00, 0x00, 0x00, 0x00, 0x00}},
			}.SetSecureBoot(true).SetPK(c, efitest.NewSignatureListX509(c, snakeoilCert, efi.MakeGUID(0x03f66fa4, 0x5eee, 0x479c, 0xa408, [...]uint8{0xc4, 0xdc, 0x0a, 0x33, 0xfc, 0xde})))),
		),
		tpmPropertyModifiers: map[tpm2.Property]uint32{
			tpm2.PropertyNVCountersMax:     0,
			tpm2.PropertyPSFamilyIndicator: 1,
			tpm2.PropertyManufacturer:      uint32(tpm2.TPMManufacturerINTC),
		},
		enabledBanks: []tpm2.HashAlgorithmId{tpm2.HashAlgorithmSHA256},
		loadedImages: []secboot_efi.Image{
			&mockImage{
				contents: []byte("mock shim executable"),
				digest:   testutil.DecodeHexString(c, "25e1b08db2f31ff5f5d2ea53e1a1e8fda6e1d81af4f26a7908071f1dec8611b7"),
				signatures: []*efi.WinCertificateAuthenticode{
					efitest.ReadWinCertificateAuthenticodeDetached(c, shimUbuntuSig4),
				},
			},
			&mockImage{contents: []byte("mock grub executable"), digest: testutil.DecodeHexString(c, "d5a9780e9f6a43c2e53fe9fda547be77f7783f31aea8013783242b040ff21dc0")},
		},
		expectedPcrAlg: tpm2.HashAlgorithmSHA256,
		profileOpts:    PCRProfileOptionsDefault,
		actions:        []actionAndArgs{{action: ActionNone}},
	})
	c.Assert(errs, HasLen, 1)
	c.Check(errs[0], ErrorMatches, `error with boot manager code \(PCR4\) measurements: cannot verify the correctness of all EV_EFI_BOOT_SERVICES_APPLICATION boot manager launch event digests`)
	c.Check(errs[0], DeepEquals, NewWithKindAndActionsError(ErrorKindPCRUnusable, PCRUnusableArg(4), []Action{ActionContactOEM}, errs[0].Unwrap()))
}

func (s *runChecksContextSuite) TestRunBadInvalidSecureBootMode(c *C) {
	// Test the error case where PCR7 is mandatory with the supplied profile options,
	// but is marked invalid because the system is not in deployed. Note that is is
	// my intention to support user mode in the future.
	meiAttrs := map[string][]byte{
		"fw_ver": []byte(`0:16.1.27.2176
0:16.1.27.2176
0:16.0.15.1624
`),
		"fw_status": []byte(`94000245
09F10506
00000020
00004000
00041F03
C7E003CB
`),
	}
	devices := map[string][]internal_efi.SysfsDevice{
		"iommu": []internal_efi.SysfsDevice{
			efitest.NewMockSysfsDevice("dmar0", "/sys/devices/virtual/iommu/dmar0", "iommu", nil),
			efitest.NewMockSysfsDevice("dmar1", "/sys/devices/virtual/iommu/dmar1", "iommu", nil),
		},
		"mei": []internal_efi.SysfsDevice{
			efitest.NewMockSysfsDevice("mei0", "/sys/devices/pci0000:00/0000:00:16.0/mei/mei0", "mei", meiAttrs),
		},
	}

	errs := s.testRun(c, &testRunChecksContextRunParams{
		env: efitest.NewMockHostEnvironmentWithOpts(
			efitest.WithVirtMode(internal_efi.VirtModeNone, internal_efi.DetectVirtModeAll),
			efitest.WithTPMDevice(tpm2_testutil.NewTransportBackedDevice(s.Transport, false, 1)),
			efitest.WithLog(efitest.NewLog(c, &efitest.LogOptions{
				Algorithms: []tpm2.HashAlgorithmId{tpm2.HashAlgorithmSHA256},
			})),
			efitest.WithAMD64Environment("GenuineIntel", []uint64{cpuid.SDBG, cpuid.SMX}, 4, map[uint32]uint64{0x13a: (3 << 1), 0xc80: 0x40000000}),
			efitest.WithSysfsDevices(devices),
			efitest.WithMockVars(efitest.MockVars{
				{Name: "AuditMode", GUID: efi.GlobalVariable}:              &efitest.VarEntry{Attrs: efi.AttributeNonVolatile | efi.AttributeBootserviceAccess | efi.AttributeRuntimeAccess, Payload: []byte{0x0}},
				{Name: "BootCurrent", GUID: efi.GlobalVariable}:            &efitest.VarEntry{Attrs: efi.AttributeBootserviceAccess | efi.AttributeRuntimeAccess, Payload: []byte{0x3, 0x0}},
				{Name: "BootOptionSupport", GUID: efi.GlobalVariable}:      &efitest.VarEntry{Attrs: efi.AttributeBootserviceAccess | efi.AttributeRuntimeAccess, Payload: []byte{0x13, 0x03, 0x00, 0x00}},
				{Name: "DeployedMode", GUID: efi.GlobalVariable}:           &efitest.VarEntry{Attrs: efi.AttributeNonVolatile | efi.AttributeBootserviceAccess | efi.AttributeRuntimeAccess, Payload: []byte{0x0}},
				{Name: "SetupMode", GUID: efi.GlobalVariable}:              &efitest.VarEntry{Attrs: efi.AttributeBootserviceAccess | efi.AttributeRuntimeAccess, Payload: []byte{0x0}},
				{Name: "OsIndicationsSupported", GUID: efi.GlobalVariable}: &efitest.VarEntry{Attrs: efi.AttributeBootserviceAccess | efi.AttributeRuntimeAccess, Payload: []byte{0x41, 0x00, 0x00, 0x00, 0x00, 0x00, 0x00, 0x00}},
			}.SetSecureBoot(true).SetPK(c, efitest.NewSignatureListX509(c, snakeoilCert, efi.MakeGUID(0x03f66fa4, 0x5eee, 0x479c, 0xa408, [...]uint8{0xc4, 0xdc, 0x0a, 0x33, 0xfc, 0xde})))),
		),
		tpmPropertyModifiers: map[tpm2.Property]uint32{
			tpm2.PropertyNVCountersMax:     0,
			tpm2.PropertyPSFamilyIndicator: 1,
			tpm2.PropertyManufacturer:      uint32(tpm2.TPMManufacturerINTC),
		},
		enabledBanks: []tpm2.HashAlgorithmId{tpm2.HashAlgorithmSHA256},
		loadedImages: []secboot_efi.Image{
			&mockImage{
				contents: []byte("mock shim executable"),
				digest:   testutil.DecodeHexString(c, "25e1b08db2f31ff5f5d2ea53e1a1e8fda6e1d81af4f26a7908071f1dec8611b7"),
				signatures: []*efi.WinCertificateAuthenticode{
					efitest.ReadWinCertificateAuthenticodeDetached(c, shimUbuntuSig4),
				},
			},
			&mockImage{contents: []byte("mock grub executable"), digest: testutil.DecodeHexString(c, "d5a9780e9f6a43c2e53fe9fda547be77f7783f31aea8013783242b040ff21dc0")},
			&mockImage{contents: []byte("mock kernel executable"), digest: testutil.DecodeHexString(c, "2ddfbd91fa1698b0d133c38ba90dbba76c9e08371ff83d03b5fb4c2e56d7e81f")},
		},
		profileOpts:    PCRProfileOptionsDefault,
		actions:        []actionAndArgs{{action: ActionNone}},
		expectedPcrAlg: tpm2.HashAlgorithmSHA256,
	})
	c.Check(errs, HasLen, 1)
	c.Check(errs[0], ErrorMatches, `error with secure boot policy \(PCR7\) measurements: deployed mode should be enabled in order to generate secure boot profiles`)
	c.Check(errs[0], DeepEquals, NewWithKindAndActionsError(ErrorKindInvalidSecureBootMode, nil, []Action{ActionRebootToFWSettings}, errs[0].Unwrap()))
}

func (s *runChecksContextSuite) TestRunBadNoSecureBootPolicySupport(c *C) {
	// Test the error case where PCR7 is mandatory but the secure boot checks fail
	// because dbx is measured twice.
	meiAttrs := map[string][]byte{
		"fw_ver": []byte(`0:16.1.27.2176
0:16.1.27.2176
0:16.0.15.1624
`),
		"fw_status": []byte(`94000245
09F10506
00000020
00004000
00041F03
C7E003CB
`),
	}
	devices := map[string][]internal_efi.SysfsDevice{
		"iommu": []internal_efi.SysfsDevice{
			efitest.NewMockSysfsDevice("dmar0", "/sys/devices/virtual/iommu/dmar0", "iommu", nil),
			efitest.NewMockSysfsDevice("dmar1", "/sys/devices/virtual/iommu/dmar1", "iommu", nil),
		},
		"mei": []internal_efi.SysfsDevice{
			efitest.NewMockSysfsDevice("mei0", "/sys/devices/pci0000:00/0000:00:16.0/mei/mei0", "mei", meiAttrs),
		},
	}

	log := efitest.NewLog(c, &efitest.LogOptions{Algorithms: []tpm2.HashAlgorithmId{tpm2.HashAlgorithmSHA256}})
	var eventsCopy []*tcglog.Event
	for _, ev := range log.Events {
		eventsCopy = append(eventsCopy, ev)

		if ev.PCRIndex != internal_efi.SecureBootPolicyPCR {
			continue
		}
		if ev.EventType != tcglog.EventTypeEFIVariableDriverConfig {
			continue
		}
		data, ok := ev.Data.(*tcglog.EFIVariableData)
		c.Assert(ok, testutil.IsTrue)
		if data.UnicodeName == "dbx" {
			// Measure dbx twice
			eventsCopy = append(eventsCopy, ev)
		}
	}
	log.Events = eventsCopy

	errs := s.testRun(c, &testRunChecksContextRunParams{
		env: efitest.NewMockHostEnvironmentWithOpts(
			efitest.WithVirtMode(internal_efi.VirtModeNone, internal_efi.DetectVirtModeAll),
			efitest.WithTPMDevice(tpm2_testutil.NewTransportBackedDevice(s.Transport, false, 1)),
			efitest.WithLog(log),
			efitest.WithAMD64Environment("GenuineIntel", []uint64{cpuid.SDBG, cpuid.SMX}, 4, map[uint32]uint64{0x13a: (3 << 1), 0xc80: 0x40000000}),
			efitest.WithSysfsDevices(devices),
			efitest.WithMockVars(efitest.MockVars{
				{Name: "AuditMode", GUID: efi.GlobalVariable}:              &efitest.VarEntry{Attrs: efi.AttributeNonVolatile | efi.AttributeBootserviceAccess | efi.AttributeRuntimeAccess, Payload: []byte{0x0}},
				{Name: "BootCurrent", GUID: efi.GlobalVariable}:            &efitest.VarEntry{Attrs: efi.AttributeBootserviceAccess | efi.AttributeRuntimeAccess, Payload: []byte{0x3, 0x0}},
				{Name: "BootOptionSupport", GUID: efi.GlobalVariable}:      &efitest.VarEntry{Attrs: efi.AttributeBootserviceAccess | efi.AttributeRuntimeAccess, Payload: []byte{0x13, 0x03, 0x00, 0x00}},
				{Name: "DeployedMode", GUID: efi.GlobalVariable}:           &efitest.VarEntry{Attrs: efi.AttributeNonVolatile | efi.AttributeBootserviceAccess | efi.AttributeRuntimeAccess, Payload: []byte{0x1}},
				{Name: "SetupMode", GUID: efi.GlobalVariable}:              &efitest.VarEntry{Attrs: efi.AttributeBootserviceAccess | efi.AttributeRuntimeAccess, Payload: []byte{0x0}},
				{Name: "OsIndicationsSupported", GUID: efi.GlobalVariable}: &efitest.VarEntry{Attrs: efi.AttributeBootserviceAccess | efi.AttributeRuntimeAccess, Payload: []byte{0x41, 0x00, 0x00, 0x00, 0x00, 0x00, 0x00, 0x00}},
			}.SetSecureBoot(true).SetPK(c, efitest.NewSignatureListX509(c, snakeoilCert, efi.MakeGUID(0x03f66fa4, 0x5eee, 0x479c, 0xa408, [...]uint8{0xc4, 0xdc, 0x0a, 0x33, 0xfc, 0xde})))),
		),
		tpmPropertyModifiers: map[tpm2.Property]uint32{
			tpm2.PropertyNVCountersMax:     0,
			tpm2.PropertyPSFamilyIndicator: 1,
			tpm2.PropertyManufacturer:      uint32(tpm2.TPMManufacturerINTC),
		},
		enabledBanks: []tpm2.HashAlgorithmId{tpm2.HashAlgorithmSHA256},
		loadedImages: []secboot_efi.Image{
			&mockImage{
				contents: []byte("mock shim executable"),
				digest:   testutil.DecodeHexString(c, "25e1b08db2f31ff5f5d2ea53e1a1e8fda6e1d81af4f26a7908071f1dec8611b7"),
				signatures: []*efi.WinCertificateAuthenticode{
					efitest.ReadWinCertificateAuthenticodeDetached(c, shimUbuntuSig4),
				},
			},
			&mockImage{contents: []byte("mock grub executable"), digest: testutil.DecodeHexString(c, "d5a9780e9f6a43c2e53fe9fda547be77f7783f31aea8013783242b040ff21dc0")},
			&mockImage{contents: []byte("mock kernel executable"), digest: testutil.DecodeHexString(c, "2ddfbd91fa1698b0d133c38ba90dbba76c9e08371ff83d03b5fb4c2e56d7e81f")},
		},
		profileOpts:    PCRProfileOptionsDefault,
		actions:        []actionAndArgs{{action: ActionNone}},
		expectedPcrAlg: tpm2.HashAlgorithmSHA256,
	})
	c.Check(errs, HasLen, 1)
	c.Check(errs[0], ErrorMatches, `error with secure boot policy \(PCR7\) measurements: unexpected EV_EFI_VARIABLE_DRIVER_CONFIG event: all expected secure boot variable have been measured`)
	c.Check(errs[0], DeepEquals, NewWithKindAndActionsError(ErrorKindPCRUnusable, PCRUnusableArg(7), []Action{ActionContactOEM}, errs[0].Unwrap()))
}

func (s *runChecksContextSuite) TestRunBadWeakSecureBootAlgs(c *C) {
	// Test the error case where PCR7 is mandatory with the supplied profile options,
	// but is marked invalid because the use of weak algorithms were detected during
	// the current boot.
	meiAttrs := map[string][]byte{
		"fw_ver": []byte(`0:16.1.27.2176
0:16.1.27.2176
0:16.0.15.1624
`),
		"fw_status": []byte(`94000245
09F10506
00000020
00004000
00041F03
C7E003CB
`),
	}
	devices := map[string][]internal_efi.SysfsDevice{
		"iommu": []internal_efi.SysfsDevice{
			efitest.NewMockSysfsDevice("dmar0", "/sys/devices/virtual/iommu/dmar0", "iommu", nil),
			efitest.NewMockSysfsDevice("dmar1", "/sys/devices/virtual/iommu/dmar1", "iommu", nil),
		},
		"mei": []internal_efi.SysfsDevice{
			efitest.NewMockSysfsDevice("mei0", "/sys/devices/pci0000:00/0000:00:16.0/mei/mei0", "mei", meiAttrs),
		},
	}

	errs := s.testRun(c, &testRunChecksContextRunParams{
		env: efitest.NewMockHostEnvironmentWithOpts(
			efitest.WithVirtMode(internal_efi.VirtModeNone, internal_efi.DetectVirtModeAll),
			efitest.WithTPMDevice(tpm2_testutil.NewTransportBackedDevice(s.Transport, false, 1)),
			efitest.WithLog(efitest.NewLog(c, &efitest.LogOptions{
				Algorithms:                   []tpm2.HashAlgorithmId{tpm2.HashAlgorithmSHA256},
				IncludeDriverLaunch:          true,
				PreOSVerificationUsesDigests: crypto.SHA1,
			})),
			efitest.WithAMD64Environment("GenuineIntel", []uint64{cpuid.SDBG, cpuid.SMX}, 4, map[uint32]uint64{0x13a: (3 << 1), 0xc80: 0x40000000}),
			efitest.WithSysfsDevices(devices),
			efitest.WithMockVars(efitest.MockVars{
				{Name: "AuditMode", GUID: efi.GlobalVariable}:              &efitest.VarEntry{Attrs: efi.AttributeNonVolatile | efi.AttributeBootserviceAccess | efi.AttributeRuntimeAccess, Payload: []byte{0x0}},
				{Name: "BootCurrent", GUID: efi.GlobalVariable}:            &efitest.VarEntry{Attrs: efi.AttributeBootserviceAccess | efi.AttributeRuntimeAccess, Payload: []byte{0x3, 0x0}},
				{Name: "BootOptionSupport", GUID: efi.GlobalVariable}:      &efitest.VarEntry{Attrs: efi.AttributeBootserviceAccess | efi.AttributeRuntimeAccess, Payload: []byte{0x13, 0x03, 0x00, 0x00}},
				{Name: "DeployedMode", GUID: efi.GlobalVariable}:           &efitest.VarEntry{Attrs: efi.AttributeNonVolatile | efi.AttributeBootserviceAccess | efi.AttributeRuntimeAccess, Payload: []byte{0x1}},
				{Name: "SetupMode", GUID: efi.GlobalVariable}:              &efitest.VarEntry{Attrs: efi.AttributeBootserviceAccess | efi.AttributeRuntimeAccess, Payload: []byte{0x0}},
				{Name: "OsIndicationsSupported", GUID: efi.GlobalVariable}: &efitest.VarEntry{Attrs: efi.AttributeBootserviceAccess | efi.AttributeRuntimeAccess, Payload: []byte{0x41, 0x00, 0x00, 0x00, 0x00, 0x00, 0x00, 0x00}},
			}.SetSecureBoot(true).SetPK(c, efitest.NewSignatureListX509(c, snakeoilCert, efi.MakeGUID(0x03f66fa4, 0x5eee, 0x479c, 0xa408, [...]uint8{0xc4, 0xdc, 0x0a, 0x33, 0xfc, 0xde})))),
		),
		tpmPropertyModifiers: map[tpm2.Property]uint32{
			tpm2.PropertyNVCountersMax:     0,
			tpm2.PropertyPSFamilyIndicator: 1,
			tpm2.PropertyManufacturer:      uint32(tpm2.TPMManufacturerINTC),
		},
		enabledBanks: []tpm2.HashAlgorithmId{tpm2.HashAlgorithmSHA256},
		loadedImages: []secboot_efi.Image{
			&mockImage{
				contents: []byte("mock shim executable"),
				digest:   testutil.DecodeHexString(c, "25e1b08db2f31ff5f5d2ea53e1a1e8fda6e1d81af4f26a7908071f1dec8611b7"),
				signatures: []*efi.WinCertificateAuthenticode{
					efitest.ReadWinCertificateAuthenticodeDetached(c, shimUbuntuSig4),
				},
			},
			&mockImage{contents: []byte("mock grub executable"), digest: testutil.DecodeHexString(c, "d5a9780e9f6a43c2e53fe9fda547be77f7783f31aea8013783242b040ff21dc0")},
			&mockImage{contents: []byte("mock kernel executable"), digest: testutil.DecodeHexString(c, "2ddfbd91fa1698b0d133c38ba90dbba76c9e08371ff83d03b5fb4c2e56d7e81f")},
		},
		profileOpts:    PCRProfileOptionsDefault,
		actions:        []actionAndArgs{{action: ActionNone}},
		expectedPcrAlg: tpm2.HashAlgorithmSHA256,
	})
	c.Check(errs, HasLen, 3)
	c.Check(errs[0], ErrorMatches, `value added retailer supplied drivers were detected to be running`)
	c.Check(errs[0], DeepEquals, NewWithKindAndActionsError(
		ErrorKindVARSuppliedDriversPresent,
		nil,
		[]Action{ActionProceed},
		ErrVARSuppliedDriversPresent,
	))

	c.Check(errs[1], ErrorMatches, `a weak cryptographic algorithm was detected during secure boot verification`)
	c.Check(errs[1], DeepEquals, NewWithKindAndActionsError(
		ErrorKindWeakSecureBootAlgorithmsDetected,
		nil,
		[]Action{ActionProceed},
		ErrWeakSecureBootAlgorithmDetected,
	))

	c.Check(errs[2], ErrorMatches, `some pre-OS components were authenticated from the authorized signature database using an Authenticode digest`)
	c.Check(errs[2], DeepEquals, NewWithKindAndActionsError(
		ErrorKindPreOSDigestVerificationDetected,
		nil,
		[]Action{ActionProceed},
		ErrPreOSVerificationUsingDigests,
	))
}

// TODO: This is disabled temporarily until a follow-up PR which adds warnings to the returned errors
// if RunChecks is going to return one or more errors anyway.
//func (s *runChecksContextSuite) TestRunChecksBadTPMHierarchiesOwnedAndNoSecureBootPolicySupport(c *C) {
//	// Test case with more than one error.
//	meiAttrs := map[string][]byte{
//		"fw_ver": []byte(`0:16.1.27.2176
//0:16.1.27.2176
//0:16.0.15.1624
//`),
//		"fw_status": []byte(`94000245
//09F10506
//00000020
//00004000
//00041F03
//C7E003CB
//`),
//	}
//	devices := map[string][]internal_efi.SysfsDevice{
//		"iommu": []internal_efi.SysfsDevice{
//			efitest.NewMockSysfsDevice("dmar0", "/sys/devices/virtual/iommu/dmar0", "iommu", nil),
//			efitest.NewMockSysfsDevice("dmar1", "/sys/devices/virtual/iommu/dmar1", "iommu", nil),
//		},
//		"mei": []internal_efi.SysfsDevice{
//			efitest.NewMockSysfsDevice("mei0", "/sys/devices/pci0000:00/0000:00:16.0/mei/mei0", "mei", meiAttrs),
//		},
//	}
//
//	errs := s.testRun(c, &testRunChecksContextRunParams{
//		env: efitest.NewMockHostEnvironmentWithOpts(
//			efitest.WithVirtMode(internal_efi.VirtModeNone, internal_efi.DetectVirtModeAll),
//			efitest.WithTPMDevice(tpm2_testutil.NewTransportBackedDevice(s.Transport, false, 1)),
//			efitest.WithLog(efitest.NewLog(c, &efitest.LogOptions{
//				Algorithms: []tpm2.HashAlgorithmId{tpm2.HashAlgorithmSHA256},
//			})),
//			efitest.WithAMD64Environment("GenuineIntel", []uint64{cpuid.SDBG, cpuid.SMX}, 4, map[uint32]uint64{0x13a: (3 << 1), 0xc80: 0x40000000}),
//			efitest.WithSysfsDevices(devices),
//			efitest.WithMockVars(efitest.MockVars{
//				{Name: "AuditMode", GUID: efi.GlobalVariable}:              &efitest.VarEntry{Attrs: efi.AttributeNonVolatile | efi.AttributeBootserviceAccess | efi.AttributeRuntimeAccess, Payload: []byte{0x0}},
//				{Name: "BootCurrent", GUID: efi.GlobalVariable}:            &efitest.VarEntry{Attrs: efi.AttributeBootserviceAccess | efi.AttributeRuntimeAccess, Payload: []byte{0x3, 0x0}},
//				{Name: "BootOptionSupport", GUID: efi.GlobalVariable}:      &efitest.VarEntry{Attrs: efi.AttributeBootserviceAccess | efi.AttributeRuntimeAccess, Payload: []byte{0x13, 0x03, 0x00, 0x00}},
//				{Name: "DeployedMode", GUID: efi.GlobalVariable}:           &efitest.VarEntry{Attrs: efi.AttributeNonVolatile | efi.AttributeBootserviceAccess | efi.AttributeRuntimeAccess, Payload: []byte{0x0}},
//				{Name: "SetupMode", GUID: efi.GlobalVariable}:              &efitest.VarEntry{Attrs: efi.AttributeBootserviceAccess | efi.AttributeRuntimeAccess, Payload: []byte{0x0}},
//				{Name: "OsIndicationsSupported", GUID: efi.GlobalVariable}: &efitest.VarEntry{Attrs: efi.AttributeBootserviceAccess | efi.AttributeRuntimeAccess, Payload: []byte{0x41, 0x00, 0x00, 0x00, 0x00, 0x00, 0x00, 0x00}},
//			}.SetSecureBoot(true).SetPK(c, efitest.NewSignatureListX509(c, snakeoilCert, efi.MakeGUID(0x03f66fa4, 0x5eee, 0x479c, 0xa408, [...]uint8{0xc4, 0xdc, 0x0a, 0x33, 0xfc, 0xde})))),
//		),
//		tpmPropertyModifiers: map[tpm2.Property]uint32{
//			tpm2.PropertyNVCountersMax:     0,
//			tpm2.PropertyPSFamilyIndicator: 1,
//			tpm2.PropertyManufacturer:      uint32(tpm2.TPMManufacturerINTC),
//		},
//		enabledBanks: []tpm2.HashAlgorithmId{tpm2.HashAlgorithmSHA256},
//		prepare: func(_ int) {
//			c.Assert(s.TPM.HierarchyChangeAuth(s.TPM.LockoutHandleContext(), []byte{1, 2, 3, 4}, nil), IsNil)
//		},
//		loadedImages: []secboot_efi.Image{
//			&mockImage{
//				contents: []byte("mock shim executable"),
//				digest:   testutil.DecodeHexString(c, "25e1b08db2f31ff5f5d2ea53e1a1e8fda6e1d81af4f26a7908071f1dec8611b7"),
//				signatures: []*efi.WinCertificateAuthenticode{
//					efitest.ReadWinCertificateAuthenticodeDetached(c, shimUbuntuSig4),
//				},
//			},
//			&mockImage{contents: []byte("mock grub executable"), digest: testutil.DecodeHexString(c, "d5a9780e9f6a43c2e53fe9fda547be77f7783f31aea8013783242b040ff21dc0")},
//			&mockImage{contents: []byte("mock kernel executable"), digest: testutil.DecodeHexString(c, "2ddfbd91fa1698b0d133c38ba90dbba76c9e08371ff83d03b5fb4c2e56d7e81f")},
//		},
//		profileOpts:    PCRProfileOptionsDefault,
//		actions:        []actionAndArgs{{action: ActionNone}},
//		expectedPcrAlg: tpm2.HashAlgorithmSHA256,
//	})
//	c.Assert(errs, HasLen, 2)
//
//	c.Check(errs[0], ErrorMatches, `error with TPM2 device: one or more of the TPM hierarchies is already owned:
//- TPM_RH_LOCKOUT has an authorization value
//`)
//	c.Check(errs[0], DeepEquals, NewWithKindAndActionsError(ErrorKindTPMHierarchiesOwned, &TPM2OwnedHierarchiesError{WithAuthValue: tpm2.HandleList{tpm2.HandleLockout}}, []Action{ActionRebootToFWSettings}, errs[0].Unwrap()))
//
//	c.Check(errs[1], ErrorMatches, `error with secure boot policy \(PCR7\) measurements: deployed mode should be enabled in order to generate secure boot profiles`)
//	c.Check(errs[1], DeepEquals, NewWithKindAndActionsError(ErrorKindInvalidSecureBootMode, nil, []Action{ActionRebootToFWSettings}, errs[1].Unwrap()))
//}

// TODO: This is disabled temporarily until a follow-up PR which adds warnings to the returned errors
// if RunChecks is going to return one or more errors anyway.
//func (s *runChecksContextSuite) TestRunChecksBadEmptyPCRBankAndNoBootManagerCodeProfileSupport(c *C) {
//	s.RequireAlgorithm(c, tpm2.AlgorithmSHA384)
//
//	meiAttrs := map[string][]byte{
//		"fw_ver": []byte(`0:16.1.27.2176
//0:16.1.27.2176
//0:16.0.15.1624
//`),
//		"fw_status": []byte(`94000245
//09F10506
//00000020
//00004000
//00041F03
//C7E003CB
//`),
//	}
//	devices := map[string][]internal_efi.SysfsDevice{
//		"iommu": []internal_efi.SysfsDevice{
//			efitest.NewMockSysfsDevice("dmar0", "/sys/devices/virtual/iommu/dmar0", "iommu", nil),
//			efitest.NewMockSysfsDevice("dmar1", "/sys/devices/virtual/iommu/dmar1", "iommu", nil),
//		},
//		"mei": []internal_efi.SysfsDevice{
//			efitest.NewMockSysfsDevice("mei0", "/sys/devices/pci0000:00/0000:00:16.0/mei/mei0", "mei", meiAttrs),
//		},
//	}
//
//	errs := s.testRun(c, &testRunChecksContextRunParams{
//		env: efitest.NewMockHostEnvironmentWithOpts(
//			efitest.WithVirtMode(internal_efi.VirtModeNone, internal_efi.DetectVirtModeAll),
//			efitest.WithTPMDevice(tpm2_testutil.NewTransportBackedDevice(s.Transport, false, 1)),
//			efitest.WithLog(efitest.NewLog(c, &efitest.LogOptions{
//				Algorithms: []tpm2.HashAlgorithmId{tpm2.HashAlgorithmSHA256},
//			})),
//			efitest.WithAMD64Environment("GenuineIntel", []uint64{cpuid.SDBG, cpuid.SMX}, 4, map[uint32]uint64{0x13a: (3 << 1), 0xc80: 0x40000000}),
//			efitest.WithSysfsDevices(devices),
//			efitest.WithMockVars(efitest.MockVars{
//				{Name: "AuditMode", GUID: efi.GlobalVariable}:              &efitest.VarEntry{Attrs: efi.AttributeNonVolatile | efi.AttributeBootserviceAccess | efi.AttributeRuntimeAccess, Payload: []byte{0x0}},
//				{Name: "BootCurrent", GUID: efi.GlobalVariable}:            &efitest.VarEntry{Attrs: efi.AttributeBootserviceAccess | efi.AttributeRuntimeAccess, Payload: []byte{0x3, 0x0}},
//				{Name: "BootOptionSupport", GUID: efi.GlobalVariable}:      &efitest.VarEntry{Attrs: efi.AttributeBootserviceAccess | efi.AttributeRuntimeAccess, Payload: []byte{0x13, 0x03, 0x00, 0x00}},
//				{Name: "DeployedMode", GUID: efi.GlobalVariable}:           &efitest.VarEntry{Attrs: efi.AttributeNonVolatile | efi.AttributeBootserviceAccess | efi.AttributeRuntimeAccess, Payload: []byte{0x0}},
//				{Name: "SetupMode", GUID: efi.GlobalVariable}:              &efitest.VarEntry{Attrs: efi.AttributeBootserviceAccess | efi.AttributeRuntimeAccess, Payload: []byte{0x0}},
//				{Name: "OsIndicationsSupported", GUID: efi.GlobalVariable}: &efitest.VarEntry{Attrs: efi.AttributeBootserviceAccess | efi.AttributeRuntimeAccess, Payload: []byte{0x41, 0x00, 0x00, 0x00, 0x00, 0x00, 0x00, 0x00}},
//			}.SetSecureBoot(true).SetPK(c, efitest.NewSignatureListX509(c, snakeoilCert, efi.MakeGUID(0x03f66fa4, 0x5eee, 0x479c, 0xa408, [...]uint8{0xc4, 0xdc, 0x0a, 0x33, 0xfc, 0xde})))),
//		),
//		tpmPropertyModifiers: map[tpm2.Property]uint32{
//			tpm2.PropertyNVCountersMax:     0,
//			tpm2.PropertyPSFamilyIndicator: 1,
//			tpm2.PropertyManufacturer:      uint32(tpm2.TPMManufacturerINTC),
//		},
//		enabledBanks: []tpm2.HashAlgorithmId{tpm2.HashAlgorithmSHA256, tpm2.HashAlgorithmSHA384},
//		loadedImages: []secboot_efi.Image{
//			&mockImage{
//				contents: []byte("mock shim executable"),
//				digest:   testutil.DecodeHexString(c, "25e1b08db2f31ff5f5d2ea53e1a1e8fda6e1d81af4f26a7908071f1dec8611b7"),
//				signatures: []*efi.WinCertificateAuthenticode{
//					efitest.ReadWinCertificateAuthenticodeDetached(c, shimUbuntuSig4),
//				},
//			},
//			&mockImage{contents: []byte("mock grub executable"), digest: testutil.DecodeHexString(c, "d5a9780e9f6a43c2e53fe9fda547be77f7783f31aea8013783242b040ff21dc0")},
//		},
//		profileOpts:    PCRProfileOptionsDefault,
//		actions:        []actionAndArgs{{action: ActionNone}},
//		expectedPcrAlg: tpm2.HashAlgorithmSHA256,
//	})
//	c.Assert(errs, HasLen, 2)
//
//	c.Check(errs[0], ErrorMatches, `the PCR bank for TPM_ALG_SHA384 is missing from the TCG log but active and with one or more empty PCRs on the TPM`)
//	c.Check(errs[0], DeepEquals, NewWithKindAndActionsError(
//		ErrorKindEmptyPCRBanks,
//		&EmptyPCRBanksError{Algs: []tpm2.HashAlgorithmId{tpm2.HashAlgorithmSHA384}},
//		[]Action{ActionRebootToFWSettings, ActionContactOEM},
//		errs[0].Unwrap(),
//	))
//
//	c.Check(errs[1], ErrorMatches, `error with boot manager code \(PCR4\) measurements: not all EV_EFI_BOOT_SERVICES_APPLICATION boot manager launch digests could be verified`)
//	c.Check(errs[1], DeepEquals, NewWithKindAndActionsError(ErrorKindPCRUnusable, PCRUnusableArg(4), []Action{ActionContactOEM}, errs[1].Unwrap()))
//}

func (s *runChecksContextSuite) TestRunChecksBadEmptyPCRBankAndNoKernelIOMMU(c *C) {
	// Test with a system that has an empty PCR bank and no kernel IOMMU.
	// As both errors support ActionProceed, it is a valid action for
	// both of the returned errors.
	s.RequireAlgorithm(c, tpm2.AlgorithmSHA384)

	meiAttrs := map[string][]byte{
		"fw_ver": []byte(`0:16.1.27.2176
0:16.1.27.2176
0:16.0.15.1624
`),
		"fw_status": []byte(`94000245
09F10506
00000020
00004000
00041F03
C7E003CB
`),
	}
	devices := map[string][]internal_efi.SysfsDevice{
		"mei": []internal_efi.SysfsDevice{
			efitest.NewMockSysfsDevice("mei0", "/sys/devices/pci0000:00/0000:00:16.0/mei/mei0", "mei", meiAttrs),
		},
	}

	errs := s.testRun(c, &testRunChecksContextRunParams{
		env: efitest.NewMockHostEnvironmentWithOpts(
			efitest.WithVirtMode(internal_efi.VirtModeNone, internal_efi.DetectVirtModeAll),
			efitest.WithTPMDevice(tpm2_testutil.NewTransportBackedDevice(s.Transport, false, 1)),
			efitest.WithLog(efitest.NewLog(c, &efitest.LogOptions{
				Algorithms: []tpm2.HashAlgorithmId{tpm2.HashAlgorithmSHA256}})),
			efitest.WithAMD64Environment("GenuineIntel", []uint64{cpuid.SDBG, cpuid.SMX}, 4, map[uint32]uint64{0x13a: (3 << 1), 0xc80: 0x40000000}),
			efitest.WithSysfsDevices(devices),
			efitest.WithMockVars(efitest.MockVars{
				{Name: "AuditMode", GUID: efi.GlobalVariable}:              &efitest.VarEntry{Attrs: efi.AttributeNonVolatile | efi.AttributeBootserviceAccess | efi.AttributeRuntimeAccess, Payload: []byte{0x0}},
				{Name: "BootCurrent", GUID: efi.GlobalVariable}:            &efitest.VarEntry{Attrs: efi.AttributeBootserviceAccess | efi.AttributeRuntimeAccess, Payload: []byte{0x3, 0x0}},
				{Name: "BootOptionSupport", GUID: efi.GlobalVariable}:      &efitest.VarEntry{Attrs: efi.AttributeBootserviceAccess | efi.AttributeRuntimeAccess, Payload: []byte{0x13, 0x03, 0x00, 0x00}},
				{Name: "DeployedMode", GUID: efi.GlobalVariable}:           &efitest.VarEntry{Attrs: efi.AttributeNonVolatile | efi.AttributeBootserviceAccess | efi.AttributeRuntimeAccess, Payload: []byte{0x0}},
				{Name: "SetupMode", GUID: efi.GlobalVariable}:              &efitest.VarEntry{Attrs: efi.AttributeBootserviceAccess | efi.AttributeRuntimeAccess, Payload: []byte{0x0}},
				{Name: "OsIndicationsSupported", GUID: efi.GlobalVariable}: &efitest.VarEntry{Attrs: efi.AttributeBootserviceAccess | efi.AttributeRuntimeAccess, Payload: []byte{0x41, 0x00, 0x00, 0x00, 0x00, 0x00, 0x00, 0x00}},
			}.SetSecureBoot(true).SetPK(c, efitest.NewSignatureListX509(c, snakeoilCert, efi.MakeGUID(0x03f66fa4, 0x5eee, 0x479c, 0xa408, [...]uint8{0xc4, 0xdc, 0x0a, 0x33, 0xfc, 0xde})))),
		),
		tpmPropertyModifiers: map[tpm2.Property]uint32{
			tpm2.PropertyNVCountersMax:     0,
			tpm2.PropertyPSFamilyIndicator: 1,
			tpm2.PropertyManufacturer:      uint32(tpm2.TPMManufacturerINTC),
		},
		enabledBanks: []tpm2.HashAlgorithmId{tpm2.HashAlgorithmSHA256, tpm2.HashAlgorithmSHA384},
		loadedImages: []secboot_efi.Image{
			&mockImage{
				contents: []byte("mock shim executable"),
				digest:   testutil.DecodeHexString(c, "25e1b08db2f31ff5f5d2ea53e1a1e8fda6e1d81af4f26a7908071f1dec8611b7"),
				signatures: []*efi.WinCertificateAuthenticode{
					efitest.ReadWinCertificateAuthenticodeDetached(c, shimUbuntuSig4),
				},
			},
			&mockImage{contents: []byte("mock grub executable"), digest: testutil.DecodeHexString(c, "d5a9780e9f6a43c2e53fe9fda547be77f7783f31aea8013783242b040ff21dc0")},
			&mockImage{contents: []byte("mock kernel executable"), digest: testutil.DecodeHexString(c, "2ddfbd91fa1698b0d133c38ba90dbba76c9e08371ff83d03b5fb4c2e56d7e81f")},
		},
		profileOpts:    PCRProfileOptionsDefault,
		actions:        []actionAndArgs{{action: ActionNone}},
		expectedPcrAlg: tpm2.HashAlgorithmSHA256,
	})
	c.Assert(errs, HasLen, 2)

	c.Check(errs[0], ErrorMatches, `the PCR bank for TPM_ALG_SHA384 is missing from the TCG log but active and with one or more empty PCRs on the TPM`)
	c.Check(errs[0], DeepEquals, NewWithKindAndActionsError(
		ErrorKindEmptyPCRBanks,
		&EmptyPCRBanksError{Algs: []tpm2.HashAlgorithmId{tpm2.HashAlgorithmSHA384}},
		[]Action{ActionContactOEM, ActionProceed},
		errs[0].Unwrap(),
	))

	c.Check(errs[1], ErrorMatches, `error with system security: no kernel IOMMU support was detected`)
	c.Check(errs[1], DeepEquals, NewWithKindAndActionsError(
		ErrorKindNoKernelIOMMU,
		nil,
		[]Action{ActionRebootToFWSettings, ActionContactOSVendor, ActionProceed},
		errs[1].Unwrap(),
	))
}

func (s *runChecksContextSuite) TestRunChecksActionEnableTPMViaFirmwareNotAvailable(c *C) {
	// Generate an error that could be fixed by ActionEnableTPMViaFirmware when
	// this action is not available.
	errs := s.testRun(c, &testRunChecksContextRunParams{
		env: efitest.NewMockHostEnvironmentWithOpts(
			efitest.WithVirtMode(internal_efi.VirtModeNone, internal_efi.DetectVirtModeAll),
			efitest.WithTPMDevice(tpm2_testutil.NewTransportBackedDevice(s.Transport, false, 1)),
			efitest.WithMockVars(efitest.MockVars{}.SetSecureBoot(false)),
		),
		enabledBanks: []tpm2.HashAlgorithmId{tpm2.HashAlgorithmSHA256},
		ppi: &mockPPI{
			sta: ppi.StateTransitionRebootRequired,
			ops: map[ppi.OperationId]ppi.OperationStatus{
				ppi.OperationEnableAndClearTPM: ppi.OperationPPRequired,
				ppi.OperationClearTPM:          ppi.OperationPPRequired,
			},
		},
		profileOpts: PCRProfileOptionsDefault,
		prepare: func(_ int) {
			// Disable owner and endorsement hierarchies
			c.Assert(s.TPM.HierarchyControl(s.TPM.OwnerHandleContext(), tpm2.HandleOwner, false, nil), IsNil)
			c.Assert(s.TPM.HierarchyControl(s.TPM.EndorsementHandleContext(), tpm2.HandleEndorsement, false, nil), IsNil)
		},
		actions: []actionAndArgs{{action: ActionNone}},
	})
	c.Assert(errs, HasLen, 1)
	c.Check(errs[0], ErrorMatches, `error with TPM2 device: TPM2 device is present but is currently disabled by the platform firmware`)
	c.Check(errs[0], DeepEquals, NewWithKindAndActionsError(ErrorKindTPMDeviceDisabled, nil, []Action{ActionRebootToFWSettings, ActionEnableAndClearTPMViaFirmware}, errs[0].Unwrap()))
}

func (s *runChecksContextSuite) TestRunChecksActionEnableAndClearTPMViaFirmwareNotAvailable(c *C) {
	// Generate an error that could be fixed by ActionEnableAndClearTPMViaFirmware when
	// this action is not available.
	errs := s.testRun(c, &testRunChecksContextRunParams{
		env: efitest.NewMockHostEnvironmentWithOpts(
			efitest.WithVirtMode(internal_efi.VirtModeNone, internal_efi.DetectVirtModeAll),
			efitest.WithTPMDevice(tpm2_testutil.NewTransportBackedDevice(s.Transport, false, 1)),
			efitest.WithMockVars(efitest.MockVars{}.SetSecureBoot(false)),
		),
		enabledBanks: []tpm2.HashAlgorithmId{tpm2.HashAlgorithmSHA256},
		ppi: &mockPPI{
			sta: ppi.StateTransitionRebootRequired,
			ops: map[ppi.OperationId]ppi.OperationStatus{
				ppi.OperationEnableTPM: ppi.OperationPPRequired,
				ppi.OperationClearTPM:  ppi.OperationPPRequired,
			},
		},
		profileOpts: PCRProfileOptionsDefault,
		prepare: func(_ int) {
			// Disable owner and endorsement hierarchies
			c.Assert(s.TPM.HierarchyControl(s.TPM.OwnerHandleContext(), tpm2.HandleOwner, false, nil), IsNil)
			c.Assert(s.TPM.HierarchyControl(s.TPM.EndorsementHandleContext(), tpm2.HandleEndorsement, false, nil), IsNil)
		},
		actions: []actionAndArgs{{action: ActionNone}},
	})
	c.Assert(errs, HasLen, 1)
	c.Check(errs[0], ErrorMatches, `error with TPM2 device: TPM2 device is present but is currently disabled by the platform firmware`)
	c.Check(errs[0], DeepEquals, NewWithKindAndActionsError(ErrorKindTPMDeviceDisabled, nil, []Action{ActionRebootToFWSettings, ActionEnableTPMViaFirmware}, errs[0].Unwrap()))
}

func (s *runChecksContextSuite) TestRunChecksActionClearTPMViaFirmwareNotAvailable(c *C) {
	// Generate an error that could be fixed by ActionClearTPMViaFirmware when this action
	// is not available.
	meiAttrs := map[string][]byte{
		"fw_ver": []byte(`0:16.1.27.2176
0:16.1.27.2176
0:16.0.15.1624
`),
		"fw_status": []byte(`94000245
09F10506
00000020
00004000
00041F03
C7E003CB
`),
	}
	devices := map[string][]internal_efi.SysfsDevice{
		"iommu": []internal_efi.SysfsDevice{
			efitest.NewMockSysfsDevice("dmar0", "/sys/devices/virtual/iommu/dmar0", "iommu", nil),
			efitest.NewMockSysfsDevice("dmar1", "/sys/devices/virtual/iommu/dmar1", "iommu", nil),
		},
		"mei": []internal_efi.SysfsDevice{
			efitest.NewMockSysfsDevice("mei0", "/sys/devices/pci0000:00/0000:00:16.0/mei/mei0", "mei", meiAttrs),
		},
	}

	errs := s.testRun(c, &testRunChecksContextRunParams{
		env: efitest.NewMockHostEnvironmentWithOpts(
			efitest.WithVirtMode(internal_efi.VirtModeNone, internal_efi.DetectVirtModeAll),
			efitest.WithTPMDevice(tpm2_testutil.NewTransportBackedDevice(s.Transport, false, 1)),
			efitest.WithLog(efitest.NewLog(c, &efitest.LogOptions{
				Algorithms: []tpm2.HashAlgorithmId{tpm2.HashAlgorithmSHA256},
			})),
			efitest.WithAMD64Environment("GenuineIntel", []uint64{cpuid.SDBG, cpuid.SMX}, 4, map[uint32]uint64{0x13a: (3 << 1), 0xc80: 0x40000000}),
			efitest.WithSysfsDevices(devices),
			efitest.WithMockVars(efitest.MockVars{
				{Name: "AuditMode", GUID: efi.GlobalVariable}:              &efitest.VarEntry{Attrs: efi.AttributeNonVolatile | efi.AttributeBootserviceAccess | efi.AttributeRuntimeAccess, Payload: []byte{0x0}},
				{Name: "BootCurrent", GUID: efi.GlobalVariable}:            &efitest.VarEntry{Attrs: efi.AttributeBootserviceAccess | efi.AttributeRuntimeAccess, Payload: []byte{0x3, 0x0}},
				{Name: "BootOptionSupport", GUID: efi.GlobalVariable}:      &efitest.VarEntry{Attrs: efi.AttributeBootserviceAccess | efi.AttributeRuntimeAccess, Payload: []byte{0x13, 0x03, 0x00, 0x00}},
				{Name: "DeployedMode", GUID: efi.GlobalVariable}:           &efitest.VarEntry{Attrs: efi.AttributeNonVolatile | efi.AttributeBootserviceAccess | efi.AttributeRuntimeAccess, Payload: []byte{0x1}},
				{Name: "SetupMode", GUID: efi.GlobalVariable}:              &efitest.VarEntry{Attrs: efi.AttributeBootserviceAccess | efi.AttributeRuntimeAccess, Payload: []byte{0x0}},
				{Name: "OsIndicationsSupported", GUID: efi.GlobalVariable}: &efitest.VarEntry{Attrs: efi.AttributeBootserviceAccess | efi.AttributeRuntimeAccess, Payload: []byte{0x41, 0x00, 0x00, 0x00, 0x00, 0x00, 0x00, 0x00}},
			}.SetSecureBoot(true).SetPK(c, efitest.NewSignatureListX509(c, snakeoilCert, efi.MakeGUID(0x03f66fa4, 0x5eee, 0x479c, 0xa408, [...]uint8{0xc4, 0xdc, 0x0a, 0x33, 0xfc, 0xde})))),
		),
		tpmPropertyModifiers: map[tpm2.Property]uint32{
			tpm2.PropertyNVCountersMax:     0,
			tpm2.PropertyPSFamilyIndicator: 1,
			tpm2.PropertyManufacturer:      uint32(tpm2.TPMManufacturerINTC),
		},
		enabledBanks: []tpm2.HashAlgorithmId{tpm2.HashAlgorithmSHA256},
		ppi: &mockPPI{
			sta: ppi.StateTransitionRebootRequired,
			ops: map[ppi.OperationId]ppi.OperationStatus{
				ppi.OperationEnableTPM:         ppi.OperationPPRequired,
				ppi.OperationEnableAndClearTPM: ppi.OperationPPRequired,
			},
		},
		profileOpts: PCRProfileOptionsDefault,
		prepare: func(_ int) {
			// Set an authorization value for the lockout hierarchy and
			// an authorization policy for the storage hierarchy.
			s.HierarchyChangeAuth(c, tpm2.HandleLockout, []byte("1234"))
			c.Check(s.TPM.SetPrimaryPolicy(s.TPM.OwnerHandleContext(), make([]byte, 32), tpm2.HashAlgorithmSHA256, nil), IsNil)
		},
		actions: []actionAndArgs{{action: ActionNone}},
	})
	c.Assert(errs, HasLen, 1)
	c.Check(errs[0], ErrorMatches, `error with TPM2 device: one or more of the TPM hierarchies is already owned:
- TPM_RH_LOCKOUT has an authorization value
- TPM_RH_OWNER has an authorization policy
`)
	c.Check(errs[0], DeepEquals, NewWithKindAndActionsError(
		ErrorKindTPMHierarchiesOwned,
		&TPM2OwnedHierarchiesError{WithAuthValue: tpm2.HandleList{tpm2.HandleLockout}, WithAuthPolicy: tpm2.HandleList{tpm2.HandleOwner}},
		[]Action{ActionRebootToFWSettings, ActionEnableAndClearTPMViaFirmware},
		errs[0].Unwrap(),
	))
}

<<<<<<< HEAD
func (s *runChecksContextSuite) TestRunBadInvalidSecureBootMode(c *C) {
	// Test the error case where PCR7 is mandatory with the supplied profile options,
	// but is marked invalid because the system is not in deployed mode. Note that it is
	// my intention to support user mode in the future.
=======
func (s *runChecksContextSuite) TestRunChecksPPIActionWithShutdownTransition(c *C) {
	// Generate an error that can be resolve using a PPI action, with the
	// state transition action being "shutdown" rather than the more common
	// "reboot".
	errs := s.testRun(c, &testRunChecksContextRunParams{
		env: efitest.NewMockHostEnvironmentWithOpts(
			efitest.WithVirtMode(internal_efi.VirtModeNone, internal_efi.DetectVirtModeAll),
			efitest.WithTPMDevice(tpm2_testutil.NewTransportBackedDevice(s.Transport, false, 1)),
			efitest.WithMockVars(efitest.MockVars{}.SetSecureBoot(false)),
		),
		enabledBanks: []tpm2.HashAlgorithmId{tpm2.HashAlgorithmSHA256},
		ppi: &mockPPI{
			sta: ppi.StateTransitionShutdownRequired,
			ops: map[ppi.OperationId]ppi.OperationStatus{
				ppi.OperationEnableTPM:         ppi.OperationPPRequired,
				ppi.OperationEnableAndClearTPM: ppi.OperationPPRequired,
				ppi.OperationClearTPM:          ppi.OperationPPRequired,
			},
		},
		profileOpts: PCRProfileOptionsDefault,
		iterations:  2,
		prepare: func(i int) {
			switch i {
			case 0:
				// Disable owner and endorsement hierarchies on the first iteration
				c.Assert(s.TPM.HierarchyControl(s.TPM.OwnerHandleContext(), tpm2.HandleOwner, false, nil), IsNil)
				c.Assert(s.TPM.HierarchyControl(s.TPM.EndorsementHandleContext(), tpm2.HandleEndorsement, false, nil), IsNil)
			}
		},
		actions: []actionAndArgs{
			{action: ActionNone},
			{action: ActionEnableTPMViaFirmware},
		},
	})
	c.Assert(errs, HasLen, 1)
	c.Check(errs[0], ErrorMatches, `a shutdown is required to complete the action`)
	c.Check(errs[0], DeepEquals, NewWithKindAndActionsError(ErrorKindShutdownRequired, nil, []Action{ActionShutdown}, errs[0].Unwrap()))
}

func (s *runChecksContextSuite) TestRunChecksActionProceedUnavailable(c *C) {
	// Return 2 errors where only 1 supports ActionProceed. It should
	// be suppressed in this case.
>>>>>>> 09dffddc
	meiAttrs := map[string][]byte{
		"fw_ver": []byte(`0:16.1.27.2176
0:16.1.27.2176
0:16.0.15.1624
`),
		"fw_status": []byte(`94000245
09F10506
00000020
00004000
00041F03
C7E003CB
`),
	}
	devices := map[string][]internal_efi.SysfsDevice{
		"iommu": []internal_efi.SysfsDevice{
			efitest.NewMockSysfsDevice("dmar0", "/sys/devices/virtual/iommu/dmar0", "iommu", nil),
			efitest.NewMockSysfsDevice("dmar1", "/sys/devices/virtual/iommu/dmar1", "iommu", nil),
		},
		"mei": []internal_efi.SysfsDevice{
			efitest.NewMockSysfsDevice("mei0", "/sys/devices/pci0000:00/0000:00:16.0/mei/mei0", "mei", meiAttrs),
		},
	}

	errs := s.testRun(c, &testRunChecksContextRunParams{
		env: efitest.NewMockHostEnvironmentWithOpts(
			efitest.WithVirtMode(internal_efi.VirtModeNone, internal_efi.DetectVirtModeAll),
			efitest.WithTPMDevice(tpm2_testutil.NewTransportBackedDevice(s.Transport, false, 1)),
			efitest.WithLog(efitest.NewLog(c, &efitest.LogOptions{
				Algorithms:    []tpm2.HashAlgorithmId{tpm2.HashAlgorithmSHA256},
				DMAProtection: efitest.DMAProtectionDisabled,
			})),
			efitest.WithAMD64Environment("GenuineIntel", []uint64{cpuid.SDBG, cpuid.SMX}, 4, map[uint32]uint64{0x13a: (3 << 1), 0xc80: 0x40000000}),
			efitest.WithSysfsDevices(devices),
			efitest.WithMockVars(efitest.MockVars{
				{Name: "AuditMode", GUID: efi.GlobalVariable}:              &efitest.VarEntry{Attrs: efi.AttributeNonVolatile | efi.AttributeBootserviceAccess | efi.AttributeRuntimeAccess, Payload: []byte{0x0}},
				{Name: "BootCurrent", GUID: efi.GlobalVariable}:            &efitest.VarEntry{Attrs: efi.AttributeBootserviceAccess | efi.AttributeRuntimeAccess, Payload: []byte{0x3, 0x0}},
				{Name: "BootOptionSupport", GUID: efi.GlobalVariable}:      &efitest.VarEntry{Attrs: efi.AttributeBootserviceAccess | efi.AttributeRuntimeAccess, Payload: []byte{0x13, 0x03, 0x00, 0x00}},
				{Name: "DeployedMode", GUID: efi.GlobalVariable}:           &efitest.VarEntry{Attrs: efi.AttributeNonVolatile | efi.AttributeBootserviceAccess | efi.AttributeRuntimeAccess, Payload: []byte{0x1}},
				{Name: "SetupMode", GUID: efi.GlobalVariable}:              &efitest.VarEntry{Attrs: efi.AttributeBootserviceAccess | efi.AttributeRuntimeAccess, Payload: []byte{0x0}},
				{Name: "OsIndicationsSupported", GUID: efi.GlobalVariable}: &efitest.VarEntry{Attrs: efi.AttributeBootserviceAccess | efi.AttributeRuntimeAccess, Payload: []byte{0x41, 0x00, 0x00, 0x00, 0x00, 0x00, 0x00, 0x00}},
			}.SetSecureBoot(true).SetPK(c, efitest.NewSignatureListX509(c, snakeoilCert, efi.MakeGUID(0x03f66fa4, 0x5eee, 0x479c, 0xa408, [...]uint8{0xc4, 0xdc, 0x0a, 0x33, 0xfc, 0xde})))),
		),
		tpmPropertyModifiers: map[tpm2.Property]uint32{
			tpm2.PropertyNVCountersMax:     0,
			tpm2.PropertyPSFamilyIndicator: 1,
			tpm2.PropertyManufacturer:      uint32(tpm2.TPMManufacturerINTC),
		},
		enabledBanks: []tpm2.HashAlgorithmId{tpm2.HashAlgorithmSHA256},
		profileOpts:  PCRProfileOptionsDefault,
		prepare: func(_ int) {
			// Set an authorization value for the endorsement hierarchy.
			s.HierarchyChangeAuth(c, tpm2.HandleEndorsement, []byte("1234"))
		},
		actions: []actionAndArgs{{action: ActionNone}},
	})
	c.Assert(errs, HasLen, 2)
	c.Check(errs[0], ErrorMatches, `error with TPM2 device: one or more of the TPM hierarchies is already owned:
- TPM_RH_ENDORSEMENT has an authorization value
`)
	c.Check(errs[0], DeepEquals, NewWithKindAndActionsError(
		ErrorKindTPMHierarchiesOwned,
		&TPM2OwnedHierarchiesError{WithAuthValue: tpm2.HandleList{tpm2.HandleEndorsement}},
		[]Action{ActionRebootToFWSettings, ActionClearTPMViaFirmware, ActionEnableAndClearTPMViaFirmware},
		errs[0].Unwrap(),
	))

	c.Check(errs[1], ErrorMatches, `error with system security: the platform firmware indicates that DMA protections are insufficient`)
	c.Check(errs[1], DeepEquals, NewWithKindAndActionsError(
		ErrorKindInsufficientDMAProtection,
		nil,
		[]Action{ActionContactOEM, ActionRebootToFWSettings},
		errs[1].Unwrap(),
	))
}

<<<<<<< HEAD
func (s *runChecksContextSuite) TestRunBadInvalidSecureBootModeSecureBootDisabled(c *C) {
	// Test the error case where PCR7 is mandatory with the supplied profile options,
	// but is marked invalid because secure boot is disabled.
	meiAttrs := map[string][]byte{
		"fw_ver": []byte(`0:16.1.27.2176
0:16.1.27.2176
0:16.0.15.1624
`),
		"fw_status": []byte(`94000245
09F10506
00000020
00004000
00041F03
C7E003CB
`),
	}
	devices := map[string][]internal_efi.SysfsDevice{
		"iommu": []internal_efi.SysfsDevice{
			efitest.NewMockSysfsDevice("dmar0", "/sys/devices/virtual/iommu/dmar0", "iommu", nil),
			efitest.NewMockSysfsDevice("dmar1", "/sys/devices/virtual/iommu/dmar1", "iommu", nil),
		},
		"mei": []internal_efi.SysfsDevice{
			efitest.NewMockSysfsDevice("mei0", "/sys/devices/pci0000:00/0000:00:16.0/mei/mei0", "mei", meiAttrs),
		},
	}

	errs := s.testRun(c, &testRunChecksContextRunParams{
		env: efitest.NewMockHostEnvironmentWithOpts(
			efitest.WithVirtMode(internal_efi.VirtModeNone, internal_efi.DetectVirtModeAll),
			efitest.WithTPMDevice(tpm2_testutil.NewTransportBackedDevice(s.Transport, false, 1)),
			efitest.WithLog(efitest.NewLog(c, &efitest.LogOptions{
				Algorithms:         []tpm2.HashAlgorithmId{tpm2.HashAlgorithmSHA256},
				SecureBootDisabled: true,
			})),
			efitest.WithAMD64Environment("GenuineIntel", []uint64{cpuid.SDBG, cpuid.SMX}, 4, map[uint32]uint64{0x13a: (3 << 1), 0xc80: 0x40000000}),
			efitest.WithSysfsDevices(devices),
			efitest.WithMockVars(efitest.MockVars{
				{Name: "AuditMode", GUID: efi.GlobalVariable}:              &efitest.VarEntry{Attrs: efi.AttributeNonVolatile | efi.AttributeBootserviceAccess | efi.AttributeRuntimeAccess, Payload: []byte{0x0}},
				{Name: "BootCurrent", GUID: efi.GlobalVariable}:            &efitest.VarEntry{Attrs: efi.AttributeBootserviceAccess | efi.AttributeRuntimeAccess, Payload: []byte{0x3, 0x0}},
				{Name: "BootOptionSupport", GUID: efi.GlobalVariable}:      &efitest.VarEntry{Attrs: efi.AttributeBootserviceAccess | efi.AttributeRuntimeAccess, Payload: []byte{0x13, 0x03, 0x00, 0x00}},
				{Name: "DeployedMode", GUID: efi.GlobalVariable}:           &efitest.VarEntry{Attrs: efi.AttributeNonVolatile | efi.AttributeBootserviceAccess | efi.AttributeRuntimeAccess, Payload: []byte{0x0}},
				{Name: "SetupMode", GUID: efi.GlobalVariable}:              &efitest.VarEntry{Attrs: efi.AttributeBootserviceAccess | efi.AttributeRuntimeAccess, Payload: []byte{0x0}},
				{Name: "OsIndicationsSupported", GUID: efi.GlobalVariable}: &efitest.VarEntry{Attrs: efi.AttributeBootserviceAccess | efi.AttributeRuntimeAccess, Payload: []byte{0x41, 0x00, 0x00, 0x00, 0x00, 0x00, 0x00, 0x00}},
			}.SetSecureBoot(false).SetPK(c, efitest.NewSignatureListX509(c, snakeoilCert, efi.MakeGUID(0x03f66fa4, 0x5eee, 0x479c, 0xa408, [...]uint8{0xc4, 0xdc, 0x0a, 0x33, 0xfc, 0xde})))),
		),
		tpmPropertyModifiers: map[tpm2.Property]uint32{
			tpm2.PropertyNVCountersMax:     0,
			tpm2.PropertyPSFamilyIndicator: 1,
			tpm2.PropertyManufacturer:      uint32(tpm2.TPMManufacturerINTC),
		},
		enabledBanks: []tpm2.HashAlgorithmId{tpm2.HashAlgorithmSHA256},
		loadedImages: []secboot_efi.Image{
			&mockImage{
				contents: []byte("mock shim executable"),
				digest:   testutil.DecodeHexString(c, "25e1b08db2f31ff5f5d2ea53e1a1e8fda6e1d81af4f26a7908071f1dec8611b7"),
				signatures: []*efi.WinCertificateAuthenticode{
					efitest.ReadWinCertificateAuthenticodeDetached(c, shimUbuntuSig4),
				},
			},
			&mockImage{contents: []byte("mock grub executable"), digest: testutil.DecodeHexString(c, "d5a9780e9f6a43c2e53fe9fda547be77f7783f31aea8013783242b040ff21dc0")},
			&mockImage{contents: []byte("mock kernel executable"), digest: testutil.DecodeHexString(c, "2ddfbd91fa1698b0d133c38ba90dbba76c9e08371ff83d03b5fb4c2e56d7e81f")},
		},
		profileOpts:    PCRProfileOptionsDefault,
		actions:        []actionAndArgs{{action: ActionNone}},
		expectedPcrAlg: tpm2.HashAlgorithmSHA256,
	})
	c.Check(errs, HasLen, 1)
	c.Check(errs[0], ErrorMatches, `error with secure boot policy \(PCR7\) measurements: secure boot should be enabled in order to generate secure boot profiles`)
	c.Check(errs[0], DeepEquals, NewWithKindAndActionsError(ErrorKindInvalidSecureBootMode, nil, []Action{ActionRebootToFWSettings}, errs[0].Unwrap()))
}

func (s *runChecksContextSuite) TestRunBadInvalidSecureBootModeSecureBootDisabledAndNoSBATLevel(c *C) {
	// Simulate running on a machine with secure boot disabled and running
	// shim on a system with an empty SbatLevel variable. In this case,
	// there are no EV_EFI_VARIABLE_AUTHORITY events which caused
	// https://launchpad.net/bugs/2125439
	meiAttrs := map[string][]byte{
		"fw_ver": []byte(`0:16.1.27.2176
0:16.1.27.2176
0:16.0.15.1624
`),
		"fw_status": []byte(`94000245
09F10506
00000020
00004000
00041F03
C7E003CB
`),
	}
	devices := map[string][]internal_efi.SysfsDevice{
		"iommu": []internal_efi.SysfsDevice{
			efitest.NewMockSysfsDevice("dmar0", "/sys/devices/virtual/iommu/dmar0", "iommu", nil),
			efitest.NewMockSysfsDevice("dmar1", "/sys/devices/virtual/iommu/dmar1", "iommu", nil),
		},
		"mei": []internal_efi.SysfsDevice{
			efitest.NewMockSysfsDevice("mei0", "/sys/devices/pci0000:00/0000:00:16.0/mei/mei0", "mei", meiAttrs),
		},
	}

	errs := s.testRun(c, &testRunChecksContextRunParams{
		env: efitest.NewMockHostEnvironmentWithOpts(
			efitest.WithVirtMode(internal_efi.VirtModeNone, internal_efi.DetectVirtModeAll),
			efitest.WithTPMDevice(tpm2_testutil.NewTransportBackedDevice(s.Transport, false, 1)),
			efitest.WithLog(efitest.NewLog(c, &efitest.LogOptions{
				Algorithms:         []tpm2.HashAlgorithmId{tpm2.HashAlgorithmSHA256},
				SecureBootDisabled: true,
				NoSBAT:             true,
			})),
			efitest.WithAMD64Environment("GenuineIntel", []uint64{cpuid.SDBG, cpuid.SMX}, 4, map[uint32]uint64{0x13a: (3 << 1), 0xc80: 0x40000000}),
			efitest.WithSysfsDevices(devices),
			efitest.WithMockVars(efitest.MockVars{
				{Name: "AuditMode", GUID: efi.GlobalVariable}:              &efitest.VarEntry{Attrs: efi.AttributeNonVolatile | efi.AttributeBootserviceAccess | efi.AttributeRuntimeAccess, Payload: []byte{0x0}},
				{Name: "BootCurrent", GUID: efi.GlobalVariable}:            &efitest.VarEntry{Attrs: efi.AttributeBootserviceAccess | efi.AttributeRuntimeAccess, Payload: []byte{0x3, 0x0}},
				{Name: "BootOptionSupport", GUID: efi.GlobalVariable}:      &efitest.VarEntry{Attrs: efi.AttributeBootserviceAccess | efi.AttributeRuntimeAccess, Payload: []byte{0x13, 0x03, 0x00, 0x00}},
				{Name: "DeployedMode", GUID: efi.GlobalVariable}:           &efitest.VarEntry{Attrs: efi.AttributeNonVolatile | efi.AttributeBootserviceAccess | efi.AttributeRuntimeAccess, Payload: []byte{0x0}},
				{Name: "SetupMode", GUID: efi.GlobalVariable}:              &efitest.VarEntry{Attrs: efi.AttributeBootserviceAccess | efi.AttributeRuntimeAccess, Payload: []byte{0x0}},
				{Name: "OsIndicationsSupported", GUID: efi.GlobalVariable}: &efitest.VarEntry{Attrs: efi.AttributeBootserviceAccess | efi.AttributeRuntimeAccess, Payload: []byte{0x41, 0x00, 0x00, 0x00, 0x00, 0x00, 0x00, 0x00}},
			}.SetSecureBoot(false).SetPK(c, efitest.NewSignatureListX509(c, snakeoilCert, efi.MakeGUID(0x03f66fa4, 0x5eee, 0x479c, 0xa408, [...]uint8{0xc4, 0xdc, 0x0a, 0x33, 0xfc, 0xde})))),
		),
		tpmPropertyModifiers: map[tpm2.Property]uint32{
			tpm2.PropertyNVCountersMax:     0,
			tpm2.PropertyPSFamilyIndicator: 1,
			tpm2.PropertyManufacturer:      uint32(tpm2.TPMManufacturerINTC),
		},
		enabledBanks: []tpm2.HashAlgorithmId{tpm2.HashAlgorithmSHA256},
		loadedImages: []secboot_efi.Image{
			&mockImage{
				contents: []byte("mock shim executable"),
				digest:   testutil.DecodeHexString(c, "25e1b08db2f31ff5f5d2ea53e1a1e8fda6e1d81af4f26a7908071f1dec8611b7"),
				signatures: []*efi.WinCertificateAuthenticode{
					efitest.ReadWinCertificateAuthenticodeDetached(c, shimUbuntuSig4),
				},
			},
			&mockImage{contents: []byte("mock grub executable"), digest: testutil.DecodeHexString(c, "d5a9780e9f6a43c2e53fe9fda547be77f7783f31aea8013783242b040ff21dc0")},
			&mockImage{contents: []byte("mock kernel executable"), digest: testutil.DecodeHexString(c, "2ddfbd91fa1698b0d133c38ba90dbba76c9e08371ff83d03b5fb4c2e56d7e81f")},
		},
		profileOpts:    PCRProfileOptionsDefault,
		actions:        []actionAndArgs{{action: ActionNone}},
		expectedPcrAlg: tpm2.HashAlgorithmSHA256,
	})
	c.Check(errs, HasLen, 1)
	c.Check(errs[0], ErrorMatches, `error with secure boot policy \(PCR7\) measurements: secure boot should be enabled in order to generate secure boot profiles`)
	c.Check(errs[0], DeepEquals, NewWithKindAndActionsError(ErrorKindInvalidSecureBootMode, nil, []Action{ActionRebootToFWSettings}, errs[0].Unwrap()))
}

func (s *runChecksContextSuite) TestRunBadNoSecureBootPolicySupport(c *C) {
	// Test the error case where PCR7 is mandatory but the secure boot checks fail
	// because dbx is measured twice.
=======
func (s *runChecksContextSuite) TestRunChecksActionProceedErrorsOrderedAfterOtherErrors(c *C) {
	// Ensure that errors which support ActionProceed get reordered to be
	// returned after other errors.
>>>>>>> 09dffddc
	meiAttrs := map[string][]byte{
		"fw_ver": []byte(`0:16.1.27.2176
0:16.1.27.2176
0:16.0.15.1624
`),
		"fw_status": []byte(`94000245
09F10506
00000020
00004000
00041F03
C7E003CB
`),
	}
	devices := map[string][]internal_efi.SysfsDevice{
		"iommu": []internal_efi.SysfsDevice{
			efitest.NewMockSysfsDevice("dmar0", "/sys/devices/virtual/iommu/dmar0", "iommu", nil),
			efitest.NewMockSysfsDevice("dmar1", "/sys/devices/virtual/iommu/dmar1", "iommu", nil),
		},
		"mei": []internal_efi.SysfsDevice{
			efitest.NewMockSysfsDevice("mei0", "/sys/devices/pci0000:00/0000:00:16.0/mei/mei0", "mei", meiAttrs),
		},
	}

	errs := s.testRun(c, &testRunChecksContextRunParams{
		env: efitest.NewMockHostEnvironmentWithOpts(
			efitest.WithVirtMode(internal_efi.VirtModeNone, internal_efi.DetectVirtModeAll),
			efitest.WithTPMDevice(tpm2_testutil.NewTransportBackedDevice(s.Transport, false, 1)),
			efitest.WithLog(efitest.NewLog(c, &efitest.LogOptions{
				Algorithms: []tpm2.HashAlgorithmId{tpm2.HashAlgorithmSHA256},
			})),
			efitest.WithAMD64Environment("GenuineIntel", []uint64{cpuid.SDBG, cpuid.SMX}, 4, map[uint32]uint64{0x13a: (3 << 1), 0xc80: 0x40000000}),
			efitest.WithSysfsDevices(devices),
			efitest.WithMockVars(efitest.MockVars{
				{Name: "AuditMode", GUID: efi.GlobalVariable}:              &efitest.VarEntry{Attrs: efi.AttributeNonVolatile | efi.AttributeBootserviceAccess | efi.AttributeRuntimeAccess, Payload: []byte{0x0}},
				{Name: "BootCurrent", GUID: efi.GlobalVariable}:            &efitest.VarEntry{Attrs: efi.AttributeBootserviceAccess | efi.AttributeRuntimeAccess, Payload: []byte{0x3, 0x0}},
				{Name: "BootOptionSupport", GUID: efi.GlobalVariable}:      &efitest.VarEntry{Attrs: efi.AttributeBootserviceAccess | efi.AttributeRuntimeAccess, Payload: []byte{0x13, 0x03, 0x00, 0x00}},
				{Name: "DeployedMode", GUID: efi.GlobalVariable}:           &efitest.VarEntry{Attrs: efi.AttributeNonVolatile | efi.AttributeBootserviceAccess | efi.AttributeRuntimeAccess, Payload: []byte{0x1}},
				{Name: "SetupMode", GUID: efi.GlobalVariable}:              &efitest.VarEntry{Attrs: efi.AttributeBootserviceAccess | efi.AttributeRuntimeAccess, Payload: []byte{0x0}},
				{Name: "OsIndicationsSupported", GUID: efi.GlobalVariable}: &efitest.VarEntry{Attrs: efi.AttributeBootserviceAccess | efi.AttributeRuntimeAccess, Payload: []byte{0x41, 0x00, 0x00, 0x00, 0x00, 0x00, 0x00, 0x00}},
			}.SetSecureBoot(true).SetPK(c, efitest.NewSignatureListX509(c, snakeoilCert, efi.MakeGUID(0x03f66fa4, 0x5eee, 0x479c, 0xa408, [...]uint8{0xc4, 0xdc, 0x0a, 0x33, 0xfc, 0xde})))),
		),
		tpmPropertyModifiers: map[tpm2.Property]uint32{
			tpm2.PropertyNVCountersMax:     0,
			tpm2.PropertyPSFamilyIndicator: 1,
			tpm2.PropertyManufacturer:      uint32(tpm2.TPMManufacturerINTC),
		},
		enabledBanks: []tpm2.HashAlgorithmId{tpm2.HashAlgorithmSHA256, tpm2.HashAlgorithmSHA384},
		loadedImages: []secboot_efi.Image{
			&mockImage{
				contents: []byte("mock shim executable"),
				digest:   testutil.DecodeHexString(c, "25e1b08db2f31ff5f5d2ea53e1a1e8fda6e1d81af4f26a7908071f1dec8611b7"),
				signatures: []*efi.WinCertificateAuthenticode{
					efitest.ReadWinCertificateAuthenticodeDetached(c, shimUbuntuSig4),
				},
			},
			&mockImage{contents: []byte("mock grub executable"), digest: testutil.DecodeHexString(c, "d5a9780e9f6a43c2e53fe9fda547be77f7783f31aea8013783242b040ff21dc0")},
		},
		expectedPcrAlg: tpm2.HashAlgorithmSHA256,
		profileOpts:    PCRProfileOptionsDefault,
		actions:        []actionAndArgs{{action: ActionNone}},
	})
	c.Assert(errs, HasLen, 2)

	c.Check(errs[0], ErrorMatches, `error with boot manager code \(PCR4\) measurements: cannot verify the correctness of all EV_EFI_BOOT_SERVICES_APPLICATION boot manager launch event digests`)
	c.Check(errs[0], DeepEquals, NewWithKindAndActionsError(ErrorKindPCRUnusable, PCRUnusableArg(4), []Action{ActionContactOEM}, errs[0].Unwrap()))

	c.Check(errs[1], ErrorMatches, `the PCR bank for TPM_ALG_SHA384 is missing from the TCG log but active and with one or more empty PCRs on the TPM`)
	c.Check(errs[1], DeepEquals, NewWithKindAndActionsErrorForTest(
		ErrorKindEmptyPCRBanks,
		map[string]json.RawMessage{"algs": []byte("[12]")},
		[]Action{ActionContactOEM},
		&EmptyPCRBanksError{Algs: []tpm2.HashAlgorithmId{tpm2.HashAlgorithmSHA384}},
	))
}

func (s *runChecksContextSuite) TestRunChecksActionProceedUnsupportedArgumentType(c *C) {
	// Test that passing an unsupported type as an argument to ActionProceed
	// generates an error.
	meiAttrs := map[string][]byte{
		"fw_ver": []byte(`0:16.1.27.2176
0:16.1.27.2176
0:16.0.15.1624
`),
		"fw_status": []byte(`94000245
09F10506
00000020
00004000
00041F03
C7E003CB
`),
	}
	devices := map[string][]internal_efi.SysfsDevice{
		"iommu": []internal_efi.SysfsDevice{
			efitest.NewMockSysfsDevice("dmar0", "/sys/devices/virtual/iommu/dmar0", "iommu", nil),
			efitest.NewMockSysfsDevice("dmar1", "/sys/devices/virtual/iommu/dmar1", "iommu", nil),
		},
		"mei": []internal_efi.SysfsDevice{
			efitest.NewMockSysfsDevice("mei0", "/sys/devices/pci0000:00/0000:00:16.0/mei/mei0", "mei", meiAttrs),
		},
	}

	errs := s.testRun(c, &testRunChecksContextRunParams{
		env: efitest.NewMockHostEnvironmentWithOpts(
			efitest.WithVirtMode(internal_efi.VirtModeNone, internal_efi.DetectVirtModeAll),
			efitest.WithTPMDevice(tpm2_testutil.NewTransportBackedDevice(s.Transport, false, 1)),
			efitest.WithLog(efitest.NewLog(c, &efitest.LogOptions{
				Algorithms:          []tpm2.HashAlgorithmId{tpm2.HashAlgorithmSHA256},
				IncludeDriverLaunch: true,
			})),
			efitest.WithAMD64Environment("GenuineIntel", []uint64{cpuid.SDBG, cpuid.SMX}, 4, map[uint32]uint64{0x13a: (3 << 1), 0xc80: 0x40000000}),
			efitest.WithSysfsDevices(devices),
			efitest.WithMockVars(efitest.MockVars{
				{Name: "AuditMode", GUID: efi.GlobalVariable}:              &efitest.VarEntry{Attrs: efi.AttributeNonVolatile | efi.AttributeBootserviceAccess | efi.AttributeRuntimeAccess, Payload: []byte{0x0}},
				{Name: "BootCurrent", GUID: efi.GlobalVariable}:            &efitest.VarEntry{Attrs: efi.AttributeBootserviceAccess | efi.AttributeRuntimeAccess, Payload: []byte{0x3, 0x0}},
				{Name: "BootOptionSupport", GUID: efi.GlobalVariable}:      &efitest.VarEntry{Attrs: efi.AttributeBootserviceAccess | efi.AttributeRuntimeAccess, Payload: []byte{0x13, 0x03, 0x00, 0x00}},
				{Name: "DeployedMode", GUID: efi.GlobalVariable}:           &efitest.VarEntry{Attrs: efi.AttributeNonVolatile | efi.AttributeBootserviceAccess | efi.AttributeRuntimeAccess, Payload: []byte{0x1}},
				{Name: "SetupMode", GUID: efi.GlobalVariable}:              &efitest.VarEntry{Attrs: efi.AttributeBootserviceAccess | efi.AttributeRuntimeAccess, Payload: []byte{0x0}},
				{Name: "OsIndicationsSupported", GUID: efi.GlobalVariable}: &efitest.VarEntry{Attrs: efi.AttributeBootserviceAccess | efi.AttributeRuntimeAccess, Payload: []byte{0x41, 0x00, 0x00, 0x00, 0x00, 0x00, 0x00, 0x00}},
			}.SetSecureBoot(true).SetPK(c, efitest.NewSignatureListX509(c, snakeoilCert, efi.MakeGUID(0x03f66fa4, 0x5eee, 0x479c, 0xa408, [...]uint8{0xc4, 0xdc, 0x0a, 0x33, 0xfc, 0xde})))),
		),
		tpmPropertyModifiers: map[tpm2.Property]uint32{
			tpm2.PropertyNVCountersMax:     0,
			tpm2.PropertyPSFamilyIndicator: 1,
			tpm2.PropertyManufacturer:      uint32(tpm2.TPMManufacturerINTC),
		},
		enabledBanks: []tpm2.HashAlgorithmId{tpm2.HashAlgorithmSHA256},
		iterations:   2,
		loadedImages: []secboot_efi.Image{
			&mockImage{
				contents: []byte("mock shim executable"),
				digest:   testutil.DecodeHexString(c, "25e1b08db2f31ff5f5d2ea53e1a1e8fda6e1d81af4f26a7908071f1dec8611b7"),
				signatures: []*efi.WinCertificateAuthenticode{
					efitest.ReadWinCertificateAuthenticodeDetached(c, shimUbuntuSig4),
				},
			},
			&mockImage{contents: []byte("mock grub executable"), digest: testutil.DecodeHexString(c, "d5a9780e9f6a43c2e53fe9fda547be77f7783f31aea8013783242b040ff21dc0")},
			&mockImage{contents: []byte("mock kernel executable"), digest: testutil.DecodeHexString(c, "2ddfbd91fa1698b0d133c38ba90dbba76c9e08371ff83d03b5fb4c2e56d7e81f")},
		},
		profileOpts: PCRProfileOptionsDefault,
		actions: []actionAndArgs{
			{action: ActionNone},
			{action: ActionProceed, args: map[string]any{"error-kinds": 1}},
		},
		checkIntermediateErrs: func(i int, errs []*WithKindAndActionsError) {
			switch i {
			case 0:
				c.Check(errs, HasLen, 1)
				c.Check(errs[0], DeepEquals, NewWithKindAndActionsError(
					ErrorKindVARSuppliedDriversPresent,
					nil,
					[]Action{ActionProceed},
					ErrVARSuppliedDriversPresent,
				))
			}
		},
		expectedPcrAlg: tpm2.HashAlgorithmSHA256,
	})
	c.Assert(errs, HasLen, 1)
	c.Check(errs[0], ErrorMatches, `cannot deserialize argument map from JSON to type preinstall.ActionProceedArgs: json: cannot unmarshal number into Go value of type \[\]preinstall.ErrorKind`)
	c.Check(errs[0], DeepEquals, NewWithKindAndActionsError(
		ErrorKindInvalidArgument,
		InvalidActionArgumentDetails{
			Field:  "error-kinds",
			Reason: InvalidActionArgumentReasonType,
		},
		nil,
		errs[0].Unwrap(),
	))
}

func (s *runChecksContextSuite) TestRunChecksActionProceedUnsupportedErrorKind(c *C) {
	// Test that passing an unsupported ErrorKind as an argument to ActionProceed
	// generates an error.
	meiAttrs := map[string][]byte{
		"fw_ver": []byte(`0:16.1.27.2176
0:16.1.27.2176
0:16.0.15.1624
`),
		"fw_status": []byte(`94000245
09F10506
00000020
00004000
00041F03
C7E003CB
`),
	}
	devices := map[string][]internal_efi.SysfsDevice{
		"iommu": []internal_efi.SysfsDevice{
			efitest.NewMockSysfsDevice("dmar0", "/sys/devices/virtual/iommu/dmar0", "iommu", nil),
			efitest.NewMockSysfsDevice("dmar1", "/sys/devices/virtual/iommu/dmar1", "iommu", nil),
		},
		"mei": []internal_efi.SysfsDevice{
			efitest.NewMockSysfsDevice("mei0", "/sys/devices/pci0000:00/0000:00:16.0/mei/mei0", "mei", meiAttrs),
		},
	}

	errs := s.testRun(c, &testRunChecksContextRunParams{
		env: efitest.NewMockHostEnvironmentWithOpts(
			efitest.WithVirtMode(internal_efi.VirtModeNone, internal_efi.DetectVirtModeAll),
			efitest.WithTPMDevice(tpm2_testutil.NewTransportBackedDevice(s.Transport, false, 1)),
			efitest.WithLog(efitest.NewLog(c, &efitest.LogOptions{
				Algorithms:          []tpm2.HashAlgorithmId{tpm2.HashAlgorithmSHA256},
				IncludeDriverLaunch: true,
			})),
			efitest.WithAMD64Environment("GenuineIntel", []uint64{cpuid.SDBG, cpuid.SMX}, 4, map[uint32]uint64{0x13a: (3 << 1), 0xc80: 0x40000000}),
			efitest.WithSysfsDevices(devices),
			efitest.WithMockVars(efitest.MockVars{
				{Name: "AuditMode", GUID: efi.GlobalVariable}:              &efitest.VarEntry{Attrs: efi.AttributeNonVolatile | efi.AttributeBootserviceAccess | efi.AttributeRuntimeAccess, Payload: []byte{0x0}},
				{Name: "BootCurrent", GUID: efi.GlobalVariable}:            &efitest.VarEntry{Attrs: efi.AttributeBootserviceAccess | efi.AttributeRuntimeAccess, Payload: []byte{0x3, 0x0}},
				{Name: "BootOptionSupport", GUID: efi.GlobalVariable}:      &efitest.VarEntry{Attrs: efi.AttributeBootserviceAccess | efi.AttributeRuntimeAccess, Payload: []byte{0x13, 0x03, 0x00, 0x00}},
				{Name: "DeployedMode", GUID: efi.GlobalVariable}:           &efitest.VarEntry{Attrs: efi.AttributeNonVolatile | efi.AttributeBootserviceAccess | efi.AttributeRuntimeAccess, Payload: []byte{0x1}},
				{Name: "SetupMode", GUID: efi.GlobalVariable}:              &efitest.VarEntry{Attrs: efi.AttributeBootserviceAccess | efi.AttributeRuntimeAccess, Payload: []byte{0x0}},
				{Name: "OsIndicationsSupported", GUID: efi.GlobalVariable}: &efitest.VarEntry{Attrs: efi.AttributeBootserviceAccess | efi.AttributeRuntimeAccess, Payload: []byte{0x41, 0x00, 0x00, 0x00, 0x00, 0x00, 0x00, 0x00}},
			}.SetSecureBoot(true).SetPK(c, efitest.NewSignatureListX509(c, snakeoilCert, efi.MakeGUID(0x03f66fa4, 0x5eee, 0x479c, 0xa408, [...]uint8{0xc4, 0xdc, 0x0a, 0x33, 0xfc, 0xde})))),
		),
		tpmPropertyModifiers: map[tpm2.Property]uint32{
			tpm2.PropertyNVCountersMax:     0,
			tpm2.PropertyPSFamilyIndicator: 1,
			tpm2.PropertyManufacturer:      uint32(tpm2.TPMManufacturerINTC),
		},
		enabledBanks: []tpm2.HashAlgorithmId{tpm2.HashAlgorithmSHA256},
		iterations:   2,
		loadedImages: []secboot_efi.Image{
			&mockImage{
				contents: []byte("mock shim executable"),
				digest:   testutil.DecodeHexString(c, "25e1b08db2f31ff5f5d2ea53e1a1e8fda6e1d81af4f26a7908071f1dec8611b7"),
				signatures: []*efi.WinCertificateAuthenticode{
					efitest.ReadWinCertificateAuthenticodeDetached(c, shimUbuntuSig4),
				},
			},
			&mockImage{contents: []byte("mock grub executable"), digest: testutil.DecodeHexString(c, "d5a9780e9f6a43c2e53fe9fda547be77f7783f31aea8013783242b040ff21dc0")},
			&mockImage{contents: []byte("mock kernel executable"), digest: testutil.DecodeHexString(c, "2ddfbd91fa1698b0d133c38ba90dbba76c9e08371ff83d03b5fb4c2e56d7e81f")},
		},
		profileOpts: PCRProfileOptionsDefault,
		actions: []actionAndArgs{
			{action: ActionNone},
			{action: ActionProceed, args: ActionProceedArgs{ErrorKindInvalidSecureBootMode}},
		},
		checkIntermediateErrs: func(i int, errs []*WithKindAndActionsError) {
			switch i {
			case 0:
				c.Check(errs, HasLen, 1)
				c.Check(errs[0], DeepEquals, NewWithKindAndActionsError(
					ErrorKindVARSuppliedDriversPresent,
					nil,
					[]Action{ActionProceed},
					ErrVARSuppliedDriversPresent,
				))
			}
		},
		expectedPcrAlg: tpm2.HashAlgorithmSHA256,
	})
	c.Assert(errs, HasLen, 1)
	c.Check(errs[0], ErrorMatches, `invalid value for argument "error-kinds" at index 0: "invalid-secure-boot-mode" does not support the "proceed" action`)
	c.Check(errs[0], DeepEquals, NewWithKindAndActionsError(
		ErrorKindInvalidArgument,
		InvalidActionArgumentDetails{
			Field:  "error-kinds",
			Reason: InvalidActionArgumentReasonValue,
		},
		nil,
		errs[0].Unwrap(),
	))
}

func (s *runChecksContextSuite) TestRunChecksActionProceedUnexpectedErrorKind1(c *C) {
	// Test that passing an unexpected ErrorKind as an argument to ActionProceed
	// generates an error.
	meiAttrs := map[string][]byte{
		"fw_ver": []byte(`0:16.1.27.2176
0:16.1.27.2176
0:16.0.15.1624
`),
		"fw_status": []byte(`94000245
09F10506
00000020
00004000
00041F03
C7E003CB
`),
	}
	devices := map[string][]internal_efi.SysfsDevice{
		"iommu": []internal_efi.SysfsDevice{
			efitest.NewMockSysfsDevice("dmar0", "/sys/devices/virtual/iommu/dmar0", "iommu", nil),
			efitest.NewMockSysfsDevice("dmar1", "/sys/devices/virtual/iommu/dmar1", "iommu", nil),
		},
		"mei": []internal_efi.SysfsDevice{
			efitest.NewMockSysfsDevice("mei0", "/sys/devices/pci0000:00/0000:00:16.0/mei/mei0", "mei", meiAttrs),
		},
	}

	errs := s.testRun(c, &testRunChecksContextRunParams{
		env: efitest.NewMockHostEnvironmentWithOpts(
			efitest.WithVirtMode(internal_efi.VirtModeNone, internal_efi.DetectVirtModeAll),
			efitest.WithTPMDevice(tpm2_testutil.NewTransportBackedDevice(s.Transport, false, 1)),
			efitest.WithLog(efitest.NewLog(c, &efitest.LogOptions{
				Algorithms:          []tpm2.HashAlgorithmId{tpm2.HashAlgorithmSHA256},
				IncludeDriverLaunch: true,
			})),
			efitest.WithAMD64Environment("GenuineIntel", []uint64{cpuid.SDBG, cpuid.SMX}, 4, map[uint32]uint64{0x13a: (3 << 1), 0xc80: 0x40000000}),
			efitest.WithSysfsDevices(devices),
			efitest.WithMockVars(efitest.MockVars{
				{Name: "AuditMode", GUID: efi.GlobalVariable}:              &efitest.VarEntry{Attrs: efi.AttributeNonVolatile | efi.AttributeBootserviceAccess | efi.AttributeRuntimeAccess, Payload: []byte{0x0}},
				{Name: "BootCurrent", GUID: efi.GlobalVariable}:            &efitest.VarEntry{Attrs: efi.AttributeBootserviceAccess | efi.AttributeRuntimeAccess, Payload: []byte{0x3, 0x0}},
				{Name: "BootOptionSupport", GUID: efi.GlobalVariable}:      &efitest.VarEntry{Attrs: efi.AttributeBootserviceAccess | efi.AttributeRuntimeAccess, Payload: []byte{0x13, 0x03, 0x00, 0x00}},
				{Name: "DeployedMode", GUID: efi.GlobalVariable}:           &efitest.VarEntry{Attrs: efi.AttributeNonVolatile | efi.AttributeBootserviceAccess | efi.AttributeRuntimeAccess, Payload: []byte{0x1}},
				{Name: "SetupMode", GUID: efi.GlobalVariable}:              &efitest.VarEntry{Attrs: efi.AttributeBootserviceAccess | efi.AttributeRuntimeAccess, Payload: []byte{0x0}},
				{Name: "OsIndicationsSupported", GUID: efi.GlobalVariable}: &efitest.VarEntry{Attrs: efi.AttributeBootserviceAccess | efi.AttributeRuntimeAccess, Payload: []byte{0x41, 0x00, 0x00, 0x00, 0x00, 0x00, 0x00, 0x00}},
			}.SetSecureBoot(true).SetPK(c, efitest.NewSignatureListX509(c, snakeoilCert, efi.MakeGUID(0x03f66fa4, 0x5eee, 0x479c, 0xa408, [...]uint8{0xc4, 0xdc, 0x0a, 0x33, 0xfc, 0xde})))),
		),
		tpmPropertyModifiers: map[tpm2.Property]uint32{
			tpm2.PropertyNVCountersMax:     0,
			tpm2.PropertyPSFamilyIndicator: 1,
			tpm2.PropertyManufacturer:      uint32(tpm2.TPMManufacturerINTC),
		},
		enabledBanks: []tpm2.HashAlgorithmId{tpm2.HashAlgorithmSHA256},
		iterations:   2,
		loadedImages: []secboot_efi.Image{
			&mockImage{
				contents: []byte("mock shim executable"),
				digest:   testutil.DecodeHexString(c, "25e1b08db2f31ff5f5d2ea53e1a1e8fda6e1d81af4f26a7908071f1dec8611b7"),
				signatures: []*efi.WinCertificateAuthenticode{
					efitest.ReadWinCertificateAuthenticodeDetached(c, shimUbuntuSig4),
				},
			},
			&mockImage{contents: []byte("mock grub executable"), digest: testutil.DecodeHexString(c, "d5a9780e9f6a43c2e53fe9fda547be77f7783f31aea8013783242b040ff21dc0")},
			&mockImage{contents: []byte("mock kernel executable"), digest: testutil.DecodeHexString(c, "2ddfbd91fa1698b0d133c38ba90dbba76c9e08371ff83d03b5fb4c2e56d7e81f")},
		},
		profileOpts: PCRProfileOptionsDefault,
		actions: []actionAndArgs{
			{action: ActionNone},
			{action: ActionProceed, args: ActionProceedArgs{ErrorKindPreOSDigestVerificationDetected}},
		},
		checkIntermediateErrs: func(i int, errs []*WithKindAndActionsError) {
			switch i {
			case 0:
				c.Check(errs, HasLen, 1)
				c.Check(errs[0], DeepEquals, NewWithKindAndActionsError(
					ErrorKindVARSuppliedDriversPresent,
					nil,
					[]Action{ActionProceed},
					ErrVARSuppliedDriversPresent,
				))
			}
		},
		expectedPcrAlg: tpm2.HashAlgorithmSHA256,
	})
	c.Assert(errs, HasLen, 1)
	c.Check(errs[0], ErrorMatches, `invalid value for argument "error-kinds" at index 0: "pre-os-digest-verification-detected" is not expected`)
	c.Check(errs[0], DeepEquals, NewWithKindAndActionsError(
		ErrorKindInvalidArgument,
		InvalidActionArgumentDetails{
			Field:  "error-kinds",
			Reason: InvalidActionArgumentReasonValue,
		},
		nil,
		errs[0].Unwrap(),
	))
}

func (s *runChecksContextSuite) TestRunChecksActionProceedUnexpectedErrorKind2(c *C) {
	// Test that passing the same ErrorKind as an argument to ActionProceed
	// more than once generates an error.
	meiAttrs := map[string][]byte{
		"fw_ver": []byte(`0:16.1.27.2176
0:16.1.27.2176
0:16.0.15.1624
`),
		"fw_status": []byte(`94000245
09F10506
00000020
00004000
00041F03
C7E003CB
`),
	}
	devices := map[string][]internal_efi.SysfsDevice{
		"iommu": []internal_efi.SysfsDevice{
			efitest.NewMockSysfsDevice("dmar0", "/sys/devices/virtual/iommu/dmar0", "iommu", nil),
			efitest.NewMockSysfsDevice("dmar1", "/sys/devices/virtual/iommu/dmar1", "iommu", nil),
		},
		"mei": []internal_efi.SysfsDevice{
			efitest.NewMockSysfsDevice("mei0", "/sys/devices/pci0000:00/0000:00:16.0/mei/mei0", "mei", meiAttrs),
		},
	}

	errs := s.testRun(c, &testRunChecksContextRunParams{
		env: efitest.NewMockHostEnvironmentWithOpts(
			efitest.WithVirtMode(internal_efi.VirtModeNone, internal_efi.DetectVirtModeAll),
			efitest.WithTPMDevice(tpm2_testutil.NewTransportBackedDevice(s.Transport, false, 1)),
			efitest.WithLog(efitest.NewLog(c, &efitest.LogOptions{
				Algorithms:                   []tpm2.HashAlgorithmId{tpm2.HashAlgorithmSHA256},
				IncludeDriverLaunch:          true,
				PreOSVerificationUsesDigests: crypto.SHA256,
			})),
			efitest.WithAMD64Environment("GenuineIntel", []uint64{cpuid.SDBG, cpuid.SMX}, 4, map[uint32]uint64{0x13a: (3 << 1), 0xc80: 0x40000000}),
			efitest.WithSysfsDevices(devices),
			efitest.WithMockVars(efitest.MockVars{
				{Name: "AuditMode", GUID: efi.GlobalVariable}:              &efitest.VarEntry{Attrs: efi.AttributeNonVolatile | efi.AttributeBootserviceAccess | efi.AttributeRuntimeAccess, Payload: []byte{0x0}},
				{Name: "BootCurrent", GUID: efi.GlobalVariable}:            &efitest.VarEntry{Attrs: efi.AttributeBootserviceAccess | efi.AttributeRuntimeAccess, Payload: []byte{0x3, 0x0}},
				{Name: "BootOptionSupport", GUID: efi.GlobalVariable}:      &efitest.VarEntry{Attrs: efi.AttributeBootserviceAccess | efi.AttributeRuntimeAccess, Payload: []byte{0x13, 0x03, 0x00, 0x00}},
				{Name: "DeployedMode", GUID: efi.GlobalVariable}:           &efitest.VarEntry{Attrs: efi.AttributeNonVolatile | efi.AttributeBootserviceAccess | efi.AttributeRuntimeAccess, Payload: []byte{0x1}},
				{Name: "SetupMode", GUID: efi.GlobalVariable}:              &efitest.VarEntry{Attrs: efi.AttributeBootserviceAccess | efi.AttributeRuntimeAccess, Payload: []byte{0x0}},
				{Name: "OsIndicationsSupported", GUID: efi.GlobalVariable}: &efitest.VarEntry{Attrs: efi.AttributeBootserviceAccess | efi.AttributeRuntimeAccess, Payload: []byte{0x41, 0x00, 0x00, 0x00, 0x00, 0x00, 0x00, 0x00}},
			}.SetSecureBoot(true).SetPK(c, efitest.NewSignatureListX509(c, snakeoilCert, efi.MakeGUID(0x03f66fa4, 0x5eee, 0x479c, 0xa408, [...]uint8{0xc4, 0xdc, 0x0a, 0x33, 0xfc, 0xde})))),
		),
		tpmPropertyModifiers: map[tpm2.Property]uint32{
			tpm2.PropertyNVCountersMax:     0,
			tpm2.PropertyPSFamilyIndicator: 1,
			tpm2.PropertyManufacturer:      uint32(tpm2.TPMManufacturerINTC),
		},
		enabledBanks: []tpm2.HashAlgorithmId{tpm2.HashAlgorithmSHA256},
		iterations:   3,
		loadedImages: []secboot_efi.Image{
			&mockImage{
				contents: []byte("mock shim executable"),
				digest:   testutil.DecodeHexString(c, "25e1b08db2f31ff5f5d2ea53e1a1e8fda6e1d81af4f26a7908071f1dec8611b7"),
				signatures: []*efi.WinCertificateAuthenticode{
					efitest.ReadWinCertificateAuthenticodeDetached(c, shimUbuntuSig4),
				},
			},
			&mockImage{contents: []byte("mock grub executable"), digest: testutil.DecodeHexString(c, "d5a9780e9f6a43c2e53fe9fda547be77f7783f31aea8013783242b040ff21dc0")},
			&mockImage{contents: []byte("mock kernel executable"), digest: testutil.DecodeHexString(c, "2ddfbd91fa1698b0d133c38ba90dbba76c9e08371ff83d03b5fb4c2e56d7e81f")},
		},
		profileOpts: PCRProfileOptionsDefault,
		actions: []actionAndArgs{
			{action: ActionNone},
			{action: ActionProceed, args: ActionProceedArgs{ErrorKindVARSuppliedDriversPresent}},
			{action: ActionProceed, args: ActionProceedArgs{ErrorKindVARSuppliedDriversPresent}},
		},
		checkIntermediateErrs: func(i int, errs []*WithKindAndActionsError) {
			switch i {
			case 0:
				c.Check(errs, HasLen, 2)
				c.Check(errs[0], DeepEquals, NewWithKindAndActionsError(
					ErrorKindVARSuppliedDriversPresent,
					nil,
					[]Action{ActionProceed},
					ErrVARSuppliedDriversPresent,
				))

				c.Check(errs[1], DeepEquals, NewWithKindAndActionsError(
					ErrorKindPreOSDigestVerificationDetected,
					nil,
					[]Action{ActionProceed},
					ErrPreOSVerificationUsingDigests,
				))
			case 1:
				c.Check(errs, HasLen, 1)
				c.Check(errs[0], DeepEquals, NewWithKindAndActionsError(
					ErrorKindPreOSDigestVerificationDetected,
					nil,
					[]Action{ActionProceed},
					ErrPreOSVerificationUsingDigests,
				))
			}
		},
		expectedPcrAlg: tpm2.HashAlgorithmSHA256,
	})
	c.Assert(errs, HasLen, 1)
	c.Check(errs[0], ErrorMatches, `invalid value for argument "error-kinds" at index 0: "var-supplied-drivers-present" is not expected`)
	c.Check(errs[0], DeepEquals, NewWithKindAndActionsError(
		ErrorKindInvalidArgument,
		InvalidActionArgumentDetails{
			Field:  "error-kinds",
			Reason: InvalidActionArgumentReasonValue,
		},
		nil,
		errs[0].Unwrap(),
	))
}<|MERGE_RESOLUTION|>--- conflicted
+++ resolved
@@ -5565,7 +5565,7 @@
 
 func (s *runChecksContextSuite) TestRunBadInvalidSecureBootMode(c *C) {
 	// Test the error case where PCR7 is mandatory with the supplied profile options,
-	// but is marked invalid because the system is not in deployed. Note that is is
+	// but is marked invalid because the system is not in deployed mode. Note that it is
 	// my intention to support user mode in the future.
 	meiAttrs := map[string][]byte{
 		"fw_ver": []byte(`0:16.1.27.2176
@@ -5631,6 +5631,151 @@
 	})
 	c.Check(errs, HasLen, 1)
 	c.Check(errs[0], ErrorMatches, `error with secure boot policy \(PCR7\) measurements: deployed mode should be enabled in order to generate secure boot profiles`)
+	c.Check(errs[0], DeepEquals, NewWithKindAndActionsError(ErrorKindInvalidSecureBootMode, nil, []Action{ActionRebootToFWSettings}, errs[0].Unwrap()))
+}
+
+func (s *runChecksContextSuite) TestRunBadInvalidSecureBootModeSecureBootDisabled(c *C) {
+	// Test the error case where PCR7 is mandatory with the supplied profile options,
+	// but is marked invalid because secure boot is disabled.
+	meiAttrs := map[string][]byte{
+		"fw_ver": []byte(`0:16.1.27.2176
+0:16.1.27.2176
+0:16.0.15.1624
+`),
+		"fw_status": []byte(`94000245
+09F10506
+00000020
+00004000
+00041F03
+C7E003CB
+`),
+	}
+	devices := map[string][]internal_efi.SysfsDevice{
+		"iommu": []internal_efi.SysfsDevice{
+			efitest.NewMockSysfsDevice("dmar0", "/sys/devices/virtual/iommu/dmar0", "iommu", nil),
+			efitest.NewMockSysfsDevice("dmar1", "/sys/devices/virtual/iommu/dmar1", "iommu", nil),
+		},
+		"mei": []internal_efi.SysfsDevice{
+			efitest.NewMockSysfsDevice("mei0", "/sys/devices/pci0000:00/0000:00:16.0/mei/mei0", "mei", meiAttrs),
+		},
+	}
+
+	errs := s.testRun(c, &testRunChecksContextRunParams{
+		env: efitest.NewMockHostEnvironmentWithOpts(
+			efitest.WithVirtMode(internal_efi.VirtModeNone, internal_efi.DetectVirtModeAll),
+			efitest.WithTPMDevice(tpm2_testutil.NewTransportBackedDevice(s.Transport, false, 1)),
+			efitest.WithLog(efitest.NewLog(c, &efitest.LogOptions{
+				Algorithms:         []tpm2.HashAlgorithmId{tpm2.HashAlgorithmSHA256},
+				SecureBootDisabled: true,
+			})),
+			efitest.WithAMD64Environment("GenuineIntel", []uint64{cpuid.SDBG, cpuid.SMX}, 4, map[uint32]uint64{0x13a: (3 << 1), 0xc80: 0x40000000}),
+			efitest.WithSysfsDevices(devices),
+			efitest.WithMockVars(efitest.MockVars{
+				{Name: "AuditMode", GUID: efi.GlobalVariable}:              &efitest.VarEntry{Attrs: efi.AttributeNonVolatile | efi.AttributeBootserviceAccess | efi.AttributeRuntimeAccess, Payload: []byte{0x0}},
+				{Name: "BootCurrent", GUID: efi.GlobalVariable}:            &efitest.VarEntry{Attrs: efi.AttributeBootserviceAccess | efi.AttributeRuntimeAccess, Payload: []byte{0x3, 0x0}},
+				{Name: "BootOptionSupport", GUID: efi.GlobalVariable}:      &efitest.VarEntry{Attrs: efi.AttributeBootserviceAccess | efi.AttributeRuntimeAccess, Payload: []byte{0x13, 0x03, 0x00, 0x00}},
+				{Name: "DeployedMode", GUID: efi.GlobalVariable}:           &efitest.VarEntry{Attrs: efi.AttributeNonVolatile | efi.AttributeBootserviceAccess | efi.AttributeRuntimeAccess, Payload: []byte{0x0}},
+				{Name: "SetupMode", GUID: efi.GlobalVariable}:              &efitest.VarEntry{Attrs: efi.AttributeBootserviceAccess | efi.AttributeRuntimeAccess, Payload: []byte{0x0}},
+				{Name: "OsIndicationsSupported", GUID: efi.GlobalVariable}: &efitest.VarEntry{Attrs: efi.AttributeBootserviceAccess | efi.AttributeRuntimeAccess, Payload: []byte{0x41, 0x00, 0x00, 0x00, 0x00, 0x00, 0x00, 0x00}},
+			}.SetSecureBoot(false).SetPK(c, efitest.NewSignatureListX509(c, snakeoilCert, efi.MakeGUID(0x03f66fa4, 0x5eee, 0x479c, 0xa408, [...]uint8{0xc4, 0xdc, 0x0a, 0x33, 0xfc, 0xde})))),
+		),
+		tpmPropertyModifiers: map[tpm2.Property]uint32{
+			tpm2.PropertyNVCountersMax:     0,
+			tpm2.PropertyPSFamilyIndicator: 1,
+			tpm2.PropertyManufacturer:      uint32(tpm2.TPMManufacturerINTC),
+		},
+		enabledBanks: []tpm2.HashAlgorithmId{tpm2.HashAlgorithmSHA256},
+		loadedImages: []secboot_efi.Image{
+			&mockImage{
+				contents: []byte("mock shim executable"),
+				digest:   testutil.DecodeHexString(c, "25e1b08db2f31ff5f5d2ea53e1a1e8fda6e1d81af4f26a7908071f1dec8611b7"),
+				signatures: []*efi.WinCertificateAuthenticode{
+					efitest.ReadWinCertificateAuthenticodeDetached(c, shimUbuntuSig4),
+				},
+			},
+			&mockImage{contents: []byte("mock grub executable"), digest: testutil.DecodeHexString(c, "d5a9780e9f6a43c2e53fe9fda547be77f7783f31aea8013783242b040ff21dc0")},
+			&mockImage{contents: []byte("mock kernel executable"), digest: testutil.DecodeHexString(c, "2ddfbd91fa1698b0d133c38ba90dbba76c9e08371ff83d03b5fb4c2e56d7e81f")},
+		},
+		profileOpts:    PCRProfileOptionsDefault,
+		actions:        []actionAndArgs{{action: ActionNone}},
+		expectedPcrAlg: tpm2.HashAlgorithmSHA256,
+	})
+	c.Check(errs, HasLen, 1)
+	c.Check(errs[0], ErrorMatches, `error with secure boot policy \(PCR7\) measurements: secure boot should be enabled in order to generate secure boot profiles`)
+	c.Check(errs[0], DeepEquals, NewWithKindAndActionsError(ErrorKindInvalidSecureBootMode, nil, []Action{ActionRebootToFWSettings}, errs[0].Unwrap()))
+}
+
+func (s *runChecksContextSuite) TestRunBadInvalidSecureBootModeSecureBootDisabledAndNoSBATLevel(c *C) {
+	// Simulate running on a machine with secure boot disabled and running
+	// shim on a system with an empty SbatLevel variable. In this case,
+	// there are no EV_EFI_VARIABLE_AUTHORITY events which caused
+	// https://launchpad.net/bugs/2125439
+	meiAttrs := map[string][]byte{
+		"fw_ver": []byte(`0:16.1.27.2176
+0:16.1.27.2176
+0:16.0.15.1624
+`),
+		"fw_status": []byte(`94000245
+09F10506
+00000020
+00004000
+00041F03
+C7E003CB
+`),
+	}
+	devices := map[string][]internal_efi.SysfsDevice{
+		"iommu": []internal_efi.SysfsDevice{
+			efitest.NewMockSysfsDevice("dmar0", "/sys/devices/virtual/iommu/dmar0", "iommu", nil),
+			efitest.NewMockSysfsDevice("dmar1", "/sys/devices/virtual/iommu/dmar1", "iommu", nil),
+		},
+		"mei": []internal_efi.SysfsDevice{
+			efitest.NewMockSysfsDevice("mei0", "/sys/devices/pci0000:00/0000:00:16.0/mei/mei0", "mei", meiAttrs),
+		},
+	}
+
+	errs := s.testRun(c, &testRunChecksContextRunParams{
+		env: efitest.NewMockHostEnvironmentWithOpts(
+			efitest.WithVirtMode(internal_efi.VirtModeNone, internal_efi.DetectVirtModeAll),
+			efitest.WithTPMDevice(tpm2_testutil.NewTransportBackedDevice(s.Transport, false, 1)),
+			efitest.WithLog(efitest.NewLog(c, &efitest.LogOptions{
+				Algorithms:         []tpm2.HashAlgorithmId{tpm2.HashAlgorithmSHA256},
+				SecureBootDisabled: true,
+				NoSBAT:             true,
+			})),
+			efitest.WithAMD64Environment("GenuineIntel", []uint64{cpuid.SDBG, cpuid.SMX}, 4, map[uint32]uint64{0x13a: (3 << 1), 0xc80: 0x40000000}),
+			efitest.WithSysfsDevices(devices),
+			efitest.WithMockVars(efitest.MockVars{
+				{Name: "AuditMode", GUID: efi.GlobalVariable}:              &efitest.VarEntry{Attrs: efi.AttributeNonVolatile | efi.AttributeBootserviceAccess | efi.AttributeRuntimeAccess, Payload: []byte{0x0}},
+				{Name: "BootCurrent", GUID: efi.GlobalVariable}:            &efitest.VarEntry{Attrs: efi.AttributeBootserviceAccess | efi.AttributeRuntimeAccess, Payload: []byte{0x3, 0x0}},
+				{Name: "BootOptionSupport", GUID: efi.GlobalVariable}:      &efitest.VarEntry{Attrs: efi.AttributeBootserviceAccess | efi.AttributeRuntimeAccess, Payload: []byte{0x13, 0x03, 0x00, 0x00}},
+				{Name: "DeployedMode", GUID: efi.GlobalVariable}:           &efitest.VarEntry{Attrs: efi.AttributeNonVolatile | efi.AttributeBootserviceAccess | efi.AttributeRuntimeAccess, Payload: []byte{0x0}},
+				{Name: "SetupMode", GUID: efi.GlobalVariable}:              &efitest.VarEntry{Attrs: efi.AttributeBootserviceAccess | efi.AttributeRuntimeAccess, Payload: []byte{0x0}},
+				{Name: "OsIndicationsSupported", GUID: efi.GlobalVariable}: &efitest.VarEntry{Attrs: efi.AttributeBootserviceAccess | efi.AttributeRuntimeAccess, Payload: []byte{0x41, 0x00, 0x00, 0x00, 0x00, 0x00, 0x00, 0x00}},
+			}.SetSecureBoot(false).SetPK(c, efitest.NewSignatureListX509(c, snakeoilCert, efi.MakeGUID(0x03f66fa4, 0x5eee, 0x479c, 0xa408, [...]uint8{0xc4, 0xdc, 0x0a, 0x33, 0xfc, 0xde})))),
+		),
+		tpmPropertyModifiers: map[tpm2.Property]uint32{
+			tpm2.PropertyNVCountersMax:     0,
+			tpm2.PropertyPSFamilyIndicator: 1,
+			tpm2.PropertyManufacturer:      uint32(tpm2.TPMManufacturerINTC),
+		},
+		enabledBanks: []tpm2.HashAlgorithmId{tpm2.HashAlgorithmSHA256},
+		loadedImages: []secboot_efi.Image{
+			&mockImage{
+				contents: []byte("mock shim executable"),
+				digest:   testutil.DecodeHexString(c, "25e1b08db2f31ff5f5d2ea53e1a1e8fda6e1d81af4f26a7908071f1dec8611b7"),
+				signatures: []*efi.WinCertificateAuthenticode{
+					efitest.ReadWinCertificateAuthenticodeDetached(c, shimUbuntuSig4),
+				},
+			},
+			&mockImage{contents: []byte("mock grub executable"), digest: testutil.DecodeHexString(c, "d5a9780e9f6a43c2e53fe9fda547be77f7783f31aea8013783242b040ff21dc0")},
+			&mockImage{contents: []byte("mock kernel executable"), digest: testutil.DecodeHexString(c, "2ddfbd91fa1698b0d133c38ba90dbba76c9e08371ff83d03b5fb4c2e56d7e81f")},
+		},
+		profileOpts:    PCRProfileOptionsDefault,
+		actions:        []actionAndArgs{{action: ActionNone}},
+		expectedPcrAlg: tpm2.HashAlgorithmSHA256,
+	})
+	c.Check(errs, HasLen, 1)
+	c.Check(errs[0], ErrorMatches, `error with secure boot policy \(PCR7\) measurements: secure boot should be enabled in order to generate secure boot profiles`)
 	c.Check(errs[0], DeepEquals, NewWithKindAndActionsError(ErrorKindInvalidSecureBootMode, nil, []Action{ActionRebootToFWSettings}, errs[0].Unwrap()))
 }
 
@@ -6197,12 +6342,6 @@
 	))
 }
 
-<<<<<<< HEAD
-func (s *runChecksContextSuite) TestRunBadInvalidSecureBootMode(c *C) {
-	// Test the error case where PCR7 is mandatory with the supplied profile options,
-	// but is marked invalid because the system is not in deployed mode. Note that it is
-	// my intention to support user mode in the future.
-=======
 func (s *runChecksContextSuite) TestRunChecksPPIActionWithShutdownTransition(c *C) {
 	// Generate an error that can be resolve using a PPI action, with the
 	// state transition action being "shutdown" rather than the more common
@@ -6245,7 +6384,6 @@
 func (s *runChecksContextSuite) TestRunChecksActionProceedUnavailable(c *C) {
 	// Return 2 errors where only 1 supports ActionProceed. It should
 	// be suppressed in this case.
->>>>>>> 09dffddc
 	meiAttrs := map[string][]byte{
 		"fw_ver": []byte(`0:16.1.27.2176
 0:16.1.27.2176
@@ -6321,160 +6459,9 @@
 	))
 }
 
-<<<<<<< HEAD
-func (s *runChecksContextSuite) TestRunBadInvalidSecureBootModeSecureBootDisabled(c *C) {
-	// Test the error case where PCR7 is mandatory with the supplied profile options,
-	// but is marked invalid because secure boot is disabled.
-	meiAttrs := map[string][]byte{
-		"fw_ver": []byte(`0:16.1.27.2176
-0:16.1.27.2176
-0:16.0.15.1624
-`),
-		"fw_status": []byte(`94000245
-09F10506
-00000020
-00004000
-00041F03
-C7E003CB
-`),
-	}
-	devices := map[string][]internal_efi.SysfsDevice{
-		"iommu": []internal_efi.SysfsDevice{
-			efitest.NewMockSysfsDevice("dmar0", "/sys/devices/virtual/iommu/dmar0", "iommu", nil),
-			efitest.NewMockSysfsDevice("dmar1", "/sys/devices/virtual/iommu/dmar1", "iommu", nil),
-		},
-		"mei": []internal_efi.SysfsDevice{
-			efitest.NewMockSysfsDevice("mei0", "/sys/devices/pci0000:00/0000:00:16.0/mei/mei0", "mei", meiAttrs),
-		},
-	}
-
-	errs := s.testRun(c, &testRunChecksContextRunParams{
-		env: efitest.NewMockHostEnvironmentWithOpts(
-			efitest.WithVirtMode(internal_efi.VirtModeNone, internal_efi.DetectVirtModeAll),
-			efitest.WithTPMDevice(tpm2_testutil.NewTransportBackedDevice(s.Transport, false, 1)),
-			efitest.WithLog(efitest.NewLog(c, &efitest.LogOptions{
-				Algorithms:         []tpm2.HashAlgorithmId{tpm2.HashAlgorithmSHA256},
-				SecureBootDisabled: true,
-			})),
-			efitest.WithAMD64Environment("GenuineIntel", []uint64{cpuid.SDBG, cpuid.SMX}, 4, map[uint32]uint64{0x13a: (3 << 1), 0xc80: 0x40000000}),
-			efitest.WithSysfsDevices(devices),
-			efitest.WithMockVars(efitest.MockVars{
-				{Name: "AuditMode", GUID: efi.GlobalVariable}:              &efitest.VarEntry{Attrs: efi.AttributeNonVolatile | efi.AttributeBootserviceAccess | efi.AttributeRuntimeAccess, Payload: []byte{0x0}},
-				{Name: "BootCurrent", GUID: efi.GlobalVariable}:            &efitest.VarEntry{Attrs: efi.AttributeBootserviceAccess | efi.AttributeRuntimeAccess, Payload: []byte{0x3, 0x0}},
-				{Name: "BootOptionSupport", GUID: efi.GlobalVariable}:      &efitest.VarEntry{Attrs: efi.AttributeBootserviceAccess | efi.AttributeRuntimeAccess, Payload: []byte{0x13, 0x03, 0x00, 0x00}},
-				{Name: "DeployedMode", GUID: efi.GlobalVariable}:           &efitest.VarEntry{Attrs: efi.AttributeNonVolatile | efi.AttributeBootserviceAccess | efi.AttributeRuntimeAccess, Payload: []byte{0x0}},
-				{Name: "SetupMode", GUID: efi.GlobalVariable}:              &efitest.VarEntry{Attrs: efi.AttributeBootserviceAccess | efi.AttributeRuntimeAccess, Payload: []byte{0x0}},
-				{Name: "OsIndicationsSupported", GUID: efi.GlobalVariable}: &efitest.VarEntry{Attrs: efi.AttributeBootserviceAccess | efi.AttributeRuntimeAccess, Payload: []byte{0x41, 0x00, 0x00, 0x00, 0x00, 0x00, 0x00, 0x00}},
-			}.SetSecureBoot(false).SetPK(c, efitest.NewSignatureListX509(c, snakeoilCert, efi.MakeGUID(0x03f66fa4, 0x5eee, 0x479c, 0xa408, [...]uint8{0xc4, 0xdc, 0x0a, 0x33, 0xfc, 0xde})))),
-		),
-		tpmPropertyModifiers: map[tpm2.Property]uint32{
-			tpm2.PropertyNVCountersMax:     0,
-			tpm2.PropertyPSFamilyIndicator: 1,
-			tpm2.PropertyManufacturer:      uint32(tpm2.TPMManufacturerINTC),
-		},
-		enabledBanks: []tpm2.HashAlgorithmId{tpm2.HashAlgorithmSHA256},
-		loadedImages: []secboot_efi.Image{
-			&mockImage{
-				contents: []byte("mock shim executable"),
-				digest:   testutil.DecodeHexString(c, "25e1b08db2f31ff5f5d2ea53e1a1e8fda6e1d81af4f26a7908071f1dec8611b7"),
-				signatures: []*efi.WinCertificateAuthenticode{
-					efitest.ReadWinCertificateAuthenticodeDetached(c, shimUbuntuSig4),
-				},
-			},
-			&mockImage{contents: []byte("mock grub executable"), digest: testutil.DecodeHexString(c, "d5a9780e9f6a43c2e53fe9fda547be77f7783f31aea8013783242b040ff21dc0")},
-			&mockImage{contents: []byte("mock kernel executable"), digest: testutil.DecodeHexString(c, "2ddfbd91fa1698b0d133c38ba90dbba76c9e08371ff83d03b5fb4c2e56d7e81f")},
-		},
-		profileOpts:    PCRProfileOptionsDefault,
-		actions:        []actionAndArgs{{action: ActionNone}},
-		expectedPcrAlg: tpm2.HashAlgorithmSHA256,
-	})
-	c.Check(errs, HasLen, 1)
-	c.Check(errs[0], ErrorMatches, `error with secure boot policy \(PCR7\) measurements: secure boot should be enabled in order to generate secure boot profiles`)
-	c.Check(errs[0], DeepEquals, NewWithKindAndActionsError(ErrorKindInvalidSecureBootMode, nil, []Action{ActionRebootToFWSettings}, errs[0].Unwrap()))
-}
-
-func (s *runChecksContextSuite) TestRunBadInvalidSecureBootModeSecureBootDisabledAndNoSBATLevel(c *C) {
-	// Simulate running on a machine with secure boot disabled and running
-	// shim on a system with an empty SbatLevel variable. In this case,
-	// there are no EV_EFI_VARIABLE_AUTHORITY events which caused
-	// https://launchpad.net/bugs/2125439
-	meiAttrs := map[string][]byte{
-		"fw_ver": []byte(`0:16.1.27.2176
-0:16.1.27.2176
-0:16.0.15.1624
-`),
-		"fw_status": []byte(`94000245
-09F10506
-00000020
-00004000
-00041F03
-C7E003CB
-`),
-	}
-	devices := map[string][]internal_efi.SysfsDevice{
-		"iommu": []internal_efi.SysfsDevice{
-			efitest.NewMockSysfsDevice("dmar0", "/sys/devices/virtual/iommu/dmar0", "iommu", nil),
-			efitest.NewMockSysfsDevice("dmar1", "/sys/devices/virtual/iommu/dmar1", "iommu", nil),
-		},
-		"mei": []internal_efi.SysfsDevice{
-			efitest.NewMockSysfsDevice("mei0", "/sys/devices/pci0000:00/0000:00:16.0/mei/mei0", "mei", meiAttrs),
-		},
-	}
-
-	errs := s.testRun(c, &testRunChecksContextRunParams{
-		env: efitest.NewMockHostEnvironmentWithOpts(
-			efitest.WithVirtMode(internal_efi.VirtModeNone, internal_efi.DetectVirtModeAll),
-			efitest.WithTPMDevice(tpm2_testutil.NewTransportBackedDevice(s.Transport, false, 1)),
-			efitest.WithLog(efitest.NewLog(c, &efitest.LogOptions{
-				Algorithms:         []tpm2.HashAlgorithmId{tpm2.HashAlgorithmSHA256},
-				SecureBootDisabled: true,
-				NoSBAT:             true,
-			})),
-			efitest.WithAMD64Environment("GenuineIntel", []uint64{cpuid.SDBG, cpuid.SMX}, 4, map[uint32]uint64{0x13a: (3 << 1), 0xc80: 0x40000000}),
-			efitest.WithSysfsDevices(devices),
-			efitest.WithMockVars(efitest.MockVars{
-				{Name: "AuditMode", GUID: efi.GlobalVariable}:              &efitest.VarEntry{Attrs: efi.AttributeNonVolatile | efi.AttributeBootserviceAccess | efi.AttributeRuntimeAccess, Payload: []byte{0x0}},
-				{Name: "BootCurrent", GUID: efi.GlobalVariable}:            &efitest.VarEntry{Attrs: efi.AttributeBootserviceAccess | efi.AttributeRuntimeAccess, Payload: []byte{0x3, 0x0}},
-				{Name: "BootOptionSupport", GUID: efi.GlobalVariable}:      &efitest.VarEntry{Attrs: efi.AttributeBootserviceAccess | efi.AttributeRuntimeAccess, Payload: []byte{0x13, 0x03, 0x00, 0x00}},
-				{Name: "DeployedMode", GUID: efi.GlobalVariable}:           &efitest.VarEntry{Attrs: efi.AttributeNonVolatile | efi.AttributeBootserviceAccess | efi.AttributeRuntimeAccess, Payload: []byte{0x0}},
-				{Name: "SetupMode", GUID: efi.GlobalVariable}:              &efitest.VarEntry{Attrs: efi.AttributeBootserviceAccess | efi.AttributeRuntimeAccess, Payload: []byte{0x0}},
-				{Name: "OsIndicationsSupported", GUID: efi.GlobalVariable}: &efitest.VarEntry{Attrs: efi.AttributeBootserviceAccess | efi.AttributeRuntimeAccess, Payload: []byte{0x41, 0x00, 0x00, 0x00, 0x00, 0x00, 0x00, 0x00}},
-			}.SetSecureBoot(false).SetPK(c, efitest.NewSignatureListX509(c, snakeoilCert, efi.MakeGUID(0x03f66fa4, 0x5eee, 0x479c, 0xa408, [...]uint8{0xc4, 0xdc, 0x0a, 0x33, 0xfc, 0xde})))),
-		),
-		tpmPropertyModifiers: map[tpm2.Property]uint32{
-			tpm2.PropertyNVCountersMax:     0,
-			tpm2.PropertyPSFamilyIndicator: 1,
-			tpm2.PropertyManufacturer:      uint32(tpm2.TPMManufacturerINTC),
-		},
-		enabledBanks: []tpm2.HashAlgorithmId{tpm2.HashAlgorithmSHA256},
-		loadedImages: []secboot_efi.Image{
-			&mockImage{
-				contents: []byte("mock shim executable"),
-				digest:   testutil.DecodeHexString(c, "25e1b08db2f31ff5f5d2ea53e1a1e8fda6e1d81af4f26a7908071f1dec8611b7"),
-				signatures: []*efi.WinCertificateAuthenticode{
-					efitest.ReadWinCertificateAuthenticodeDetached(c, shimUbuntuSig4),
-				},
-			},
-			&mockImage{contents: []byte("mock grub executable"), digest: testutil.DecodeHexString(c, "d5a9780e9f6a43c2e53fe9fda547be77f7783f31aea8013783242b040ff21dc0")},
-			&mockImage{contents: []byte("mock kernel executable"), digest: testutil.DecodeHexString(c, "2ddfbd91fa1698b0d133c38ba90dbba76c9e08371ff83d03b5fb4c2e56d7e81f")},
-		},
-		profileOpts:    PCRProfileOptionsDefault,
-		actions:        []actionAndArgs{{action: ActionNone}},
-		expectedPcrAlg: tpm2.HashAlgorithmSHA256,
-	})
-	c.Check(errs, HasLen, 1)
-	c.Check(errs[0], ErrorMatches, `error with secure boot policy \(PCR7\) measurements: secure boot should be enabled in order to generate secure boot profiles`)
-	c.Check(errs[0], DeepEquals, NewWithKindAndActionsError(ErrorKindInvalidSecureBootMode, nil, []Action{ActionRebootToFWSettings}, errs[0].Unwrap()))
-}
-
-func (s *runChecksContextSuite) TestRunBadNoSecureBootPolicySupport(c *C) {
-	// Test the error case where PCR7 is mandatory but the secure boot checks fail
-	// because dbx is measured twice.
-=======
 func (s *runChecksContextSuite) TestRunChecksActionProceedErrorsOrderedAfterOtherErrors(c *C) {
 	// Ensure that errors which support ActionProceed get reordered to be
 	// returned after other errors.
->>>>>>> 09dffddc
 	meiAttrs := map[string][]byte{
 		"fw_ver": []byte(`0:16.1.27.2176
 0:16.1.27.2176
