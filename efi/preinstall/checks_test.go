// -*- Mode: Go; indent-tabs-mode: t -*-

/*
 * Copyright (C) 2024 Canonical Ltd
 *
 * This program is free software: you can redistribute it and/or modify
 * it under the terms of the GNU General Public License version 3 as
 * published by the Free Software Foundation.
 *
 * This program is distributed in the hope that it will be useful,
 * but WITHOUT ANY WARRANTY; without even the implied warranty of
 * MERCHANTABILITY or FITNESS FOR A PARTICULAR PURPOSE.  See the
 * GNU General Public License for more details.
 *
 * You should have received a copy of the GNU General Public License
 * along with this program.  If not, see <http://www.gnu.org/licenses/>.
 *
 */

package preinstall_test

import (
	"context"
	"crypto"
	"crypto/rand"
	"errors"
	"io"

	"github.com/canonical/cpuid"
	efi "github.com/canonical/go-efilib"
	"github.com/canonical/go-tpm2"
	"github.com/canonical/go-tpm2/objectutil"
	tpm2_testutil "github.com/canonical/go-tpm2/testutil"
	secboot_efi "github.com/snapcore/secboot/efi"
	. "github.com/snapcore/secboot/efi/preinstall"
	internal_efi "github.com/snapcore/secboot/internal/efi"
	"github.com/snapcore/secboot/internal/efitest"
	pe "github.com/snapcore/secboot/internal/pe1.14"
	"github.com/snapcore/secboot/internal/testutil"
	"github.com/snapcore/secboot/internal/tpm2_device"
	. "gopkg.in/check.v1"
)

type runChecksSuite struct {
	tpm2_testutil.TPMSimulatorTest
	tpmPropertyModifierMixin
	tcglogReplayMixin
}

func (s *runChecksSuite) SetUpTest(c *C) {
	s.TPMSimulatorTest.SetUpTest(c)
	s.tpmPropertyModifierMixin.transport = s.Transport
	s.tcglogReplayMixin.impl = s
}

func (s *runChecksSuite) Tpm() *tpm2.TPMContext {
	return s.TPM
}

var _ = Suite(&runChecksSuite{})

type testRunChecksParams struct {
	env                  internal_efi.HostEnvironment
	tpmPropertyModifiers map[tpm2.Property]uint32
	enabledBanks         []tpm2.HashAlgorithmId
	prepare              func()
	flags                CheckFlags
	loadedImages         []secboot_efi.Image

	expectedPcrAlg            tpm2.HashAlgorithmId
	expectedUsedSecureBootCAs []*X509CertificateID
	expectedFlags             CheckResultFlags
}

func (s *runChecksSuite) testRunChecks(c *C, params *testRunChecksParams) (warnings []error, err error) {
	s.allocatePCRBanks(c, params.enabledBanks...)
	log, err := params.env.ReadEventLog()
	c.Assert(err, IsNil)
	s.resetTPMAndReplayLog(c, log, log.Algorithms...)
	s.addTPMPropertyModifiers(c, params.tpmPropertyModifiers)

	restore := MockEfiComputePeImageDigest(func(alg crypto.Hash, r io.ReaderAt, sz int64) ([]byte, error) {
		c.Check(alg, Equals, params.expectedPcrAlg.GetHash())
		c.Assert(r, testutil.ConvertibleTo, &mockImageReader{})
		imageReader := r.(*mockImageReader)
		c.Check(sz, Equals, int64(len(imageReader.contents)))
		return imageReader.digest, nil
	})

	restore = MockRunChecksEnv(params.env)
	defer restore()

	restore = MockInternalEfiSecureBootSignaturesFromPEFile(func(pefile *pe.File, r io.ReaderAt) ([]*efi.WinCertificateAuthenticode, error) {
		c.Assert(r, testutil.ConvertibleTo, &mockImageReader{})
		imageReader := r.(*mockImageReader)
		return imageReader.signatures, nil
	})
	defer restore()

	restore = MockPeNewFile(func(r io.ReaderAt) (*pe.File, error) {
		return new(pe.File), nil
	})
	defer restore()

	if params.prepare != nil {
		params.prepare()
	}

	result, err := RunChecks(context.Background(), params.flags, params.loadedImages)
	if err != nil {
		return nil, err
	}

	c.Check(result.PCRAlg, Equals, params.expectedPcrAlg)
	c.Assert(result.UsedSecureBootCAs, HasLen, len(params.expectedUsedSecureBootCAs))
	for i, ca := range result.UsedSecureBootCAs {
		c.Check(ca, DeepEquals, params.expectedUsedSecureBootCAs[i])
	}
	c.Check(result.Flags, Equals, params.expectedFlags)

	dev, err := params.env.TPMDevice()
	c.Assert(err, IsNil)
	c.Assert(dev, testutil.ConvertibleTo, &tpmDevice{})
	c.Assert(dev.(*tpmDevice).TPMDevice, testutil.ConvertibleTo, &tpm2_testutil.TransportBackedDevice{})
	c.Check(dev.(*tpmDevice).TPMDevice.(*tpm2_testutil.TransportBackedDevice).NumberOpen(), Equals, 0)

	return result.Warnings.Unwrap(), nil
}

func (s *runChecksSuite) TestRunChecksGood(c *C) {
	meiAttrs := map[string][]byte{
		"fw_ver": []byte(`0:16.1.27.2176
0:16.1.27.2176
0:16.0.15.1624
`),
		"fw_status": []byte(`94000245
09F10506
00000020
00004000
00041F03
C7E003CB
`),
	}
	devices := []internal_efi.SysfsDevice{
		efitest.NewMockSysfsDevice("/sys/devices/virtual/iommu/dmar0", nil, "iommu", nil, nil),
		efitest.NewMockSysfsDevice("/sys/devices/virtual/iommu/dmar1", nil, "iommu", nil, nil),
		efitest.NewMockSysfsDevice("/sys/devices/pci0000:00/0000:00:16.0/mei/mei0", map[string]string{"DEVNAME": "mei0"}, "mei", meiAttrs, efitest.NewMockSysfsDevice(
			"/sys/devices/pci0000:00:16:0", map[string]string{"DRIVER": "mei_me"}, "pci", nil, nil,
		)),
	}

	warnings, err := s.testRunChecks(c, &testRunChecksParams{
		env: efitest.NewMockHostEnvironmentWithOpts(
			efitest.WithVirtMode(internal_efi.VirtModeNone, internal_efi.DetectVirtModeAll),
			efitest.WithTPMDevice(newTpmDevice(tpm2_testutil.NewTransportBackedDevice(s.Transport, false, 1), nil, tpm2_device.ErrNoPPI)),
			efitest.WithLog(efitest.NewLog(c, &efitest.LogOptions{Algorithms: []tpm2.HashAlgorithmId{tpm2.HashAlgorithmSHA256}})),
			efitest.WithAMD64Environment("GenuineIntel", []uint64{cpuid.SDBG, cpuid.SMX}, 4, map[uint32]uint64{0xc80: 0x40000000, 0x13a: (3 << 1)}),
			efitest.WithSysfsDevices(devices...),
			efitest.WithMockVars(efitest.MockVars{
				{Name: "AuditMode", GUID: efi.GlobalVariable}:              &efitest.VarEntry{Attrs: efi.AttributeNonVolatile | efi.AttributeBootserviceAccess | efi.AttributeRuntimeAccess, Payload: []byte{0x0}},
				{Name: "BootCurrent", GUID: efi.GlobalVariable}:            &efitest.VarEntry{Attrs: efi.AttributeBootserviceAccess | efi.AttributeRuntimeAccess, Payload: []byte{0x3, 0x0}},
				{Name: "BootOptionSupport", GUID: efi.GlobalVariable}:      &efitest.VarEntry{Attrs: efi.AttributeBootserviceAccess | efi.AttributeRuntimeAccess, Payload: []byte{0x13, 0x03, 0x00, 0x00}},
				{Name: "DeployedMode", GUID: efi.GlobalVariable}:           &efitest.VarEntry{Attrs: efi.AttributeNonVolatile | efi.AttributeBootserviceAccess | efi.AttributeRuntimeAccess, Payload: []byte{0x1}},
				{Name: "SetupMode", GUID: efi.GlobalVariable}:              &efitest.VarEntry{Attrs: efi.AttributeBootserviceAccess | efi.AttributeRuntimeAccess, Payload: []byte{0x0}},
				{Name: "OsIndicationsSupported", GUID: efi.GlobalVariable}: &efitest.VarEntry{Attrs: efi.AttributeBootserviceAccess | efi.AttributeRuntimeAccess, Payload: []byte{0x41, 0x00, 0x00, 0x00, 0x00, 0x00, 0x00, 0x00}},
			}.SetSecureBoot(true).SetPK(c, efitest.NewSignatureListX509(c, snakeoilCert, efi.MakeGUID(0x03f66fa4, 0x5eee, 0x479c, 0xa408, [...]uint8{0xc4, 0xdc, 0x0a, 0x33, 0xfc, 0xde})))),
		),
		tpmPropertyModifiers: map[tpm2.Property]uint32{
			tpm2.PropertyNVCountersMax:     0,
			tpm2.PropertyPSFamilyIndicator: 1,
			tpm2.PropertyManufacturer:      uint32(tpm2.TPMManufacturerINTC),
		},
		enabledBanks: []tpm2.HashAlgorithmId{tpm2.HashAlgorithmSHA256},
		flags:        PermitNoPlatformConfigProfileSupport | PermitNoDriversAndAppsConfigProfileSupport | PermitNoBootManagerConfigProfileSupport,
		loadedImages: []secboot_efi.Image{
			&mockImage{
				contents: []byte("mock shim executable"),
				digest:   testutil.DecodeHexString(c, "25e1b08db2f31ff5f5d2ea53e1a1e8fda6e1d81af4f26a7908071f1dec8611b7"),
				signatures: []*efi.WinCertificateAuthenticode{
					efitest.ReadWinCertificateAuthenticodeDetached(c, shimUbuntuSig4),
				},
			},
			&mockImage{contents: []byte("mock grub executable"), digest: testutil.DecodeHexString(c, "d5a9780e9f6a43c2e53fe9fda547be77f7783f31aea8013783242b040ff21dc0")},
			&mockImage{contents: []byte("mock kernel executable"), digest: testutil.DecodeHexString(c, "2ddfbd91fa1698b0d133c38ba90dbba76c9e08371ff83d03b5fb4c2e56d7e81f")},
		},
		expectedPcrAlg:            tpm2.HashAlgorithmSHA256,
		expectedUsedSecureBootCAs: []*X509CertificateID{NewX509CertificateID(testutil.ParseCertificate(c, msUefiCACert))},
		expectedFlags:             NoPlatformConfigProfileSupport | NoDriversAndAppsConfigProfileSupport | NoBootManagerConfigProfileSupport,
	})
	c.Assert(err, IsNil)
	c.Assert(warnings, HasLen, 3)

	warning := warnings[0]
	c.Check(warning, ErrorMatches, `error with platform config \(PCR1\) measurements: generating profiles for PCR 1 is not supported yet`)
	var pce *PlatformConfigPCRError
	c.Check(errors.As(warning, &pce), testutil.IsTrue)

	warning = warnings[1]
	c.Check(warning, ErrorMatches, `error with drivers and apps config \(PCR3\) measurements: generating profiles for PCR 3 is not supported yet`)
	var dce *DriversAndAppsConfigPCRError
	c.Check(errors.As(warning, &dce), testutil.IsTrue)

	warning = warnings[2]
	c.Check(warning, ErrorMatches, `error with boot manager config \(PCR5\) measurements: generating profiles for PCR 5 is not supported yet`)
	var bmce *BootManagerConfigPCRError
	c.Check(errors.As(warning, &bmce), testutil.IsTrue)
}

func (s *runChecksSuite) TestRunChecksGoodSHA384(c *C) {
	s.RequireAlgorithm(c, tpm2.AlgorithmSHA384)

	meiAttrs := map[string][]byte{
		"fw_ver": []byte(`0:16.1.27.2176
0:16.1.27.2176
0:16.0.15.1624
`),
		"fw_status": []byte(`94000245
09F10506
00000020
00004000
00041F03
C7E003CB
`),
	}
	devices := []internal_efi.SysfsDevice{
		efitest.NewMockSysfsDevice("/sys/devices/virtual/iommu/dmar0", nil, "iommu", nil, nil),
		efitest.NewMockSysfsDevice("/sys/devices/virtual/iommu/dmar1", nil, "iommu", nil, nil),
		efitest.NewMockSysfsDevice("/sys/devices/pci0000:00/0000:00:16.0/mei/mei0", map[string]string{"DEVNAME": "mei0"}, "mei", meiAttrs, efitest.NewMockSysfsDevice(
			"/sys/devices/pci0000:00:16:0", map[string]string{"DRIVER": "mei_me"}, "pci", nil, nil,
		)),
	}

	warnings, err := s.testRunChecks(c, &testRunChecksParams{
		env: efitest.NewMockHostEnvironmentWithOpts(
			efitest.WithVirtMode(internal_efi.VirtModeNone, internal_efi.DetectVirtModeAll),
			efitest.WithTPMDevice(newTpmDevice(tpm2_testutil.NewTransportBackedDevice(s.Transport, false, 1), nil, tpm2_device.ErrNoPPI)),
			efitest.WithLog(efitest.NewLog(c, &efitest.LogOptions{
				Algorithms: []tpm2.HashAlgorithmId{tpm2.HashAlgorithmSHA256, tpm2.HashAlgorithmSHA384},
			})),
			efitest.WithAMD64Environment("GenuineIntel", []uint64{cpuid.SDBG, cpuid.SMX}, 4, map[uint32]uint64{0xc80: 0x40000000, 0x13a: (3 << 1)}),
			efitest.WithSysfsDevices(devices...),
			efitest.WithMockVars(efitest.MockVars{
				{Name: "AuditMode", GUID: efi.GlobalVariable}:              &efitest.VarEntry{Attrs: efi.AttributeNonVolatile | efi.AttributeBootserviceAccess | efi.AttributeRuntimeAccess, Payload: []byte{0x0}},
				{Name: "BootCurrent", GUID: efi.GlobalVariable}:            &efitest.VarEntry{Attrs: efi.AttributeBootserviceAccess | efi.AttributeRuntimeAccess, Payload: []byte{0x3, 0x0}},
				{Name: "BootOptionSupport", GUID: efi.GlobalVariable}:      &efitest.VarEntry{Attrs: efi.AttributeBootserviceAccess | efi.AttributeRuntimeAccess, Payload: []byte{0x13, 0x03, 0x00, 0x00}},
				{Name: "DeployedMode", GUID: efi.GlobalVariable}:           &efitest.VarEntry{Attrs: efi.AttributeNonVolatile | efi.AttributeBootserviceAccess | efi.AttributeRuntimeAccess, Payload: []byte{0x1}},
				{Name: "SetupMode", GUID: efi.GlobalVariable}:              &efitest.VarEntry{Attrs: efi.AttributeBootserviceAccess | efi.AttributeRuntimeAccess, Payload: []byte{0x0}},
				{Name: "OsIndicationsSupported", GUID: efi.GlobalVariable}: &efitest.VarEntry{Attrs: efi.AttributeBootserviceAccess | efi.AttributeRuntimeAccess, Payload: []byte{0x41, 0x00, 0x00, 0x00, 0x00, 0x00, 0x00, 0x00}},
			}.SetSecureBoot(true).SetPK(c, efitest.NewSignatureListX509(c, snakeoilCert, efi.MakeGUID(0x03f66fa4, 0x5eee, 0x479c, 0xa408, [...]uint8{0xc4, 0xdc, 0x0a, 0x33, 0xfc, 0xde})))),
		),
		tpmPropertyModifiers: map[tpm2.Property]uint32{
			tpm2.PropertyNVCountersMax:     0,
			tpm2.PropertyPSFamilyIndicator: 1,
			tpm2.PropertyManufacturer:      uint32(tpm2.TPMManufacturerINTC),
		},
		enabledBanks: []tpm2.HashAlgorithmId{tpm2.HashAlgorithmSHA256, tpm2.HashAlgorithmSHA384},
		flags:        PermitNoPlatformConfigProfileSupport | PermitNoDriversAndAppsConfigProfileSupport | PermitNoBootManagerConfigProfileSupport,
		loadedImages: []secboot_efi.Image{
			&mockImage{
				contents: []byte("mock shim executable"),
				digest:   testutil.DecodeHexString(c, "030ac3c913dab858f1d69239115545035cff671d6229f95577bb0ffbd827b35abaf6af6bfd223e04ecc9b60a9803642d"),
				signatures: []*efi.WinCertificateAuthenticode{
					efitest.ReadWinCertificateAuthenticodeDetached(c, shimUbuntuSig4),
				},
			},
			&mockImage{contents: []byte("mock grub executable"), digest: testutil.DecodeHexString(c, "6c2df9007211786438be210b6908f2935d0b25ebdcd2c65621826fd2ec55fb9fbacbfe080d48db98f0ef970273b8254a")},
			&mockImage{contents: []byte("mock kernel executable"), digest: testutil.DecodeHexString(c, "42f61b3089f5ce0646b422a59c9632065db2630f3e5b01690e63c41420ed31f10ff2a191f3440f9501109fc85f7fb00f")},
		},
		expectedPcrAlg:            tpm2.HashAlgorithmSHA384,
		expectedUsedSecureBootCAs: []*X509CertificateID{NewX509CertificateID(testutil.ParseCertificate(c, msUefiCACert))},
		expectedFlags:             NoPlatformConfigProfileSupport | NoDriversAndAppsConfigProfileSupport | NoBootManagerConfigProfileSupport,
	})
	c.Assert(err, IsNil)
	c.Assert(warnings, HasLen, 3)

	warning := warnings[0]
	c.Check(warning, ErrorMatches, `error with platform config \(PCR1\) measurements: generating profiles for PCR 1 is not supported yet`)
	var pce *PlatformConfigPCRError
	c.Check(errors.As(warning, &pce), testutil.IsTrue)

	warning = warnings[1]
	c.Check(warning, ErrorMatches, `error with drivers and apps config \(PCR3\) measurements: generating profiles for PCR 3 is not supported yet`)
	var dce *DriversAndAppsConfigPCRError
	c.Check(errors.As(warning, &dce), testutil.IsTrue)

	warning = warnings[2]
	c.Check(warning, ErrorMatches, `error with boot manager config \(PCR5\) measurements: generating profiles for PCR 5 is not supported yet`)
	var bmce *BootManagerConfigPCRError
	c.Check(errors.As(warning, &bmce), testutil.IsTrue)
}

func (s *runChecksSuite) TestRunChecksGoodSHA1(c *C) {
	meiAttrs := map[string][]byte{
		"fw_ver": []byte(`0:16.1.27.2176
0:16.1.27.2176
0:16.0.15.1624
`),
		"fw_status": []byte(`94000245
09F10506
00000020
00004000
00041F03
C7E003CB
`),
	}
	devices := []internal_efi.SysfsDevice{
		efitest.NewMockSysfsDevice("/sys/devices/virtual/iommu/dmar0", nil, "iommu", nil, nil),
		efitest.NewMockSysfsDevice("/sys/devices/virtual/iommu/dmar1", nil, "iommu", nil, nil),
		efitest.NewMockSysfsDevice("/sys/devices/pci0000:00/0000:00:16.0/mei/mei0", map[string]string{"DEVNAME": "mei0"}, "mei", meiAttrs, efitest.NewMockSysfsDevice(
			"/sys/devices/pci0000:00:16:0", map[string]string{"DRIVER": "mei_me"}, "pci", nil, nil,
		)),
	}

	warnings, err := s.testRunChecks(c, &testRunChecksParams{
		env: efitest.NewMockHostEnvironmentWithOpts(
			efitest.WithVirtMode(internal_efi.VirtModeNone, internal_efi.DetectVirtModeAll),
			efitest.WithTPMDevice(newTpmDevice(tpm2_testutil.NewTransportBackedDevice(s.Transport, false, 1), nil, tpm2_device.ErrNoPPI)),
			efitest.WithLog(efitest.NewLog(c, &efitest.LogOptions{Algorithms: []tpm2.HashAlgorithmId{tpm2.HashAlgorithmSHA1}})),
			efitest.WithAMD64Environment("GenuineIntel", []uint64{cpuid.SDBG, cpuid.SMX}, 4, map[uint32]uint64{0xc80: 0x40000000, 0x13a: (3 << 1)}),
			efitest.WithSysfsDevices(devices...),
			efitest.WithMockVars(efitest.MockVars{
				{Name: "AuditMode", GUID: efi.GlobalVariable}:              &efitest.VarEntry{Attrs: efi.AttributeNonVolatile | efi.AttributeBootserviceAccess | efi.AttributeRuntimeAccess, Payload: []byte{0x0}},
				{Name: "BootCurrent", GUID: efi.GlobalVariable}:            &efitest.VarEntry{Attrs: efi.AttributeBootserviceAccess | efi.AttributeRuntimeAccess, Payload: []byte{0x3, 0x0}},
				{Name: "BootOptionSupport", GUID: efi.GlobalVariable}:      &efitest.VarEntry{Attrs: efi.AttributeBootserviceAccess | efi.AttributeRuntimeAccess, Payload: []byte{0x13, 0x03, 0x00, 0x00}},
				{Name: "DeployedMode", GUID: efi.GlobalVariable}:           &efitest.VarEntry{Attrs: efi.AttributeNonVolatile | efi.AttributeBootserviceAccess | efi.AttributeRuntimeAccess, Payload: []byte{0x1}},
				{Name: "SetupMode", GUID: efi.GlobalVariable}:              &efitest.VarEntry{Attrs: efi.AttributeBootserviceAccess | efi.AttributeRuntimeAccess, Payload: []byte{0x0}},
				{Name: "OsIndicationsSupported", GUID: efi.GlobalVariable}: &efitest.VarEntry{Attrs: efi.AttributeBootserviceAccess | efi.AttributeRuntimeAccess, Payload: []byte{0x41, 0x00, 0x00, 0x00, 0x00, 0x00, 0x00, 0x00}},
			}.SetSecureBoot(true).SetPK(c, efitest.NewSignatureListX509(c, snakeoilCert, efi.MakeGUID(0x03f66fa4, 0x5eee, 0x479c, 0xa408, [...]uint8{0xc4, 0xdc, 0x0a, 0x33, 0xfc, 0xde})))),
		),
		tpmPropertyModifiers: map[tpm2.Property]uint32{
			tpm2.PropertyNVCountersMax:     0,
			tpm2.PropertyPSFamilyIndicator: 1,
			tpm2.PropertyManufacturer:      uint32(tpm2.TPMManufacturerINTC),
		},
		enabledBanks: []tpm2.HashAlgorithmId{tpm2.HashAlgorithmSHA1},
		flags:        PermitNoPlatformConfigProfileSupport | PermitNoDriversAndAppsConfigProfileSupport | PermitNoBootManagerConfigProfileSupport | PermitWeakPCRBanks,
		loadedImages: []secboot_efi.Image{
			&mockImage{
				contents: []byte("mock shim executable"),
				digest:   testutil.DecodeHexString(c, "25b4e4624ea1f2144a90d7de7aff87b23de0457d"),
				signatures: []*efi.WinCertificateAuthenticode{
					efitest.ReadWinCertificateAuthenticodeDetached(c, shimUbuntuSig4),
				},
			},
			&mockImage{contents: []byte("mock grub executable"), digest: testutil.DecodeHexString(c, "1dc8bcbdb8b5ee60e87281e36161ec1f923f53b7")},
			&mockImage{contents: []byte("mock kernel executable"), digest: testutil.DecodeHexString(c, "fc7840d38322a595e50a6b477685fdd2244f9292")},
		},
		expectedPcrAlg:            tpm2.HashAlgorithmSHA1,
		expectedUsedSecureBootCAs: []*X509CertificateID{NewX509CertificateID(testutil.ParseCertificate(c, msUefiCACert))},
		expectedFlags:             NoPlatformConfigProfileSupport | NoDriversAndAppsConfigProfileSupport | NoBootManagerConfigProfileSupport,
	})
	c.Assert(err, IsNil)
	c.Assert(warnings, HasLen, 3)

	warning := warnings[0]
	c.Check(warning, ErrorMatches, `error with platform config \(PCR1\) measurements: generating profiles for PCR 1 is not supported yet`)
	var pce *PlatformConfigPCRError
	c.Check(errors.As(warning, &pce), testutil.IsTrue)

	warning = warnings[1]
	c.Check(warning, ErrorMatches, `error with drivers and apps config \(PCR3\) measurements: generating profiles for PCR 3 is not supported yet`)
	var dce *DriversAndAppsConfigPCRError
	c.Check(errors.As(warning, &dce), testutil.IsTrue)

	warning = warnings[2]
	c.Check(warning, ErrorMatches, `error with boot manager config \(PCR5\) measurements: generating profiles for PCR 5 is not supported yet`)
	var bmce *BootManagerConfigPCRError
	c.Check(errors.As(warning, &bmce), testutil.IsTrue)
}

func (s *runChecksSuite) TestRunChecksGoodEmptySHA384(c *C) {
	meiAttrs := map[string][]byte{
		"fw_ver": []byte(`0:16.1.27.2176
0:16.1.27.2176
0:16.0.15.1624
`),
		"fw_status": []byte(`94000245
09F10506
00000020
00004000
00041F03
C7E003CB
`),
	}
	devices := []internal_efi.SysfsDevice{
		efitest.NewMockSysfsDevice("/sys/devices/virtual/iommu/dmar0", nil, "iommu", nil, nil),
		efitest.NewMockSysfsDevice("/sys/devices/virtual/iommu/dmar1", nil, "iommu", nil, nil),
		efitest.NewMockSysfsDevice("/sys/devices/pci0000:00/0000:00:16.0/mei/mei0", map[string]string{"DEVNAME": "mei0"}, "mei", meiAttrs, efitest.NewMockSysfsDevice(
			"/sys/devices/pci0000:00:16:0", map[string]string{"DRIVER": "mei_me"}, "pci", nil, nil,
		)),
	}

	warnings, err := s.testRunChecks(c, &testRunChecksParams{
		env: efitest.NewMockHostEnvironmentWithOpts(
			efitest.WithVirtMode(internal_efi.VirtModeNone, internal_efi.DetectVirtModeAll),
			efitest.WithTPMDevice(newTpmDevice(tpm2_testutil.NewTransportBackedDevice(s.Transport, false, 1), nil, tpm2_device.ErrNoPPI)),
			efitest.WithLog(efitest.NewLog(c, &efitest.LogOptions{Algorithms: []tpm2.HashAlgorithmId{tpm2.HashAlgorithmSHA256}})),
			efitest.WithAMD64Environment("GenuineIntel", []uint64{cpuid.SDBG, cpuid.SMX}, 4, map[uint32]uint64{0xc80: 0x40000000, 0x13a: (3 << 1)}),
			efitest.WithSysfsDevices(devices...),
			efitest.WithMockVars(efitest.MockVars{
				{Name: "AuditMode", GUID: efi.GlobalVariable}:              &efitest.VarEntry{Attrs: efi.AttributeNonVolatile | efi.AttributeBootserviceAccess | efi.AttributeRuntimeAccess, Payload: []byte{0x0}},
				{Name: "BootCurrent", GUID: efi.GlobalVariable}:            &efitest.VarEntry{Attrs: efi.AttributeBootserviceAccess | efi.AttributeRuntimeAccess, Payload: []byte{0x3, 0x0}},
				{Name: "BootOptionSupport", GUID: efi.GlobalVariable}:      &efitest.VarEntry{Attrs: efi.AttributeBootserviceAccess | efi.AttributeRuntimeAccess, Payload: []byte{0x13, 0x03, 0x00, 0x00}},
				{Name: "DeployedMode", GUID: efi.GlobalVariable}:           &efitest.VarEntry{Attrs: efi.AttributeNonVolatile | efi.AttributeBootserviceAccess | efi.AttributeRuntimeAccess, Payload: []byte{0x1}},
				{Name: "SetupMode", GUID: efi.GlobalVariable}:              &efitest.VarEntry{Attrs: efi.AttributeBootserviceAccess | efi.AttributeRuntimeAccess, Payload: []byte{0x0}},
				{Name: "OsIndicationsSupported", GUID: efi.GlobalVariable}: &efitest.VarEntry{Attrs: efi.AttributeBootserviceAccess | efi.AttributeRuntimeAccess, Payload: []byte{0x41, 0x00, 0x00, 0x00, 0x00, 0x00, 0x00, 0x00}},
			}.SetSecureBoot(true).SetPK(c, efitest.NewSignatureListX509(c, snakeoilCert, efi.MakeGUID(0x03f66fa4, 0x5eee, 0x479c, 0xa408, [...]uint8{0xc4, 0xdc, 0x0a, 0x33, 0xfc, 0xde})))),
		),
		tpmPropertyModifiers: map[tpm2.Property]uint32{
			tpm2.PropertyNVCountersMax:     0,
			tpm2.PropertyPSFamilyIndicator: 1,
			tpm2.PropertyManufacturer:      uint32(tpm2.TPMManufacturerINTC),
		},
		enabledBanks: []tpm2.HashAlgorithmId{tpm2.HashAlgorithmSHA256, tpm2.HashAlgorithmSHA384},
		flags:        PermitNoPlatformConfigProfileSupport | PermitNoDriversAndAppsConfigProfileSupport | PermitNoBootManagerConfigProfileSupport | PermitEmptyPCRBanks,
		loadedImages: []secboot_efi.Image{
			&mockImage{
				contents: []byte("mock shim executable"),
				digest:   testutil.DecodeHexString(c, "25e1b08db2f31ff5f5d2ea53e1a1e8fda6e1d81af4f26a7908071f1dec8611b7"),
				signatures: []*efi.WinCertificateAuthenticode{
					efitest.ReadWinCertificateAuthenticodeDetached(c, shimUbuntuSig4),
				},
			},
			&mockImage{contents: []byte("mock grub executable"), digest: testutil.DecodeHexString(c, "d5a9780e9f6a43c2e53fe9fda547be77f7783f31aea8013783242b040ff21dc0")},
			&mockImage{contents: []byte("mock kernel executable"), digest: testutil.DecodeHexString(c, "2ddfbd91fa1698b0d133c38ba90dbba76c9e08371ff83d03b5fb4c2e56d7e81f")},
		},
		expectedPcrAlg:            tpm2.HashAlgorithmSHA256,
		expectedUsedSecureBootCAs: []*X509CertificateID{NewX509CertificateID(testutil.ParseCertificate(c, msUefiCACert))},
		expectedFlags:             NoPlatformConfigProfileSupport | NoDriversAndAppsConfigProfileSupport | NoBootManagerConfigProfileSupport,
	})
	c.Assert(err, IsNil)
	c.Assert(warnings, HasLen, 3)

	warning := warnings[0]
	c.Check(warning, ErrorMatches, `error with platform config \(PCR1\) measurements: generating profiles for PCR 1 is not supported yet`)
	var pce *PlatformConfigPCRError
	c.Check(errors.As(warning, &pce), testutil.IsTrue)

	warning = warnings[1]
	c.Check(warning, ErrorMatches, `error with drivers and apps config \(PCR3\) measurements: generating profiles for PCR 3 is not supported yet`)
	var dce *DriversAndAppsConfigPCRError
	c.Check(errors.As(warning, &dce), testutil.IsTrue)

	warning = warnings[2]
	c.Check(warning, ErrorMatches, `error with boot manager config \(PCR5\) measurements: generating profiles for PCR 5 is not supported yet`)
	var bmce *BootManagerConfigPCRError
	c.Check(errors.As(warning, &bmce), testutil.IsTrue)
}

func (s *runChecksSuite) TestRunChecksGoodPostInstall(c *C) {
	meiAttrs := map[string][]byte{
		"fw_ver": []byte(`0:16.1.27.2176
0:16.1.27.2176
0:16.0.15.1624
`),
		"fw_status": []byte(`94000245
09F10506
00000020
00004000
00041F03
C7E003CB
`),
	}
	devices := []internal_efi.SysfsDevice{
		efitest.NewMockSysfsDevice("/sys/devices/virtual/iommu/dmar0", nil, "iommu", nil, nil),
		efitest.NewMockSysfsDevice("/sys/devices/virtual/iommu/dmar1", nil, "iommu", nil, nil),
		efitest.NewMockSysfsDevice("/sys/devices/pci0000:00/0000:00:16.0/mei/mei0", map[string]string{"DEVNAME": "mei0"}, "mei", meiAttrs, efitest.NewMockSysfsDevice(
			"/sys/devices/pci0000:00:16:0", map[string]string{"DRIVER": "mei_me"}, "pci", nil, nil,
		)),
	}

	warnings, err := s.testRunChecks(c, &testRunChecksParams{
		env: efitest.NewMockHostEnvironmentWithOpts(
			efitest.WithVirtMode(internal_efi.VirtModeNone, internal_efi.DetectVirtModeAll),
			efitest.WithTPMDevice(newTpmDevice(tpm2_testutil.NewTransportBackedDevice(s.Transport, false, 1), nil, tpm2_device.ErrNoPPI)),
			efitest.WithLog(efitest.NewLog(c, &efitest.LogOptions{Algorithms: []tpm2.HashAlgorithmId{tpm2.HashAlgorithmSHA256}})),
			efitest.WithAMD64Environment("GenuineIntel", []uint64{cpuid.SDBG, cpuid.SMX}, 4, map[uint32]uint64{0xc80: 0x40000000, 0x13a: (3 << 1)}),
			efitest.WithSysfsDevices(devices...),
			efitest.WithMockVars(efitest.MockVars{
				{Name: "AuditMode", GUID: efi.GlobalVariable}:              &efitest.VarEntry{Attrs: efi.AttributeNonVolatile | efi.AttributeBootserviceAccess | efi.AttributeRuntimeAccess, Payload: []byte{0x0}},
				{Name: "BootCurrent", GUID: efi.GlobalVariable}:            &efitest.VarEntry{Attrs: efi.AttributeBootserviceAccess | efi.AttributeRuntimeAccess, Payload: []byte{0x3, 0x0}},
				{Name: "BootOptionSupport", GUID: efi.GlobalVariable}:      &efitest.VarEntry{Attrs: efi.AttributeBootserviceAccess | efi.AttributeRuntimeAccess, Payload: []byte{0x13, 0x03, 0x00, 0x00}},
				{Name: "DeployedMode", GUID: efi.GlobalVariable}:           &efitest.VarEntry{Attrs: efi.AttributeNonVolatile | efi.AttributeBootserviceAccess | efi.AttributeRuntimeAccess, Payload: []byte{0x1}},
				{Name: "SetupMode", GUID: efi.GlobalVariable}:              &efitest.VarEntry{Attrs: efi.AttributeBootserviceAccess | efi.AttributeRuntimeAccess, Payload: []byte{0x0}},
				{Name: "OsIndicationsSupported", GUID: efi.GlobalVariable}: &efitest.VarEntry{Attrs: efi.AttributeBootserviceAccess | efi.AttributeRuntimeAccess, Payload: []byte{0x41, 0x00, 0x00, 0x00, 0x00, 0x00, 0x00, 0x00}},
			}.SetSecureBoot(true).SetPK(c, efitest.NewSignatureListX509(c, snakeoilCert, efi.MakeGUID(0x03f66fa4, 0x5eee, 0x479c, 0xa408, [...]uint8{0xc4, 0xdc, 0x0a, 0x33, 0xfc, 0xde})))),
		),
		tpmPropertyModifiers: map[tpm2.Property]uint32{
			tpm2.PropertyNVCountersMax:     6,
			tpm2.PropertyNVCounters:        5,
			tpm2.PropertyPSFamilyIndicator: 1,
			tpm2.PropertyManufacturer:      uint32(tpm2.TPMManufacturerINTC),
		},
		enabledBanks: []tpm2.HashAlgorithmId{tpm2.HashAlgorithmSHA256},
		flags:        PermitNoPlatformConfigProfileSupport | PermitNoDriversAndAppsConfigProfileSupport | PermitNoBootManagerConfigProfileSupport | PostInstallChecks,
		loadedImages: []secboot_efi.Image{
			&mockImage{
				contents: []byte("mock shim executable"),
				digest:   testutil.DecodeHexString(c, "25e1b08db2f31ff5f5d2ea53e1a1e8fda6e1d81af4f26a7908071f1dec8611b7"),
				signatures: []*efi.WinCertificateAuthenticode{
					efitest.ReadWinCertificateAuthenticodeDetached(c, shimUbuntuSig4),
				},
			},
			&mockImage{contents: []byte("mock grub executable"), digest: testutil.DecodeHexString(c, "d5a9780e9f6a43c2e53fe9fda547be77f7783f31aea8013783242b040ff21dc0")},
			&mockImage{contents: []byte("mock kernel executable"), digest: testutil.DecodeHexString(c, "2ddfbd91fa1698b0d133c38ba90dbba76c9e08371ff83d03b5fb4c2e56d7e81f")},
		},
		expectedPcrAlg:            tpm2.HashAlgorithmSHA256,
		expectedUsedSecureBootCAs: []*X509CertificateID{NewX509CertificateID(testutil.ParseCertificate(c, msUefiCACert))},
		expectedFlags:             NoPlatformConfigProfileSupport | NoDriversAndAppsConfigProfileSupport | NoBootManagerConfigProfileSupport,
	})
	c.Assert(err, IsNil)
	c.Assert(warnings, HasLen, 3)

	warning := warnings[0]
	c.Check(warning, ErrorMatches, `error with platform config \(PCR1\) measurements: generating profiles for PCR 1 is not supported yet`)
	var pce *PlatformConfigPCRError
	c.Check(errors.As(warning, &pce), testutil.IsTrue)

	warning = warnings[1]
	c.Check(warning, ErrorMatches, `error with drivers and apps config \(PCR3\) measurements: generating profiles for PCR 3 is not supported yet`)
	var dce *DriversAndAppsConfigPCRError
	c.Check(errors.As(warning, &dce), testutil.IsTrue)

	warning = warnings[2]
	c.Check(warning, ErrorMatches, `error with boot manager config \(PCR5\) measurements: generating profiles for PCR 5 is not supported yet`)
	var bmce *BootManagerConfigPCRError
	c.Check(errors.As(warning, &bmce), testutil.IsTrue)
}

func (s *runChecksSuite) TestRunChecksGoodVirtualMachine1(c *C) {
	warnings, err := s.testRunChecks(c, &testRunChecksParams{
		env: efitest.NewMockHostEnvironmentWithOpts(
			efitest.WithVirtMode("qemu", internal_efi.DetectVirtModeVM),
			efitest.WithTPMDevice(newTpmDevice(tpm2_testutil.NewTransportBackedDevice(s.Transport, false, 1), nil, tpm2_device.ErrNoPPI)),
			efitest.WithLog(efitest.NewLog(c, &efitest.LogOptions{Algorithms: []tpm2.HashAlgorithmId{tpm2.HashAlgorithmSHA256}})),
			efitest.WithMockVars(efitest.MockVars{
				{Name: "AuditMode", GUID: efi.GlobalVariable}:              &efitest.VarEntry{Attrs: efi.AttributeNonVolatile | efi.AttributeBootserviceAccess | efi.AttributeRuntimeAccess, Payload: []byte{0x0}},
				{Name: "BootCurrent", GUID: efi.GlobalVariable}:            &efitest.VarEntry{Attrs: efi.AttributeBootserviceAccess | efi.AttributeRuntimeAccess, Payload: []byte{0x3, 0x0}},
				{Name: "BootOptionSupport", GUID: efi.GlobalVariable}:      &efitest.VarEntry{Attrs: efi.AttributeBootserviceAccess | efi.AttributeRuntimeAccess, Payload: []byte{0x13, 0x03, 0x00, 0x00}},
				{Name: "DeployedMode", GUID: efi.GlobalVariable}:           &efitest.VarEntry{Attrs: efi.AttributeNonVolatile | efi.AttributeBootserviceAccess | efi.AttributeRuntimeAccess, Payload: []byte{0x1}},
				{Name: "SetupMode", GUID: efi.GlobalVariable}:              &efitest.VarEntry{Attrs: efi.AttributeBootserviceAccess | efi.AttributeRuntimeAccess, Payload: []byte{0x0}},
				{Name: "OsIndicationsSupported", GUID: efi.GlobalVariable}: &efitest.VarEntry{Attrs: efi.AttributeBootserviceAccess | efi.AttributeRuntimeAccess, Payload: []byte{0x41, 0x00, 0x00, 0x00, 0x00, 0x00, 0x00, 0x00}},
			}.SetSecureBoot(true).SetPK(c, efitest.NewSignatureListX509(c, snakeoilCert, efi.MakeGUID(0x03f66fa4, 0x5eee, 0x479c, 0xa408, [...]uint8{0xc4, 0xdc, 0x0a, 0x33, 0xfc, 0xde})))),
		),
		tpmPropertyModifiers: map[tpm2.Property]uint32{
			tpm2.PropertyNVCountersMax:     0,
			tpm2.PropertyPSFamilyIndicator: 1,
			tpm2.PropertyManufacturer:      uint32(tpm2.TPMManufacturerINTC),
		},
		enabledBanks: []tpm2.HashAlgorithmId{tpm2.HashAlgorithmSHA256},
		flags:        PermitNoPlatformConfigProfileSupport | PermitNoDriversAndAppsConfigProfileSupport | PermitNoBootManagerConfigProfileSupport | PermitVirtualMachine,
		loadedImages: []secboot_efi.Image{
			&mockImage{
				contents: []byte("mock shim executable"),
				digest:   testutil.DecodeHexString(c, "25e1b08db2f31ff5f5d2ea53e1a1e8fda6e1d81af4f26a7908071f1dec8611b7"),
				signatures: []*efi.WinCertificateAuthenticode{
					efitest.ReadWinCertificateAuthenticodeDetached(c, shimUbuntuSig4),
				},
			},
			&mockImage{contents: []byte("mock grub executable"), digest: testutil.DecodeHexString(c, "d5a9780e9f6a43c2e53fe9fda547be77f7783f31aea8013783242b040ff21dc0")},
			&mockImage{contents: []byte("mock kernel executable"), digest: testutil.DecodeHexString(c, "2ddfbd91fa1698b0d133c38ba90dbba76c9e08371ff83d03b5fb4c2e56d7e81f")},
		},
		expectedPcrAlg:            tpm2.HashAlgorithmSHA256,
		expectedUsedSecureBootCAs: []*X509CertificateID{NewX509CertificateID(testutil.ParseCertificate(c, msUefiCACert))},
		expectedFlags:             NoPlatformConfigProfileSupport | NoDriversAndAppsConfigProfileSupport | NoBootManagerConfigProfileSupport,
	})
	c.Assert(err, IsNil)
	c.Assert(warnings, HasLen, 4)

	warning := warnings[0]
	c.Check(warning, Equals, ErrVirtualMachineDetected)

	warning = warnings[1]
	c.Check(warning, ErrorMatches, `error with platform config \(PCR1\) measurements: generating profiles for PCR 1 is not supported yet`)
	var pce *PlatformConfigPCRError
	c.Check(errors.As(warning, &pce), testutil.IsTrue)

	warning = warnings[2]
	c.Check(warning, ErrorMatches, `error with drivers and apps config \(PCR3\) measurements: generating profiles for PCR 3 is not supported yet`)
	var dce *DriversAndAppsConfigPCRError
	c.Check(errors.As(warning, &dce), testutil.IsTrue)

	warning = warnings[3]
	c.Check(warning, ErrorMatches, `error with boot manager config \(PCR5\) measurements: generating profiles for PCR 5 is not supported yet`)
	var bmce *BootManagerConfigPCRError
	c.Check(errors.As(warning, &bmce), testutil.IsTrue)
}

func (s *runChecksSuite) TestRunChecksGoodVirtualMachine2(c *C) {
	family, err := s.TPM.GetCapabilityTPMProperty(tpm2.PropertyFamilyIndicator)
	c.Assert(err, IsNil)

	warnings, err := s.testRunChecks(c, &testRunChecksParams{
		env: efitest.NewMockHostEnvironmentWithOpts(
			efitest.WithVirtMode("qemu", internal_efi.DetectVirtModeVM),
			efitest.WithTPMDevice(newTpmDevice(tpm2_testutil.NewTransportBackedDevice(s.Transport, false, 1), nil, tpm2_device.ErrNoPPI)),
			efitest.WithLog(efitest.NewLog(c, &efitest.LogOptions{Algorithms: []tpm2.HashAlgorithmId{tpm2.HashAlgorithmSHA256}})),
			efitest.WithMockVars(efitest.MockVars{
				{Name: "AuditMode", GUID: efi.GlobalVariable}:              &efitest.VarEntry{Attrs: efi.AttributeNonVolatile | efi.AttributeBootserviceAccess | efi.AttributeRuntimeAccess, Payload: []byte{0x0}},
				{Name: "BootCurrent", GUID: efi.GlobalVariable}:            &efitest.VarEntry{Attrs: efi.AttributeBootserviceAccess | efi.AttributeRuntimeAccess, Payload: []byte{0x3, 0x0}},
				{Name: "BootOptionSupport", GUID: efi.GlobalVariable}:      &efitest.VarEntry{Attrs: efi.AttributeBootserviceAccess | efi.AttributeRuntimeAccess, Payload: []byte{0x13, 0x03, 0x00, 0x00}},
				{Name: "DeployedMode", GUID: efi.GlobalVariable}:           &efitest.VarEntry{Attrs: efi.AttributeNonVolatile | efi.AttributeBootserviceAccess | efi.AttributeRuntimeAccess, Payload: []byte{0x1}},
				{Name: "SetupMode", GUID: efi.GlobalVariable}:              &efitest.VarEntry{Attrs: efi.AttributeBootserviceAccess | efi.AttributeRuntimeAccess, Payload: []byte{0x0}},
				{Name: "OsIndicationsSupported", GUID: efi.GlobalVariable}: &efitest.VarEntry{Attrs: efi.AttributeBootserviceAccess | efi.AttributeRuntimeAccess, Payload: []byte{0x41, 0x00, 0x00, 0x00, 0x00, 0x00, 0x00, 0x00}},
			}.SetSecureBoot(true).SetPK(c, efitest.NewSignatureListX509(c, snakeoilCert, efi.MakeGUID(0x03f66fa4, 0x5eee, 0x479c, 0xa408, [...]uint8{0xc4, 0xdc, 0x0a, 0x33, 0xfc, 0xde})))),
		),
		tpmPropertyModifiers: map[tpm2.Property]uint32{
			tpm2.PropertyNVCountersMax:     0,
			tpm2.PropertyPSFamilyIndicator: family,
			tpm2.PropertyManufacturer:      uint32(tpm2.TPMManufacturerMSFT),
		},
		enabledBanks: []tpm2.HashAlgorithmId{tpm2.HashAlgorithmSHA256},
		flags:        PermitNoPlatformConfigProfileSupport | PermitNoDriversAndAppsConfigProfileSupport | PermitNoBootManagerConfigProfileSupport | PermitVirtualMachine,
		loadedImages: []secboot_efi.Image{
			&mockImage{
				contents: []byte("mock shim executable"),
				digest:   testutil.DecodeHexString(c, "25e1b08db2f31ff5f5d2ea53e1a1e8fda6e1d81af4f26a7908071f1dec8611b7"),
				signatures: []*efi.WinCertificateAuthenticode{
					efitest.ReadWinCertificateAuthenticodeDetached(c, shimUbuntuSig4),
				},
			},
			&mockImage{contents: []byte("mock grub executable"), digest: testutil.DecodeHexString(c, "d5a9780e9f6a43c2e53fe9fda547be77f7783f31aea8013783242b040ff21dc0")},
			&mockImage{contents: []byte("mock kernel executable"), digest: testutil.DecodeHexString(c, "2ddfbd91fa1698b0d133c38ba90dbba76c9e08371ff83d03b5fb4c2e56d7e81f")},
		},
		expectedPcrAlg:            tpm2.HashAlgorithmSHA256,
		expectedUsedSecureBootCAs: []*X509CertificateID{NewX509CertificateID(testutil.ParseCertificate(c, msUefiCACert))},
		expectedFlags:             NoPlatformConfigProfileSupport | NoDriversAndAppsConfigProfileSupport | NoBootManagerConfigProfileSupport,
	})
	c.Assert(err, IsNil)
	c.Assert(warnings, HasLen, 4)

	warning := warnings[0]
	c.Check(warning, Equals, ErrVirtualMachineDetected)

	warning = warnings[1]
	c.Check(warning, ErrorMatches, `error with platform config \(PCR1\) measurements: generating profiles for PCR 1 is not supported yet`)
	var pce *PlatformConfigPCRError
	c.Check(errors.As(warning, &pce), testutil.IsTrue)

	warning = warnings[2]
	c.Check(warning, ErrorMatches, `error with drivers and apps config \(PCR3\) measurements: generating profiles for PCR 3 is not supported yet`)
	var dce *DriversAndAppsConfigPCRError
	c.Check(errors.As(warning, &dce), testutil.IsTrue)

	warning = warnings[3]
	c.Check(warning, ErrorMatches, `error with boot manager config \(PCR5\) measurements: generating profiles for PCR 5 is not supported yet`)
	var bmce *BootManagerConfigPCRError
	c.Check(errors.As(warning, &bmce), testutil.IsTrue)
}

func (s *runChecksSuite) TestRunChecksGoodDiscreteTPMDetected(c *C) {
	meiAttrs := map[string][]byte{
		"fw_ver": []byte(`0:16.1.27.2176
0:16.1.27.2176
0:16.0.15.1624
`),
		"fw_status": []byte(`94000245
09F10506
00000020
00004000
00041F03
C7E003CB
`),
	}
	devices := []internal_efi.SysfsDevice{
		efitest.NewMockSysfsDevice("/sys/devices/virtual/iommu/dmar0", nil, "iommu", nil, nil),
		efitest.NewMockSysfsDevice("/sys/devices/virtual/iommu/dmar1", nil, "iommu", nil, nil),
		efitest.NewMockSysfsDevice("/sys/devices/pci0000:00/0000:00:16.0/mei/mei0", map[string]string{"DEVNAME": "mei0"}, "mei", meiAttrs, efitest.NewMockSysfsDevice(
			"/sys/devices/pci0000:00:16:0", map[string]string{"DRIVER": "mei_me"}, "pci", nil, nil,
		)),
	}

	warnings, err := s.testRunChecks(c, &testRunChecksParams{
		env: efitest.NewMockHostEnvironmentWithOpts(
			efitest.WithVirtMode(internal_efi.VirtModeNone, internal_efi.DetectVirtModeAll),
			efitest.WithTPMDevice(newTpmDevice(tpm2_testutil.NewTransportBackedDevice(s.Transport, false, 1), nil, tpm2_device.ErrNoPPI)),
			efitest.WithLog(efitest.NewLog(c, &efitest.LogOptions{Algorithms: []tpm2.HashAlgorithmId{tpm2.HashAlgorithmSHA256}})),
			efitest.WithAMD64Environment("GenuineIntel", []uint64{cpuid.SDBG, cpuid.SMX}, 4, map[uint32]uint64{0xc80: 0x40000000, 0x13a: (2 << 1)}),
			efitest.WithSysfsDevices(devices...),
			efitest.WithMockVars(efitest.MockVars{
				{Name: "AuditMode", GUID: efi.GlobalVariable}:              &efitest.VarEntry{Attrs: efi.AttributeNonVolatile | efi.AttributeBootserviceAccess | efi.AttributeRuntimeAccess, Payload: []byte{0x0}},
				{Name: "BootCurrent", GUID: efi.GlobalVariable}:            &efitest.VarEntry{Attrs: efi.AttributeBootserviceAccess | efi.AttributeRuntimeAccess, Payload: []byte{0x3, 0x0}},
				{Name: "BootOptionSupport", GUID: efi.GlobalVariable}:      &efitest.VarEntry{Attrs: efi.AttributeBootserviceAccess | efi.AttributeRuntimeAccess, Payload: []byte{0x13, 0x03, 0x00, 0x00}},
				{Name: "DeployedMode", GUID: efi.GlobalVariable}:           &efitest.VarEntry{Attrs: efi.AttributeNonVolatile | efi.AttributeBootserviceAccess | efi.AttributeRuntimeAccess, Payload: []byte{0x1}},
				{Name: "SetupMode", GUID: efi.GlobalVariable}:              &efitest.VarEntry{Attrs: efi.AttributeBootserviceAccess | efi.AttributeRuntimeAccess, Payload: []byte{0x0}},
				{Name: "OsIndicationsSupported", GUID: efi.GlobalVariable}: &efitest.VarEntry{Attrs: efi.AttributeBootserviceAccess | efi.AttributeRuntimeAccess, Payload: []byte{0x41, 0x00, 0x00, 0x00, 0x00, 0x00, 0x00, 0x00}},
			}.SetSecureBoot(true).SetPK(c, efitest.NewSignatureListX509(c, snakeoilCert, efi.MakeGUID(0x03f66fa4, 0x5eee, 0x479c, 0xa408, [...]uint8{0xc4, 0xdc, 0x0a, 0x33, 0xfc, 0xde})))),
		),
		tpmPropertyModifiers: map[tpm2.Property]uint32{
			tpm2.PropertyNVCountersMax:     0,
			tpm2.PropertyPSFamilyIndicator: 1,
			tpm2.PropertyManufacturer:      uint32(tpm2.TPMManufacturerNTC),
		},
		enabledBanks: []tpm2.HashAlgorithmId{tpm2.HashAlgorithmSHA256},
		flags:        PermitNoPlatformConfigProfileSupport | PermitNoDriversAndAppsConfigProfileSupport | PermitNoBootManagerConfigProfileSupport,
		loadedImages: []secboot_efi.Image{
			&mockImage{
				contents: []byte("mock shim executable"),
				digest:   testutil.DecodeHexString(c, "25e1b08db2f31ff5f5d2ea53e1a1e8fda6e1d81af4f26a7908071f1dec8611b7"),
				signatures: []*efi.WinCertificateAuthenticode{
					efitest.ReadWinCertificateAuthenticodeDetached(c, shimUbuntuSig4),
				},
			},
			&mockImage{contents: []byte("mock grub executable"), digest: testutil.DecodeHexString(c, "d5a9780e9f6a43c2e53fe9fda547be77f7783f31aea8013783242b040ff21dc0")},
			&mockImage{contents: []byte("mock kernel executable"), digest: testutil.DecodeHexString(c, "2ddfbd91fa1698b0d133c38ba90dbba76c9e08371ff83d03b5fb4c2e56d7e81f")},
		},
		expectedPcrAlg:            tpm2.HashAlgorithmSHA256,
		expectedUsedSecureBootCAs: []*X509CertificateID{NewX509CertificateID(testutil.ParseCertificate(c, msUefiCACert))},
		expectedFlags:             NoPlatformConfigProfileSupport | NoDriversAndAppsConfigProfileSupport | NoBootManagerConfigProfileSupport | DiscreteTPMDetected | StartupLocalityNotProtected,
	})
	c.Assert(err, IsNil)
	c.Assert(warnings, HasLen, 4)

	warning := warnings[0]
	c.Check(warning, ErrorMatches, `error with system security: cannot enable partial mitigation against discrete TPM reset attacks`)
	var hse *HostSecurityError
	c.Assert(errors.As(warning, &hse), testutil.IsTrue)
	c.Check(errors.Is(hse, ErrNoPartialDiscreteTPMResetAttackMitigation), testutil.IsTrue)

	warning = warnings[1]
	c.Check(warning, ErrorMatches, `error with platform config \(PCR1\) measurements: generating profiles for PCR 1 is not supported yet`)
	var pce *PlatformConfigPCRError
	c.Check(errors.As(warning, &pce), testutil.IsTrue)

	warning = warnings[2]
	c.Check(warning, ErrorMatches, `error with drivers and apps config \(PCR3\) measurements: generating profiles for PCR 3 is not supported yet`)
	var dce *DriversAndAppsConfigPCRError
	c.Check(errors.As(warning, &dce), testutil.IsTrue)

	warning = warnings[3]
	c.Check(warning, ErrorMatches, `error with boot manager config \(PCR5\) measurements: generating profiles for PCR 5 is not supported yet`)
	var bmce *BootManagerConfigPCRError
	c.Check(errors.As(warning, &bmce), testutil.IsTrue)
}

func (s *runChecksSuite) TestRunChecksGoodDiscreteTPMDetectedSL3(c *C) {
	meiAttrs := map[string][]byte{
		"fw_ver": []byte(`0:16.1.27.2176
0:16.1.27.2176
0:16.0.15.1624
`),
		"fw_status": []byte(`94000245
09F10506
00000020
00004000
00041F03
C7E003CB
`),
	}
	devices := []internal_efi.SysfsDevice{
		efitest.NewMockSysfsDevice("/sys/devices/virtual/iommu/dmar0", nil, "iommu", nil, nil),
		efitest.NewMockSysfsDevice("/sys/devices/virtual/iommu/dmar1", nil, "iommu", nil, nil),
		efitest.NewMockSysfsDevice("/sys/devices/pci0000:00/0000:00:16.0/mei/mei0", map[string]string{"DEVNAME": "mei0"}, "mei", meiAttrs, efitest.NewMockSysfsDevice(
			"/sys/devices/pci0000:00:16:0", map[string]string{"DRIVER": "mei_me"}, "pci", nil, nil,
		)),
	}

	warnings, err := s.testRunChecks(c, &testRunChecksParams{
		env: efitest.NewMockHostEnvironmentWithOpts(
			efitest.WithVirtMode(internal_efi.VirtModeNone, internal_efi.DetectVirtModeAll),
			efitest.WithTPMDevice(newTpmDevice(tpm2_testutil.NewTransportBackedDevice(s.Transport, false, 1), nil, tpm2_device.ErrNoPPI)),
			efitest.WithLog(efitest.NewLog(c, &efitest.LogOptions{
				Algorithms:      []tpm2.HashAlgorithmId{tpm2.HashAlgorithmSHA256},
				StartupLocality: 3,
			})),
			efitest.WithAMD64Environment("GenuineIntel", []uint64{cpuid.SDBG, cpuid.SMX}, 4, map[uint32]uint64{0xc80: 0x40000000, 0x13a: (2 << 1)}),
			efitest.WithSysfsDevices(devices...),
			efitest.WithMockVars(efitest.MockVars{
				{Name: "AuditMode", GUID: efi.GlobalVariable}:              &efitest.VarEntry{Attrs: efi.AttributeNonVolatile | efi.AttributeBootserviceAccess | efi.AttributeRuntimeAccess, Payload: []byte{0x0}},
				{Name: "BootCurrent", GUID: efi.GlobalVariable}:            &efitest.VarEntry{Attrs: efi.AttributeBootserviceAccess | efi.AttributeRuntimeAccess, Payload: []byte{0x3, 0x0}},
				{Name: "BootOptionSupport", GUID: efi.GlobalVariable}:      &efitest.VarEntry{Attrs: efi.AttributeBootserviceAccess | efi.AttributeRuntimeAccess, Payload: []byte{0x13, 0x03, 0x00, 0x00}},
				{Name: "DeployedMode", GUID: efi.GlobalVariable}:           &efitest.VarEntry{Attrs: efi.AttributeNonVolatile | efi.AttributeBootserviceAccess | efi.AttributeRuntimeAccess, Payload: []byte{0x1}},
				{Name: "SetupMode", GUID: efi.GlobalVariable}:              &efitest.VarEntry{Attrs: efi.AttributeBootserviceAccess | efi.AttributeRuntimeAccess, Payload: []byte{0x0}},
				{Name: "OsIndicationsSupported", GUID: efi.GlobalVariable}: &efitest.VarEntry{Attrs: efi.AttributeBootserviceAccess | efi.AttributeRuntimeAccess, Payload: []byte{0x41, 0x00, 0x00, 0x00, 0x00, 0x00, 0x00, 0x00}},
			}.SetSecureBoot(true).SetPK(c, efitest.NewSignatureListX509(c, snakeoilCert, efi.MakeGUID(0x03f66fa4, 0x5eee, 0x479c, 0xa408, [...]uint8{0xc4, 0xdc, 0x0a, 0x33, 0xfc, 0xde})))),
		),
		tpmPropertyModifiers: map[tpm2.Property]uint32{
			tpm2.PropertyNVCountersMax:     0,
			tpm2.PropertyPSFamilyIndicator: 1,
			tpm2.PropertyManufacturer:      uint32(tpm2.TPMManufacturerNTC),
		},
		enabledBanks: []tpm2.HashAlgorithmId{tpm2.HashAlgorithmSHA256},
		flags:        PermitNoPlatformConfigProfileSupport | PermitNoDriversAndAppsConfigProfileSupport | PermitNoBootManagerConfigProfileSupport,
		loadedImages: []secboot_efi.Image{
			&mockImage{
				contents: []byte("mock shim executable"),
				digest:   testutil.DecodeHexString(c, "25e1b08db2f31ff5f5d2ea53e1a1e8fda6e1d81af4f26a7908071f1dec8611b7"),
				signatures: []*efi.WinCertificateAuthenticode{
					efitest.ReadWinCertificateAuthenticodeDetached(c, shimUbuntuSig4),
				},
			},
			&mockImage{contents: []byte("mock grub executable"), digest: testutil.DecodeHexString(c, "d5a9780e9f6a43c2e53fe9fda547be77f7783f31aea8013783242b040ff21dc0")},
			&mockImage{contents: []byte("mock kernel executable"), digest: testutil.DecodeHexString(c, "2ddfbd91fa1698b0d133c38ba90dbba76c9e08371ff83d03b5fb4c2e56d7e81f")},
		},
		expectedPcrAlg:            tpm2.HashAlgorithmSHA256,
		expectedUsedSecureBootCAs: []*X509CertificateID{NewX509CertificateID(testutil.ParseCertificate(c, msUefiCACert))},
		expectedFlags:             NoPlatformConfigProfileSupport | NoDriversAndAppsConfigProfileSupport | NoBootManagerConfigProfileSupport | DiscreteTPMDetected,
	})
	c.Assert(err, IsNil)
	c.Assert(warnings, HasLen, 3)

	warning := warnings[0]
	c.Check(warning, ErrorMatches, `error with platform config \(PCR1\) measurements: generating profiles for PCR 1 is not supported yet`)
	var pce *PlatformConfigPCRError
	c.Check(errors.As(warning, &pce), testutil.IsTrue)

	warning = warnings[1]
	c.Check(warning, ErrorMatches, `error with drivers and apps config \(PCR3\) measurements: generating profiles for PCR 3 is not supported yet`)
	var dce *DriversAndAppsConfigPCRError
	c.Check(errors.As(warning, &dce), testutil.IsTrue)

	warning = warnings[2]
	c.Check(warning, ErrorMatches, `error with boot manager config \(PCR5\) measurements: generating profiles for PCR 5 is not supported yet`)
	var bmce *BootManagerConfigPCRError
	c.Check(errors.As(warning, &bmce), testutil.IsTrue)
}

func (s *runChecksSuite) TestRunChecksGoodDiscreteTPMDetectedSL3NotProtected(c *C) {
	meiAttrs := map[string][]byte{
		"fw_ver": []byte(`0:16.1.27.2176
0:16.1.27.2176
0:16.0.15.1624
`),
		"fw_status": []byte(`94000245
09F10506
00000020
00004000
00041F03
C7E003CB
`),
	}
	devices := []internal_efi.SysfsDevice{
		efitest.NewMockSysfsDevice("/sys/devices/virtual/iommu/dmar0", nil, "iommu", nil, nil),
		efitest.NewMockSysfsDevice("/sys/devices/virtual/iommu/dmar1", nil, "iommu", nil, nil),
		efitest.NewMockSysfsDevice("/sys/devices/pci0000:00/0000:00:16.0/mei/mei0", map[string]string{"DEVNAME": "mei0"}, "mei", meiAttrs, efitest.NewMockSysfsDevice(
			"/sys/devices/pci0000:00:16:0", map[string]string{"DRIVER": "mei_me"}, "pci", nil, nil,
		)),
	}

	warnings, err := s.testRunChecks(c, &testRunChecksParams{
		env: efitest.NewMockHostEnvironmentWithOpts(
			efitest.WithVirtMode(internal_efi.VirtModeNone, internal_efi.DetectVirtModeAll),
			efitest.WithTPMDevice(newTpmDevice(tpm2_testutil.NewTransportBackedDevice(s.Transport, false, 1), nil, tpm2_device.ErrNoPPI)),
			efitest.WithLog(efitest.NewLog(c, &efitest.LogOptions{
				Algorithms:      []tpm2.HashAlgorithmId{tpm2.HashAlgorithmSHA256},
				StartupLocality: 3,
			})),
			efitest.WithAMD64Environment("GenuineIntel", []uint64{cpuid.SDBG}, 4, map[uint32]uint64{0xc80: 0x40000000, 0x13a: (2 << 1)}),
			efitest.WithSysfsDevices(devices...),
			efitest.WithMockVars(efitest.MockVars{
				{Name: "AuditMode", GUID: efi.GlobalVariable}:              &efitest.VarEntry{Attrs: efi.AttributeNonVolatile | efi.AttributeBootserviceAccess | efi.AttributeRuntimeAccess, Payload: []byte{0x0}},
				{Name: "BootCurrent", GUID: efi.GlobalVariable}:            &efitest.VarEntry{Attrs: efi.AttributeBootserviceAccess | efi.AttributeRuntimeAccess, Payload: []byte{0x3, 0x0}},
				{Name: "BootOptionSupport", GUID: efi.GlobalVariable}:      &efitest.VarEntry{Attrs: efi.AttributeBootserviceAccess | efi.AttributeRuntimeAccess, Payload: []byte{0x13, 0x03, 0x00, 0x00}},
				{Name: "DeployedMode", GUID: efi.GlobalVariable}:           &efitest.VarEntry{Attrs: efi.AttributeNonVolatile | efi.AttributeBootserviceAccess | efi.AttributeRuntimeAccess, Payload: []byte{0x1}},
				{Name: "SetupMode", GUID: efi.GlobalVariable}:              &efitest.VarEntry{Attrs: efi.AttributeBootserviceAccess | efi.AttributeRuntimeAccess, Payload: []byte{0x0}},
				{Name: "OsIndicationsSupported", GUID: efi.GlobalVariable}: &efitest.VarEntry{Attrs: efi.AttributeBootserviceAccess | efi.AttributeRuntimeAccess, Payload: []byte{0x41, 0x00, 0x00, 0x00, 0x00, 0x00, 0x00, 0x00}},
			}.SetSecureBoot(true).SetPK(c, efitest.NewSignatureListX509(c, snakeoilCert, efi.MakeGUID(0x03f66fa4, 0x5eee, 0x479c, 0xa408, [...]uint8{0xc4, 0xdc, 0x0a, 0x33, 0xfc, 0xde})))),
		),
		tpmPropertyModifiers: map[tpm2.Property]uint32{
			tpm2.PropertyNVCountersMax:     0,
			tpm2.PropertyPSFamilyIndicator: 1,
			tpm2.PropertyManufacturer:      uint32(tpm2.TPMManufacturerNTC),
		},
		enabledBanks: []tpm2.HashAlgorithmId{tpm2.HashAlgorithmSHA256},
		flags:        PermitNoPlatformConfigProfileSupport | PermitNoDriversAndAppsConfigProfileSupport | PermitNoBootManagerConfigProfileSupport,
		loadedImages: []secboot_efi.Image{
			&mockImage{
				contents: []byte("mock shim executable"),
				digest:   testutil.DecodeHexString(c, "25e1b08db2f31ff5f5d2ea53e1a1e8fda6e1d81af4f26a7908071f1dec8611b7"),
				signatures: []*efi.WinCertificateAuthenticode{
					efitest.ReadWinCertificateAuthenticodeDetached(c, shimUbuntuSig4),
				},
			},
			&mockImage{contents: []byte("mock grub executable"), digest: testutil.DecodeHexString(c, "d5a9780e9f6a43c2e53fe9fda547be77f7783f31aea8013783242b040ff21dc0")},
			&mockImage{contents: []byte("mock kernel executable"), digest: testutil.DecodeHexString(c, "2ddfbd91fa1698b0d133c38ba90dbba76c9e08371ff83d03b5fb4c2e56d7e81f")},
		},
		expectedPcrAlg:            tpm2.HashAlgorithmSHA256,
		expectedUsedSecureBootCAs: []*X509CertificateID{NewX509CertificateID(testutil.ParseCertificate(c, msUefiCACert))},
		expectedFlags:             NoPlatformConfigProfileSupport | NoDriversAndAppsConfigProfileSupport | NoBootManagerConfigProfileSupport | DiscreteTPMDetected | StartupLocalityNotProtected,
	})
	c.Assert(err, IsNil)
	c.Assert(warnings, HasLen, 4)

	warning := warnings[0]
	c.Check(warning, ErrorMatches, `error with system security: cannot enable partial mitigation against discrete TPM reset attacks`)
	var hse *HostSecurityError
	c.Assert(errors.As(warning, &hse), testutil.IsTrue)
	c.Check(errors.Is(hse, ErrNoPartialDiscreteTPMResetAttackMitigation), testutil.IsTrue)

	warning = warnings[1]
	c.Check(warning, ErrorMatches, `error with platform config \(PCR1\) measurements: generating profiles for PCR 1 is not supported yet`)
	var pce *PlatformConfigPCRError
	c.Check(errors.As(warning, &pce), testutil.IsTrue)

	warning = warnings[2]
	c.Check(warning, ErrorMatches, `error with drivers and apps config \(PCR3\) measurements: generating profiles for PCR 3 is not supported yet`)
	var dce *DriversAndAppsConfigPCRError
	c.Check(errors.As(warning, &dce), testutil.IsTrue)

	warning = warnings[3]
	c.Check(warning, ErrorMatches, `error with boot manager config \(PCR5\) measurements: generating profiles for PCR 5 is not supported yet`)
	var bmce *BootManagerConfigPCRError
	c.Check(errors.As(warning, &bmce), testutil.IsTrue)
}

func (s *runChecksSuite) TestRunChecksGoodDiscreteTPMDetectedHCRTM(c *C) {
	meiAttrs := map[string][]byte{
		"fw_ver": []byte(`0:16.1.27.2176
0:16.1.27.2176
0:16.0.15.1624
`),
		"fw_status": []byte(`94000245
09F10506
00000020
00004000
00041F03
C7E003CB
`),
	}
	devices := []internal_efi.SysfsDevice{
		efitest.NewMockSysfsDevice("/sys/devices/virtual/iommu/dmar0", nil, "iommu", nil, nil),
		efitest.NewMockSysfsDevice("/sys/devices/virtual/iommu/dmar1", nil, "iommu", nil, nil),
		efitest.NewMockSysfsDevice("/sys/devices/pci0000:00/0000:00:16.0/mei/mei0", map[string]string{"DEVNAME": "mei0"}, "mei", meiAttrs, efitest.NewMockSysfsDevice(
			"/sys/devices/pci0000:00:16:0", map[string]string{"DRIVER": "mei_me"}, "pci", nil, nil,
		)),
	}

	warnings, err := s.testRunChecks(c, &testRunChecksParams{
		env: efitest.NewMockHostEnvironmentWithOpts(
			efitest.WithVirtMode(internal_efi.VirtModeNone, internal_efi.DetectVirtModeAll),
			efitest.WithTPMDevice(newTpmDevice(tpm2_testutil.NewTransportBackedDevice(s.Transport, false, 1), nil, tpm2_device.ErrNoPPI)),
			efitest.WithLog(efitest.NewLog(c, &efitest.LogOptions{
				Algorithms:      []tpm2.HashAlgorithmId{tpm2.HashAlgorithmSHA256},
				StartupLocality: 4,
			})),
			efitest.WithAMD64Environment("GenuineIntel", []uint64{cpuid.SDBG, cpuid.SMX}, 4, map[uint32]uint64{0xc80: 0x40000000, 0x13a: (2 << 1)}),
			efitest.WithSysfsDevices(devices...),
			efitest.WithMockVars(efitest.MockVars{
				{Name: "AuditMode", GUID: efi.GlobalVariable}:              &efitest.VarEntry{Attrs: efi.AttributeNonVolatile | efi.AttributeBootserviceAccess | efi.AttributeRuntimeAccess, Payload: []byte{0x0}},
				{Name: "BootCurrent", GUID: efi.GlobalVariable}:            &efitest.VarEntry{Attrs: efi.AttributeBootserviceAccess | efi.AttributeRuntimeAccess, Payload: []byte{0x3, 0x0}},
				{Name: "BootOptionSupport", GUID: efi.GlobalVariable}:      &efitest.VarEntry{Attrs: efi.AttributeBootserviceAccess | efi.AttributeRuntimeAccess, Payload: []byte{0x13, 0x03, 0x00, 0x00}},
				{Name: "DeployedMode", GUID: efi.GlobalVariable}:           &efitest.VarEntry{Attrs: efi.AttributeNonVolatile | efi.AttributeBootserviceAccess | efi.AttributeRuntimeAccess, Payload: []byte{0x1}},
				{Name: "SetupMode", GUID: efi.GlobalVariable}:              &efitest.VarEntry{Attrs: efi.AttributeBootserviceAccess | efi.AttributeRuntimeAccess, Payload: []byte{0x0}},
				{Name: "OsIndicationsSupported", GUID: efi.GlobalVariable}: &efitest.VarEntry{Attrs: efi.AttributeBootserviceAccess | efi.AttributeRuntimeAccess, Payload: []byte{0x41, 0x00, 0x00, 0x00, 0x00, 0x00, 0x00, 0x00}},
			}.SetSecureBoot(true).SetPK(c, efitest.NewSignatureListX509(c, snakeoilCert, efi.MakeGUID(0x03f66fa4, 0x5eee, 0x479c, 0xa408, [...]uint8{0xc4, 0xdc, 0x0a, 0x33, 0xfc, 0xde})))),
		),
		tpmPropertyModifiers: map[tpm2.Property]uint32{
			tpm2.PropertyNVCountersMax:     0,
			tpm2.PropertyPSFamilyIndicator: 1,
			tpm2.PropertyManufacturer:      uint32(tpm2.TPMManufacturerNTC),
		},
		enabledBanks: []tpm2.HashAlgorithmId{tpm2.HashAlgorithmSHA256},
		flags:        PermitNoPlatformConfigProfileSupport | PermitNoDriversAndAppsConfigProfileSupport | PermitNoBootManagerConfigProfileSupport,
		loadedImages: []secboot_efi.Image{
			&mockImage{
				contents: []byte("mock shim executable"),
				digest:   testutil.DecodeHexString(c, "25e1b08db2f31ff5f5d2ea53e1a1e8fda6e1d81af4f26a7908071f1dec8611b7"),
				signatures: []*efi.WinCertificateAuthenticode{
					efitest.ReadWinCertificateAuthenticodeDetached(c, shimUbuntuSig4),
				},
			},
			&mockImage{contents: []byte("mock grub executable"), digest: testutil.DecodeHexString(c, "d5a9780e9f6a43c2e53fe9fda547be77f7783f31aea8013783242b040ff21dc0")},
			&mockImage{contents: []byte("mock kernel executable"), digest: testutil.DecodeHexString(c, "2ddfbd91fa1698b0d133c38ba90dbba76c9e08371ff83d03b5fb4c2e56d7e81f")},
		},
		expectedPcrAlg:            tpm2.HashAlgorithmSHA256,
		expectedUsedSecureBootCAs: []*X509CertificateID{NewX509CertificateID(testutil.ParseCertificate(c, msUefiCACert))},
		expectedFlags:             NoPlatformConfigProfileSupport | NoDriversAndAppsConfigProfileSupport | NoBootManagerConfigProfileSupport | DiscreteTPMDetected,
	})
	c.Assert(err, IsNil)
	c.Assert(warnings, HasLen, 3)

	warning := warnings[0]
	c.Check(warning, ErrorMatches, `error with platform config \(PCR1\) measurements: generating profiles for PCR 1 is not supported yet`)
	var pce *PlatformConfigPCRError
	c.Check(errors.As(warning, &pce), testutil.IsTrue)

	warning = warnings[1]
	c.Check(warning, ErrorMatches, `error with drivers and apps config \(PCR3\) measurements: generating profiles for PCR 3 is not supported yet`)
	var dce *DriversAndAppsConfigPCRError
	c.Check(errors.As(warning, &dce), testutil.IsTrue)

	warning = warnings[2]
	c.Check(warning, ErrorMatches, `error with boot manager config \(PCR5\) measurements: generating profiles for PCR 5 is not supported yet`)
	var bmce *BootManagerConfigPCRError
	c.Check(errors.As(warning, &bmce), testutil.IsTrue)
}

func (s *runChecksSuite) TestRunChecksGoodDiscreteTPMDetectedHCRTMLocality4NotProtected(c *C) {
	meiAttrs := map[string][]byte{
		"fw_ver": []byte(`0:16.1.27.2176
0:16.1.27.2176
0:16.0.15.1624
`),
		"fw_status": []byte(`94000245
09F10506
00000020
00004000
00041F03
C7E003CB
`),
	}
	devices := []internal_efi.SysfsDevice{
		efitest.NewMockSysfsDevice("/sys/devices/virtual/iommu/dmar0", nil, "iommu", nil, nil),
		efitest.NewMockSysfsDevice("/sys/devices/virtual/iommu/dmar1", nil, "iommu", nil, nil),
		efitest.NewMockSysfsDevice("/sys/devices/pci0000:00/0000:00:16.0/mei/mei0", map[string]string{"DEVNAME": "mei0"}, "mei", meiAttrs, efitest.NewMockSysfsDevice(
			"/sys/devices/pci0000:00:16:0", map[string]string{"DRIVER": "mei_me"}, "pci", nil, nil,
		)),
	}

	warnings, err := s.testRunChecks(c, &testRunChecksParams{
		env: efitest.NewMockHostEnvironmentWithOpts(
			efitest.WithVirtMode(internal_efi.VirtModeNone, internal_efi.DetectVirtModeAll),
			efitest.WithTPMDevice(newTpmDevice(tpm2_testutil.NewTransportBackedDevice(s.Transport, false, 1), nil, tpm2_device.ErrNoPPI)),
			efitest.WithLog(efitest.NewLog(c, &efitest.LogOptions{
				Algorithms:      []tpm2.HashAlgorithmId{tpm2.HashAlgorithmSHA256},
				StartupLocality: 4,
			})),
			efitest.WithAMD64Environment("GenuineIntel", []uint64{cpuid.SDBG}, 4, map[uint32]uint64{0xc80: 0x40000000, 0x13a: (2 << 1)}),
			efitest.WithSysfsDevices(devices...),
			efitest.WithMockVars(efitest.MockVars{
				{Name: "AuditMode", GUID: efi.GlobalVariable}:              &efitest.VarEntry{Attrs: efi.AttributeNonVolatile | efi.AttributeBootserviceAccess | efi.AttributeRuntimeAccess, Payload: []byte{0x0}},
				{Name: "BootCurrent", GUID: efi.GlobalVariable}:            &efitest.VarEntry{Attrs: efi.AttributeBootserviceAccess | efi.AttributeRuntimeAccess, Payload: []byte{0x3, 0x0}},
				{Name: "BootOptionSupport", GUID: efi.GlobalVariable}:      &efitest.VarEntry{Attrs: efi.AttributeBootserviceAccess | efi.AttributeRuntimeAccess, Payload: []byte{0x13, 0x03, 0x00, 0x00}},
				{Name: "DeployedMode", GUID: efi.GlobalVariable}:           &efitest.VarEntry{Attrs: efi.AttributeNonVolatile | efi.AttributeBootserviceAccess | efi.AttributeRuntimeAccess, Payload: []byte{0x1}},
				{Name: "SetupMode", GUID: efi.GlobalVariable}:              &efitest.VarEntry{Attrs: efi.AttributeBootserviceAccess | efi.AttributeRuntimeAccess, Payload: []byte{0x0}},
				{Name: "OsIndicationsSupported", GUID: efi.GlobalVariable}: &efitest.VarEntry{Attrs: efi.AttributeBootserviceAccess | efi.AttributeRuntimeAccess, Payload: []byte{0x41, 0x00, 0x00, 0x00, 0x00, 0x00, 0x00, 0x00}},
			}.SetSecureBoot(true).SetPK(c, efitest.NewSignatureListX509(c, snakeoilCert, efi.MakeGUID(0x03f66fa4, 0x5eee, 0x479c, 0xa408, [...]uint8{0xc4, 0xdc, 0x0a, 0x33, 0xfc, 0xde})))),
		),
		tpmPropertyModifiers: map[tpm2.Property]uint32{
			tpm2.PropertyNVCountersMax:     0,
			tpm2.PropertyPSFamilyIndicator: 1,
			tpm2.PropertyManufacturer:      uint32(tpm2.TPMManufacturerNTC),
		},
		enabledBanks: []tpm2.HashAlgorithmId{tpm2.HashAlgorithmSHA256},
		flags:        PermitNoPlatformConfigProfileSupport | PermitNoDriversAndAppsConfigProfileSupport | PermitNoBootManagerConfigProfileSupport,
		loadedImages: []secboot_efi.Image{
			&mockImage{
				contents: []byte("mock shim executable"),
				digest:   testutil.DecodeHexString(c, "25e1b08db2f31ff5f5d2ea53e1a1e8fda6e1d81af4f26a7908071f1dec8611b7"),
				signatures: []*efi.WinCertificateAuthenticode{
					efitest.ReadWinCertificateAuthenticodeDetached(c, shimUbuntuSig4),
				},
			},
			&mockImage{contents: []byte("mock grub executable"), digest: testutil.DecodeHexString(c, "d5a9780e9f6a43c2e53fe9fda547be77f7783f31aea8013783242b040ff21dc0")},
			&mockImage{contents: []byte("mock kernel executable"), digest: testutil.DecodeHexString(c, "2ddfbd91fa1698b0d133c38ba90dbba76c9e08371ff83d03b5fb4c2e56d7e81f")},
		},
		expectedPcrAlg:            tpm2.HashAlgorithmSHA256,
		expectedUsedSecureBootCAs: []*X509CertificateID{NewX509CertificateID(testutil.ParseCertificate(c, msUefiCACert))},
		expectedFlags:             NoPlatformConfigProfileSupport | NoDriversAndAppsConfigProfileSupport | NoBootManagerConfigProfileSupport | DiscreteTPMDetected | StartupLocalityNotProtected,
	})
	c.Assert(err, IsNil)
	c.Assert(warnings, HasLen, 4)

	warning := warnings[0]
	c.Check(warning, ErrorMatches, `error with system security: cannot enable partial mitigation against discrete TPM reset attacks`)
	var hse *HostSecurityError
	c.Assert(errors.As(warning, &hse), testutil.IsTrue)
	c.Check(errors.Is(hse, ErrNoPartialDiscreteTPMResetAttackMitigation), testutil.IsTrue)

	warning = warnings[1]
	c.Check(warning, ErrorMatches, `error with platform config \(PCR1\) measurements: generating profiles for PCR 1 is not supported yet`)
	var pce *PlatformConfigPCRError
	c.Check(errors.As(warning, &pce), testutil.IsTrue)

	warning = warnings[2]
	c.Check(warning, ErrorMatches, `error with drivers and apps config \(PCR3\) measurements: generating profiles for PCR 3 is not supported yet`)
	var dce *DriversAndAppsConfigPCRError
	c.Check(errors.As(warning, &dce), testutil.IsTrue)

	warning = warnings[3]
	c.Check(warning, ErrorMatches, `error with boot manager config \(PCR5\) measurements: generating profiles for PCR 5 is not supported yet`)
	var bmce *BootManagerConfigPCRError
	c.Check(errors.As(warning, &bmce), testutil.IsTrue)
}

func (s *runChecksSuite) TestRunChecksGoodInvalidPCR0Value(c *C) {
	meiAttrs := map[string][]byte{
		"fw_ver": []byte(`0:16.1.27.2176
0:16.1.27.2176
0:16.0.15.1624
`),
		"fw_status": []byte(`94000245
09F10506
00000020
00004000
00041F03
C7E003CB
`),
	}
	devices := []internal_efi.SysfsDevice{
		efitest.NewMockSysfsDevice("/sys/devices/virtual/iommu/dmar0", nil, "iommu", nil, nil),
		efitest.NewMockSysfsDevice("/sys/devices/virtual/iommu/dmar1", nil, "iommu", nil, nil),
		efitest.NewMockSysfsDevice("/sys/devices/pci0000:00/0000:00:16.0/mei/mei0", map[string]string{"DEVNAME": "mei0"}, "mei", meiAttrs, efitest.NewMockSysfsDevice(
			"/sys/devices/pci0000:00:16:0", map[string]string{"DRIVER": "mei_me"}, "pci", nil, nil,
		)),
	}

	warnings, err := s.testRunChecks(c, &testRunChecksParams{
		env: efitest.NewMockHostEnvironmentWithOpts(
			efitest.WithVirtMode(internal_efi.VirtModeNone, internal_efi.DetectVirtModeAll),
			efitest.WithTPMDevice(newTpmDevice(tpm2_testutil.NewTransportBackedDevice(s.Transport, false, 1), nil, tpm2_device.ErrNoPPI)),
			efitest.WithLog(efitest.NewLog(c, &efitest.LogOptions{Algorithms: []tpm2.HashAlgorithmId{tpm2.HashAlgorithmSHA256}})),
			efitest.WithAMD64Environment("GenuineIntel", []uint64{cpuid.SDBG, cpuid.SMX}, 4, map[uint32]uint64{0xc80: 0x40000000, 0x13a: (3 << 1)}),
			efitest.WithSysfsDevices(devices...),
			efitest.WithMockVars(efitest.MockVars{
				{Name: "AuditMode", GUID: efi.GlobalVariable}:              &efitest.VarEntry{Attrs: efi.AttributeNonVolatile | efi.AttributeBootserviceAccess | efi.AttributeRuntimeAccess, Payload: []byte{0x0}},
				{Name: "BootCurrent", GUID: efi.GlobalVariable}:            &efitest.VarEntry{Attrs: efi.AttributeBootserviceAccess | efi.AttributeRuntimeAccess, Payload: []byte{0x3, 0x0}},
				{Name: "BootOptionSupport", GUID: efi.GlobalVariable}:      &efitest.VarEntry{Attrs: efi.AttributeBootserviceAccess | efi.AttributeRuntimeAccess, Payload: []byte{0x13, 0x03, 0x00, 0x00}},
				{Name: "DeployedMode", GUID: efi.GlobalVariable}:           &efitest.VarEntry{Attrs: efi.AttributeNonVolatile | efi.AttributeBootserviceAccess | efi.AttributeRuntimeAccess, Payload: []byte{0x1}},
				{Name: "SetupMode", GUID: efi.GlobalVariable}:              &efitest.VarEntry{Attrs: efi.AttributeBootserviceAccess | efi.AttributeRuntimeAccess, Payload: []byte{0x0}},
				{Name: "OsIndicationsSupported", GUID: efi.GlobalVariable}: &efitest.VarEntry{Attrs: efi.AttributeBootserviceAccess | efi.AttributeRuntimeAccess, Payload: []byte{0x41, 0x00, 0x00, 0x00, 0x00, 0x00, 0x00, 0x00}},
			}.SetSecureBoot(true).SetPK(c, efitest.NewSignatureListX509(c, snakeoilCert, efi.MakeGUID(0x03f66fa4, 0x5eee, 0x479c, 0xa408, [...]uint8{0xc4, 0xdc, 0x0a, 0x33, 0xfc, 0xde})))),
		),
		tpmPropertyModifiers: map[tpm2.Property]uint32{
			tpm2.PropertyNVCountersMax:     0,
			tpm2.PropertyPSFamilyIndicator: 1,
			tpm2.PropertyManufacturer:      uint32(tpm2.TPMManufacturerINTC),
		},
		enabledBanks: []tpm2.HashAlgorithmId{tpm2.HashAlgorithmSHA256},
		prepare: func() {
			_, err := s.TPM.PCREvent(s.TPM.PCRHandleContext(0), []byte("foo"), nil)
			c.Check(err, IsNil)
		},
		flags: PermitNoPlatformFirmwareProfileSupport | PermitNoPlatformConfigProfileSupport | PermitNoDriversAndAppsConfigProfileSupport | PermitNoBootManagerConfigProfileSupport,
		loadedImages: []secboot_efi.Image{
			&mockImage{
				contents: []byte("mock shim executable"),
				digest:   testutil.DecodeHexString(c, "25e1b08db2f31ff5f5d2ea53e1a1e8fda6e1d81af4f26a7908071f1dec8611b7"),
				signatures: []*efi.WinCertificateAuthenticode{
					efitest.ReadWinCertificateAuthenticodeDetached(c, shimUbuntuSig4),
				},
			},
			&mockImage{contents: []byte("mock grub executable"), digest: testutil.DecodeHexString(c, "d5a9780e9f6a43c2e53fe9fda547be77f7783f31aea8013783242b040ff21dc0")},
			&mockImage{contents: []byte("mock kernel executable"), digest: testutil.DecodeHexString(c, "2ddfbd91fa1698b0d133c38ba90dbba76c9e08371ff83d03b5fb4c2e56d7e81f")},
		},
		expectedPcrAlg:            tpm2.HashAlgorithmSHA256,
		expectedUsedSecureBootCAs: []*X509CertificateID{NewX509CertificateID(testutil.ParseCertificate(c, msUefiCACert))},
		expectedFlags:             NoPlatformFirmwareProfileSupport | NoPlatformConfigProfileSupport | NoDriversAndAppsConfigProfileSupport | NoBootManagerConfigProfileSupport,
	})
	c.Assert(err, IsNil)
	c.Assert(warnings, HasLen, 4)

	warning := warnings[0]
	c.Check(warning, ErrorMatches, `error with platform firmware \(PCR0\) measurements: PCR value mismatch \(actual from TPM 0xe9995745ca25279ec699688b70488116fe4d9f053cb0991dd71e82e7edfa66b5, reconstructed from log 0xa6602a7a403068b5556e78cc3f5b00c9c76d33d514093ca9b584dce7590e6c69\)`)
	var pfe *PlatformFirmwarePCRError
	c.Check(errors.As(warning, &pfe), testutil.IsTrue)

	warning = warnings[1]
	c.Check(warning, ErrorMatches, `error with platform config \(PCR1\) measurements: generating profiles for PCR 1 is not supported yet`)
	var pce *PlatformConfigPCRError
	c.Check(errors.As(warning, &pce), testutil.IsTrue)

	warning = warnings[2]
	c.Check(warning, ErrorMatches, `error with drivers and apps config \(PCR3\) measurements: generating profiles for PCR 3 is not supported yet`)
	var dce *DriversAndAppsConfigPCRError
	c.Check(errors.As(warning, &dce), testutil.IsTrue)

	warning = warnings[3]
	c.Check(warning, ErrorMatches, `error with boot manager config \(PCR5\) measurements: generating profiles for PCR 5 is not supported yet`)
	var bmce *BootManagerConfigPCRError
	c.Check(errors.As(warning, &bmce), testutil.IsTrue)
}

func (s *runChecksSuite) TestRunChecksGoodInvalidPCR0ValueWithDiscreteTPM(c *C) {
	meiAttrs := map[string][]byte{
		"fw_ver": []byte(`0:16.1.27.2176
0:16.1.27.2176
0:16.0.15.1624
`),
		"fw_status": []byte(`94000245
09F10506
00000020
00004000
00041F03
C7E003CB
`),
	}
	devices := []internal_efi.SysfsDevice{
		efitest.NewMockSysfsDevice("/sys/devices/virtual/iommu/dmar0", nil, "iommu", nil, nil),
		efitest.NewMockSysfsDevice("/sys/devices/virtual/iommu/dmar1", nil, "iommu", nil, nil),
		efitest.NewMockSysfsDevice("/sys/devices/pci0000:00/0000:00:16.0/mei/mei0", map[string]string{"DEVNAME": "mei0"}, "mei", meiAttrs, efitest.NewMockSysfsDevice(
			"/sys/devices/pci0000:00:16:0", map[string]string{"DRIVER": "mei_me"}, "pci", nil, nil,
		)),
	}

	warnings, err := s.testRunChecks(c, &testRunChecksParams{
		env: efitest.NewMockHostEnvironmentWithOpts(
			efitest.WithVirtMode(internal_efi.VirtModeNone, internal_efi.DetectVirtModeAll),
			efitest.WithTPMDevice(newTpmDevice(tpm2_testutil.NewTransportBackedDevice(s.Transport, false, 1), nil, tpm2_device.ErrNoPPI)),
			efitest.WithLog(efitest.NewLog(c, &efitest.LogOptions{Algorithms: []tpm2.HashAlgorithmId{tpm2.HashAlgorithmSHA256}})),
			efitest.WithAMD64Environment("GenuineIntel", []uint64{cpuid.SDBG, cpuid.SMX}, 4, map[uint32]uint64{0xc80: 0x40000000, 0x13a: (2 << 1)}),
			efitest.WithSysfsDevices(devices...),
			efitest.WithMockVars(efitest.MockVars{
				{Name: "AuditMode", GUID: efi.GlobalVariable}:              &efitest.VarEntry{Attrs: efi.AttributeNonVolatile | efi.AttributeBootserviceAccess | efi.AttributeRuntimeAccess, Payload: []byte{0x0}},
				{Name: "BootCurrent", GUID: efi.GlobalVariable}:            &efitest.VarEntry{Attrs: efi.AttributeBootserviceAccess | efi.AttributeRuntimeAccess, Payload: []byte{0x3, 0x0}},
				{Name: "BootOptionSupport", GUID: efi.GlobalVariable}:      &efitest.VarEntry{Attrs: efi.AttributeBootserviceAccess | efi.AttributeRuntimeAccess, Payload: []byte{0x13, 0x03, 0x00, 0x00}},
				{Name: "DeployedMode", GUID: efi.GlobalVariable}:           &efitest.VarEntry{Attrs: efi.AttributeNonVolatile | efi.AttributeBootserviceAccess | efi.AttributeRuntimeAccess, Payload: []byte{0x1}},
				{Name: "SetupMode", GUID: efi.GlobalVariable}:              &efitest.VarEntry{Attrs: efi.AttributeBootserviceAccess | efi.AttributeRuntimeAccess, Payload: []byte{0x0}},
				{Name: "OsIndicationsSupported", GUID: efi.GlobalVariable}: &efitest.VarEntry{Attrs: efi.AttributeBootserviceAccess | efi.AttributeRuntimeAccess, Payload: []byte{0x41, 0x00, 0x00, 0x00, 0x00, 0x00, 0x00, 0x00}},
			}.SetSecureBoot(true).SetPK(c, efitest.NewSignatureListX509(c, snakeoilCert, efi.MakeGUID(0x03f66fa4, 0x5eee, 0x479c, 0xa408, [...]uint8{0xc4, 0xdc, 0x0a, 0x33, 0xfc, 0xde})))),
		),
		tpmPropertyModifiers: map[tpm2.Property]uint32{
			tpm2.PropertyNVCountersMax:     0,
			tpm2.PropertyPSFamilyIndicator: 1,
			tpm2.PropertyManufacturer:      uint32(tpm2.TPMManufacturerINTC),
		},
		enabledBanks: []tpm2.HashAlgorithmId{tpm2.HashAlgorithmSHA256},
		prepare: func() {
			_, err := s.TPM.PCREvent(s.TPM.PCRHandleContext(0), []byte("foo"), nil)
			c.Check(err, IsNil)
		},
		flags: PermitNoPlatformFirmwareProfileSupport | PermitNoPlatformConfigProfileSupport | PermitNoDriversAndAppsConfigProfileSupport | PermitNoBootManagerConfigProfileSupport,
		loadedImages: []secboot_efi.Image{
			&mockImage{
				contents: []byte("mock shim executable"),
				digest:   testutil.DecodeHexString(c, "25e1b08db2f31ff5f5d2ea53e1a1e8fda6e1d81af4f26a7908071f1dec8611b7"),
				signatures: []*efi.WinCertificateAuthenticode{
					efitest.ReadWinCertificateAuthenticodeDetached(c, shimUbuntuSig4),
				},
			},
			&mockImage{contents: []byte("mock grub executable"), digest: testutil.DecodeHexString(c, "d5a9780e9f6a43c2e53fe9fda547be77f7783f31aea8013783242b040ff21dc0")},
			&mockImage{contents: []byte("mock kernel executable"), digest: testutil.DecodeHexString(c, "2ddfbd91fa1698b0d133c38ba90dbba76c9e08371ff83d03b5fb4c2e56d7e81f")},
		},
		expectedPcrAlg:            tpm2.HashAlgorithmSHA256,
		expectedUsedSecureBootCAs: []*X509CertificateID{NewX509CertificateID(testutil.ParseCertificate(c, msUefiCACert))},
		expectedFlags:             NoPlatformFirmwareProfileSupport | NoPlatformConfigProfileSupport | NoDriversAndAppsConfigProfileSupport | NoBootManagerConfigProfileSupport | DiscreteTPMDetected | StartupLocalityNotProtected,
	})
	c.Assert(err, IsNil)
	c.Assert(warnings, HasLen, 5)

	warning := warnings[0]
	c.Check(warning, ErrorMatches, `error with platform firmware \(PCR0\) measurements: PCR value mismatch \(actual from TPM 0xe9995745ca25279ec699688b70488116fe4d9f053cb0991dd71e82e7edfa66b5, reconstructed from log 0xa6602a7a403068b5556e78cc3f5b00c9c76d33d514093ca9b584dce7590e6c69\)`)
	var pfe *PlatformFirmwarePCRError
	c.Check(errors.As(warning, &pfe), testutil.IsTrue)

	warning = warnings[1]
	c.Check(warning, ErrorMatches, `error with system security: cannot enable partial mitigation against discrete TPM reset attacks`)
	var hse *HostSecurityError
	c.Assert(errors.As(warning, &hse), testutil.IsTrue)
	c.Check(errors.Is(hse, ErrNoPartialDiscreteTPMResetAttackMitigation), testutil.IsTrue)

	warning = warnings[2]
	c.Check(warning, ErrorMatches, `error with platform config \(PCR1\) measurements: generating profiles for PCR 1 is not supported yet`)
	var pce *PlatformConfigPCRError
	c.Check(errors.As(warning, &pce), testutil.IsTrue)

	warning = warnings[3]
	c.Check(warning, ErrorMatches, `error with drivers and apps config \(PCR3\) measurements: generating profiles for PCR 3 is not supported yet`)
	var dce *DriversAndAppsConfigPCRError
	c.Check(errors.As(warning, &dce), testutil.IsTrue)

	warning = warnings[4]
	c.Check(warning, ErrorMatches, `error with boot manager config \(PCR5\) measurements: generating profiles for PCR 5 is not supported yet`)
	var bmce *BootManagerConfigPCRError
	c.Check(errors.As(warning, &bmce), testutil.IsTrue)
}

// TODO: Good test case for invalid PCR1 when we support it.

func (s *runChecksSuite) TestRunChecksGoodInvalidPCR2Value(c *C) {
	meiAttrs := map[string][]byte{
		"fw_ver": []byte(`0:16.1.27.2176
0:16.1.27.2176
0:16.0.15.1624
`),
		"fw_status": []byte(`94000245
09F10506
00000020
00004000
00041F03
C7E003CB
`),
	}
	devices := []internal_efi.SysfsDevice{
		efitest.NewMockSysfsDevice("/sys/devices/virtual/iommu/dmar0", nil, "iommu", nil, nil),
		efitest.NewMockSysfsDevice("/sys/devices/virtual/iommu/dmar1", nil, "iommu", nil, nil),
		efitest.NewMockSysfsDevice("/sys/devices/pci0000:00/0000:00:16.0/mei/mei0", map[string]string{"DEVNAME": "mei0"}, "mei", meiAttrs, efitest.NewMockSysfsDevice(
			"/sys/devices/pci0000:00:16:0", map[string]string{"DRIVER": "mei_me"}, "pci", nil, nil,
		)),
	}

	warnings, err := s.testRunChecks(c, &testRunChecksParams{
		env: efitest.NewMockHostEnvironmentWithOpts(
			efitest.WithVirtMode(internal_efi.VirtModeNone, internal_efi.DetectVirtModeAll),
			efitest.WithTPMDevice(newTpmDevice(tpm2_testutil.NewTransportBackedDevice(s.Transport, false, 1), nil, tpm2_device.ErrNoPPI)),
			efitest.WithLog(efitest.NewLog(c, &efitest.LogOptions{Algorithms: []tpm2.HashAlgorithmId{tpm2.HashAlgorithmSHA256}})),
			efitest.WithAMD64Environment("GenuineIntel", []uint64{cpuid.SDBG, cpuid.SMX}, 4, map[uint32]uint64{0xc80: 0x40000000, 0x13a: (3 << 1)}),
			efitest.WithSysfsDevices(devices...),
			efitest.WithMockVars(efitest.MockVars{
				{Name: "AuditMode", GUID: efi.GlobalVariable}:              &efitest.VarEntry{Attrs: efi.AttributeNonVolatile | efi.AttributeBootserviceAccess | efi.AttributeRuntimeAccess, Payload: []byte{0x0}},
				{Name: "BootCurrent", GUID: efi.GlobalVariable}:            &efitest.VarEntry{Attrs: efi.AttributeBootserviceAccess | efi.AttributeRuntimeAccess, Payload: []byte{0x3, 0x0}},
				{Name: "BootOptionSupport", GUID: efi.GlobalVariable}:      &efitest.VarEntry{Attrs: efi.AttributeBootserviceAccess | efi.AttributeRuntimeAccess, Payload: []byte{0x13, 0x03, 0x00, 0x00}},
				{Name: "DeployedMode", GUID: efi.GlobalVariable}:           &efitest.VarEntry{Attrs: efi.AttributeNonVolatile | efi.AttributeBootserviceAccess | efi.AttributeRuntimeAccess, Payload: []byte{0x1}},
				{Name: "SetupMode", GUID: efi.GlobalVariable}:              &efitest.VarEntry{Attrs: efi.AttributeBootserviceAccess | efi.AttributeRuntimeAccess, Payload: []byte{0x0}},
				{Name: "OsIndicationsSupported", GUID: efi.GlobalVariable}: &efitest.VarEntry{Attrs: efi.AttributeBootserviceAccess | efi.AttributeRuntimeAccess, Payload: []byte{0x41, 0x00, 0x00, 0x00, 0x00, 0x00, 0x00, 0x00}},
			}.SetSecureBoot(true).SetPK(c, efitest.NewSignatureListX509(c, snakeoilCert, efi.MakeGUID(0x03f66fa4, 0x5eee, 0x479c, 0xa408, [...]uint8{0xc4, 0xdc, 0x0a, 0x33, 0xfc, 0xde})))),
		),
		tpmPropertyModifiers: map[tpm2.Property]uint32{
			tpm2.PropertyNVCountersMax:     0,
			tpm2.PropertyPSFamilyIndicator: 1,
			tpm2.PropertyManufacturer:      uint32(tpm2.TPMManufacturerINTC),
		},
		enabledBanks: []tpm2.HashAlgorithmId{tpm2.HashAlgorithmSHA256},
		prepare: func() {
			_, err := s.TPM.PCREvent(s.TPM.PCRHandleContext(2), []byte("foo"), nil)
			c.Check(err, IsNil)
		},
		flags: PermitNoPlatformConfigProfileSupport | PermitNoDriversAndAppsProfileSupport | PermitNoDriversAndAppsConfigProfileSupport | PermitNoBootManagerConfigProfileSupport,
		loadedImages: []secboot_efi.Image{
			&mockImage{
				contents: []byte("mock shim executable"),
				digest:   testutil.DecodeHexString(c, "25e1b08db2f31ff5f5d2ea53e1a1e8fda6e1d81af4f26a7908071f1dec8611b7"),
				signatures: []*efi.WinCertificateAuthenticode{
					efitest.ReadWinCertificateAuthenticodeDetached(c, shimUbuntuSig4),
				},
			},
			&mockImage{contents: []byte("mock grub executable"), digest: testutil.DecodeHexString(c, "d5a9780e9f6a43c2e53fe9fda547be77f7783f31aea8013783242b040ff21dc0")},
			&mockImage{contents: []byte("mock kernel executable"), digest: testutil.DecodeHexString(c, "2ddfbd91fa1698b0d133c38ba90dbba76c9e08371ff83d03b5fb4c2e56d7e81f")},
		},
		expectedPcrAlg:            tpm2.HashAlgorithmSHA256,
		expectedUsedSecureBootCAs: []*X509CertificateID{NewX509CertificateID(testutil.ParseCertificate(c, msUefiCACert))},
		expectedFlags:             NoPlatformConfigProfileSupport | NoDriversAndAppsProfileSupport | NoDriversAndAppsConfigProfileSupport | NoBootManagerConfigProfileSupport,
	})
	c.Assert(err, IsNil)
	c.Assert(warnings, HasLen, 4)

	warning := warnings[0]
	c.Check(warning, ErrorMatches, `error with drivers and apps \(PCR2\) measurements: PCR value mismatch \(actual from TPM 0xfa734a6a4d262d7405d47d48c0a1b127229ca808032555ad919ed5dd7c1f6519, reconstructed from log 0x3d458cfe55cc03ea1f443f1562beec8df51c75e14a9fcf9a7234a13f198e7969\)`)
	var de *DriversAndAppsPCRError
	c.Check(errors.As(warning, &de), testutil.IsTrue)

	warning = warnings[1]
	c.Check(warning, ErrorMatches, `error with platform config \(PCR1\) measurements: generating profiles for PCR 1 is not supported yet`)
	var pce *PlatformConfigPCRError
	c.Check(errors.As(warning, &pce), testutil.IsTrue)

	warning = warnings[2]
	c.Check(warning, ErrorMatches, `error with drivers and apps config \(PCR3\) measurements: generating profiles for PCR 3 is not supported yet`)
	var dce *DriversAndAppsConfigPCRError
	c.Check(errors.As(warning, &dce), testutil.IsTrue)

	warning = warnings[3]
	c.Check(warning, ErrorMatches, `error with boot manager config \(PCR5\) measurements: generating profiles for PCR 5 is not supported yet`)
	var bmce *BootManagerConfigPCRError
	c.Check(errors.As(warning, &bmce), testutil.IsTrue)
}

// TODO: Good test case for invalid PCR3 when we support it.

func (s *runChecksSuite) TestRunChecksGoodInvalidPCR4Value(c *C) {
	meiAttrs := map[string][]byte{
		"fw_ver": []byte(`0:16.1.27.2176
0:16.1.27.2176
0:16.0.15.1624
`),
		"fw_status": []byte(`94000245
09F10506
00000020
00004000
00041F03
C7E003CB
`),
	}
	devices := []internal_efi.SysfsDevice{
		efitest.NewMockSysfsDevice("/sys/devices/virtual/iommu/dmar0", nil, "iommu", nil, nil),
		efitest.NewMockSysfsDevice("/sys/devices/virtual/iommu/dmar1", nil, "iommu", nil, nil),
		efitest.NewMockSysfsDevice("/sys/devices/pci0000:00/0000:00:16.0/mei/mei0", map[string]string{"DEVNAME": "mei0"}, "mei", meiAttrs, efitest.NewMockSysfsDevice(
			"/sys/devices/pci0000:00:16:0", map[string]string{"DRIVER": "mei_me"}, "pci", nil, nil,
		)),
	}

	warnings, err := s.testRunChecks(c, &testRunChecksParams{
		env: efitest.NewMockHostEnvironmentWithOpts(
			efitest.WithVirtMode(internal_efi.VirtModeNone, internal_efi.DetectVirtModeAll),
			efitest.WithTPMDevice(newTpmDevice(tpm2_testutil.NewTransportBackedDevice(s.Transport, false, 1), nil, tpm2_device.ErrNoPPI)),
			efitest.WithLog(efitest.NewLog(c, &efitest.LogOptions{Algorithms: []tpm2.HashAlgorithmId{tpm2.HashAlgorithmSHA256}})),
			efitest.WithAMD64Environment("GenuineIntel", []uint64{cpuid.SDBG, cpuid.SMX}, 4, map[uint32]uint64{0xc80: 0x40000000, 0x13a: (3 << 1)}),
			efitest.WithSysfsDevices(devices...),
			efitest.WithMockVars(efitest.MockVars{
				{Name: "AuditMode", GUID: efi.GlobalVariable}:              &efitest.VarEntry{Attrs: efi.AttributeNonVolatile | efi.AttributeBootserviceAccess | efi.AttributeRuntimeAccess, Payload: []byte{0x0}},
				{Name: "BootCurrent", GUID: efi.GlobalVariable}:            &efitest.VarEntry{Attrs: efi.AttributeBootserviceAccess | efi.AttributeRuntimeAccess, Payload: []byte{0x3, 0x0}},
				{Name: "BootOptionSupport", GUID: efi.GlobalVariable}:      &efitest.VarEntry{Attrs: efi.AttributeBootserviceAccess | efi.AttributeRuntimeAccess, Payload: []byte{0x13, 0x03, 0x00, 0x00}},
				{Name: "DeployedMode", GUID: efi.GlobalVariable}:           &efitest.VarEntry{Attrs: efi.AttributeNonVolatile | efi.AttributeBootserviceAccess | efi.AttributeRuntimeAccess, Payload: []byte{0x1}},
				{Name: "SetupMode", GUID: efi.GlobalVariable}:              &efitest.VarEntry{Attrs: efi.AttributeBootserviceAccess | efi.AttributeRuntimeAccess, Payload: []byte{0x0}},
				{Name: "OsIndicationsSupported", GUID: efi.GlobalVariable}: &efitest.VarEntry{Attrs: efi.AttributeBootserviceAccess | efi.AttributeRuntimeAccess, Payload: []byte{0x41, 0x00, 0x00, 0x00, 0x00, 0x00, 0x00, 0x00}},
			}.SetSecureBoot(true).SetPK(c, efitest.NewSignatureListX509(c, snakeoilCert, efi.MakeGUID(0x03f66fa4, 0x5eee, 0x479c, 0xa408, [...]uint8{0xc4, 0xdc, 0x0a, 0x33, 0xfc, 0xde})))),
		),
		tpmPropertyModifiers: map[tpm2.Property]uint32{
			tpm2.PropertyNVCountersMax:     0,
			tpm2.PropertyPSFamilyIndicator: 1,
			tpm2.PropertyManufacturer:      uint32(tpm2.TPMManufacturerINTC),
		},
		enabledBanks: []tpm2.HashAlgorithmId{tpm2.HashAlgorithmSHA256},
		prepare: func() {
			_, err := s.TPM.PCREvent(s.TPM.PCRHandleContext(4), []byte("foo"), nil)
			c.Check(err, IsNil)
		},
		flags: PermitNoPlatformConfigProfileSupport | PermitNoDriversAndAppsConfigProfileSupport | PermitNoBootManagerCodeProfileSupport | PermitNoBootManagerConfigProfileSupport,
		loadedImages: []secboot_efi.Image{
			&mockImage{
				contents: []byte("mock shim executable"),
				digest:   testutil.DecodeHexString(c, "25e1b08db2f31ff5f5d2ea53e1a1e8fda6e1d81af4f26a7908071f1dec8611b7"),
				signatures: []*efi.WinCertificateAuthenticode{
					efitest.ReadWinCertificateAuthenticodeDetached(c, shimUbuntuSig4),
				},
			},
			&mockImage{contents: []byte("mock grub executable"), digest: testutil.DecodeHexString(c, "d5a9780e9f6a43c2e53fe9fda547be77f7783f31aea8013783242b040ff21dc0")},
			&mockImage{contents: []byte("mock kernel executable"), digest: testutil.DecodeHexString(c, "2ddfbd91fa1698b0d133c38ba90dbba76c9e08371ff83d03b5fb4c2e56d7e81f")},
		},
		expectedPcrAlg:            tpm2.HashAlgorithmSHA256,
		expectedUsedSecureBootCAs: []*X509CertificateID{NewX509CertificateID(testutil.ParseCertificate(c, msUefiCACert))},
		expectedFlags:             NoPlatformConfigProfileSupport | NoDriversAndAppsConfigProfileSupport | NoBootManagerCodeProfileSupport | NoBootManagerConfigProfileSupport,
	})
	c.Assert(err, IsNil)
	c.Assert(warnings, HasLen, 4)

	warning := warnings[0]
	c.Check(warning, ErrorMatches, `error with boot manager code \(PCR4\) measurements: PCR value mismatch \(actual from TPM 0x1c93930d6b26232e061eaa33ecf6341fae63ce598a0c6a26ee96a0828639c044, reconstructed from log 0x4bc74f3ffe49b4dd275c9f475887b68193e2db8348d72e1c3c9099c2dcfa85b0\)`)
	var bme *BootManagerCodePCRError
	c.Check(errors.As(warning, &bme), testutil.IsTrue)

	warning = warnings[1]
	c.Check(warning, ErrorMatches, `error with platform config \(PCR1\) measurements: generating profiles for PCR 1 is not supported yet`)
	var pce *PlatformConfigPCRError
	c.Check(errors.As(warning, &pce), testutil.IsTrue)

	warning = warnings[2]
	c.Check(warning, ErrorMatches, `error with drivers and apps config \(PCR3\) measurements: generating profiles for PCR 3 is not supported yet`)
	var dce *DriversAndAppsConfigPCRError
	c.Check(errors.As(warning, &dce), testutil.IsTrue)

	warning = warnings[3]
	c.Check(warning, ErrorMatches, `error with boot manager config \(PCR5\) measurements: generating profiles for PCR 5 is not supported yet`)
	var bmce *BootManagerConfigPCRError
	c.Check(errors.As(warning, &bmce), testutil.IsTrue)
}

// TODO: Good test case for invalid PCR5 when we support it.

func (s *runChecksSuite) TestRunChecksGoodInvalidPCR7Value(c *C) {
	meiAttrs := map[string][]byte{
		"fw_ver": []byte(`0:16.1.27.2176
0:16.1.27.2176
0:16.0.15.1624
`),
		"fw_status": []byte(`94000245
09F10506
00000020
00004000
00041F03
C7E003CB
`),
	}
	devices := []internal_efi.SysfsDevice{
		efitest.NewMockSysfsDevice("/sys/devices/virtual/iommu/dmar0", nil, "iommu", nil, nil),
		efitest.NewMockSysfsDevice("/sys/devices/virtual/iommu/dmar1", nil, "iommu", nil, nil),
		efitest.NewMockSysfsDevice("/sys/devices/pci0000:00/0000:00:16.0/mei/mei0", map[string]string{"DEVNAME": "mei0"}, "mei", meiAttrs, efitest.NewMockSysfsDevice(
			"/sys/devices/pci0000:00:16:0", map[string]string{"DRIVER": "mei_me"}, "pci", nil, nil,
		)),
	}

	warnings, err := s.testRunChecks(c, &testRunChecksParams{
		env: efitest.NewMockHostEnvironmentWithOpts(
			efitest.WithVirtMode(internal_efi.VirtModeNone, internal_efi.DetectVirtModeAll),
			efitest.WithTPMDevice(newTpmDevice(tpm2_testutil.NewTransportBackedDevice(s.Transport, false, 1), nil, tpm2_device.ErrNoPPI)),
			efitest.WithLog(efitest.NewLog(c, &efitest.LogOptions{Algorithms: []tpm2.HashAlgorithmId{tpm2.HashAlgorithmSHA256}})),
			efitest.WithAMD64Environment("GenuineIntel", []uint64{cpuid.SDBG, cpuid.SMX}, 4, map[uint32]uint64{0xc80: 0x40000000, 0x13a: (3 << 1)}),
			efitest.WithSysfsDevices(devices...),
			efitest.WithMockVars(efitest.MockVars{
				{Name: "AuditMode", GUID: efi.GlobalVariable}:              &efitest.VarEntry{Attrs: efi.AttributeNonVolatile | efi.AttributeBootserviceAccess | efi.AttributeRuntimeAccess, Payload: []byte{0x0}},
				{Name: "BootCurrent", GUID: efi.GlobalVariable}:            &efitest.VarEntry{Attrs: efi.AttributeBootserviceAccess | efi.AttributeRuntimeAccess, Payload: []byte{0x3, 0x0}},
				{Name: "BootOptionSupport", GUID: efi.GlobalVariable}:      &efitest.VarEntry{Attrs: efi.AttributeBootserviceAccess | efi.AttributeRuntimeAccess, Payload: []byte{0x13, 0x03, 0x00, 0x00}},
				{Name: "DeployedMode", GUID: efi.GlobalVariable}:           &efitest.VarEntry{Attrs: efi.AttributeNonVolatile | efi.AttributeBootserviceAccess | efi.AttributeRuntimeAccess, Payload: []byte{0x1}},
				{Name: "SetupMode", GUID: efi.GlobalVariable}:              &efitest.VarEntry{Attrs: efi.AttributeBootserviceAccess | efi.AttributeRuntimeAccess, Payload: []byte{0x0}},
				{Name: "OsIndicationsSupported", GUID: efi.GlobalVariable}: &efitest.VarEntry{Attrs: efi.AttributeBootserviceAccess | efi.AttributeRuntimeAccess, Payload: []byte{0x41, 0x00, 0x00, 0x00, 0x00, 0x00, 0x00, 0x00}},
			}.SetSecureBoot(true).SetPK(c, efitest.NewSignatureListX509(c, snakeoilCert, efi.MakeGUID(0x03f66fa4, 0x5eee, 0x479c, 0xa408, [...]uint8{0xc4, 0xdc, 0x0a, 0x33, 0xfc, 0xde})))),
		),
		tpmPropertyModifiers: map[tpm2.Property]uint32{
			tpm2.PropertyNVCountersMax:     0,
			tpm2.PropertyPSFamilyIndicator: 1,
			tpm2.PropertyManufacturer:      uint32(tpm2.TPMManufacturerINTC),
		},
		enabledBanks: []tpm2.HashAlgorithmId{tpm2.HashAlgorithmSHA256},
		prepare: func() {
			_, err := s.TPM.PCREvent(s.TPM.PCRHandleContext(7), []byte("foo"), nil)
			c.Check(err, IsNil)
		},
		flags: PermitNoPlatformConfigProfileSupport | PermitNoDriversAndAppsConfigProfileSupport | PermitNoBootManagerConfigProfileSupport | PermitNoSecureBootPolicyProfileSupport,
		loadedImages: []secboot_efi.Image{
			&mockImage{
				contents: []byte("mock shim executable"),
				digest:   testutil.DecodeHexString(c, "25e1b08db2f31ff5f5d2ea53e1a1e8fda6e1d81af4f26a7908071f1dec8611b7"),
				signatures: []*efi.WinCertificateAuthenticode{
					efitest.ReadWinCertificateAuthenticodeDetached(c, shimUbuntuSig4),
				},
			},
			&mockImage{contents: []byte("mock grub executable"), digest: testutil.DecodeHexString(c, "d5a9780e9f6a43c2e53fe9fda547be77f7783f31aea8013783242b040ff21dc0")},
			&mockImage{contents: []byte("mock kernel executable"), digest: testutil.DecodeHexString(c, "2ddfbd91fa1698b0d133c38ba90dbba76c9e08371ff83d03b5fb4c2e56d7e81f")},
		},
		expectedPcrAlg:            tpm2.HashAlgorithmSHA256,
		expectedFlags:             NoPlatformConfigProfileSupport | NoDriversAndAppsConfigProfileSupport | NoBootManagerConfigProfileSupport | NoSecureBootPolicyProfileSupport,
		expectedUsedSecureBootCAs: []*X509CertificateID{NewX509CertificateID(testutil.ParseCertificate(c, msUefiCACert))},
	})
	c.Assert(err, IsNil)
	c.Assert(warnings, HasLen, 4)

	warning := warnings[0]
	c.Check(warning, ErrorMatches, `error with secure boot policy \(PCR7\) measurements: PCR value mismatch \(actual from TPM 0xdf7b5d709755f1bd7142dd2f8c2d1195fc6b4dab5c78d41daf5c795da55db5f2, reconstructed from log 0xafc99bd8b298ea9b70d2796cb0ca22fe2b70d784691a1cae2aa3ba55edc365dc\)`)
	var sbe *SecureBootPolicyPCRError
	c.Check(errors.As(warning, &sbe), testutil.IsTrue)

	warning = warnings[1]
	c.Check(warning, ErrorMatches, `error with platform config \(PCR1\) measurements: generating profiles for PCR 1 is not supported yet`)
	var pce *PlatformConfigPCRError
	c.Check(errors.As(warning, &pce), testutil.IsTrue)

	warning = warnings[2]
	c.Check(warning, ErrorMatches, `error with drivers and apps config \(PCR3\) measurements: generating profiles for PCR 3 is not supported yet`)
	var dce *DriversAndAppsConfigPCRError
	c.Check(errors.As(warning, &dce), testutil.IsTrue)

	warning = warnings[3]
	c.Check(warning, ErrorMatches, `error with boot manager config \(PCR5\) measurements: generating profiles for PCR 5 is not supported yet`)
	var bmce *BootManagerConfigPCRError
	c.Check(errors.As(warning, &bmce), testutil.IsTrue)
}

func (s *runChecksSuite) TestRunChecksGoodVARDriversPresent(c *C) {
	meiAttrs := map[string][]byte{
		"fw_ver": []byte(`0:16.1.27.2176
0:16.1.27.2176
0:16.0.15.1624
`),
		"fw_status": []byte(`94000245
09F10506
00000020
00004000
00041F03
C7E003CB
`),
	}
	devices := []internal_efi.SysfsDevice{
		efitest.NewMockSysfsDevice("/sys/devices/virtual/iommu/dmar0", nil, "iommu", nil, nil),
		efitest.NewMockSysfsDevice("/sys/devices/virtual/iommu/dmar1", nil, "iommu", nil, nil),
		efitest.NewMockSysfsDevice("/sys/devices/pci0000:00/0000:00:16.0/mei/mei0", map[string]string{"DEVNAME": "mei0"}, "mei", meiAttrs, efitest.NewMockSysfsDevice(
			"/sys/devices/pci0000:00:16:0", map[string]string{"DRIVER": "mei_me"}, "pci", nil, nil,
		)),
	}

	warnings, err := s.testRunChecks(c, &testRunChecksParams{
		env: efitest.NewMockHostEnvironmentWithOpts(
			efitest.WithVirtMode(internal_efi.VirtModeNone, internal_efi.DetectVirtModeAll),
			efitest.WithTPMDevice(newTpmDevice(tpm2_testutil.NewTransportBackedDevice(s.Transport, false, 1), nil, tpm2_device.ErrNoPPI)),
			efitest.WithLog(efitest.NewLog(c, &efitest.LogOptions{
				Algorithms:          []tpm2.HashAlgorithmId{tpm2.HashAlgorithmSHA256},
				IncludeDriverLaunch: true,
			})),
			efitest.WithAMD64Environment("GenuineIntel", []uint64{cpuid.SDBG, cpuid.SMX}, 4, map[uint32]uint64{0xc80: 0x40000000, 0x13a: (3 << 1)}),
			efitest.WithSysfsDevices(devices...),
			efitest.WithMockVars(efitest.MockVars{
				{Name: "AuditMode", GUID: efi.GlobalVariable}:              &efitest.VarEntry{Attrs: efi.AttributeNonVolatile | efi.AttributeBootserviceAccess | efi.AttributeRuntimeAccess, Payload: []byte{0x0}},
				{Name: "BootCurrent", GUID: efi.GlobalVariable}:            &efitest.VarEntry{Attrs: efi.AttributeBootserviceAccess | efi.AttributeRuntimeAccess, Payload: []byte{0x3, 0x0}},
				{Name: "BootOptionSupport", GUID: efi.GlobalVariable}:      &efitest.VarEntry{Attrs: efi.AttributeBootserviceAccess | efi.AttributeRuntimeAccess, Payload: []byte{0x13, 0x03, 0x00, 0x00}},
				{Name: "DeployedMode", GUID: efi.GlobalVariable}:           &efitest.VarEntry{Attrs: efi.AttributeNonVolatile | efi.AttributeBootserviceAccess | efi.AttributeRuntimeAccess, Payload: []byte{0x1}},
				{Name: "SetupMode", GUID: efi.GlobalVariable}:              &efitest.VarEntry{Attrs: efi.AttributeBootserviceAccess | efi.AttributeRuntimeAccess, Payload: []byte{0x0}},
				{Name: "OsIndicationsSupported", GUID: efi.GlobalVariable}: &efitest.VarEntry{Attrs: efi.AttributeBootserviceAccess | efi.AttributeRuntimeAccess, Payload: []byte{0x41, 0x00, 0x00, 0x00, 0x00, 0x00, 0x00, 0x00}},
			}.SetSecureBoot(true).SetPK(c, efitest.NewSignatureListX509(c, snakeoilCert, efi.MakeGUID(0x03f66fa4, 0x5eee, 0x479c, 0xa408, [...]uint8{0xc4, 0xdc, 0x0a, 0x33, 0xfc, 0xde})))),
		),
		tpmPropertyModifiers: map[tpm2.Property]uint32{
			tpm2.PropertyNVCountersMax:     0,
			tpm2.PropertyPSFamilyIndicator: 1,
			tpm2.PropertyManufacturer:      uint32(tpm2.TPMManufacturerINTC),
		},
		enabledBanks: []tpm2.HashAlgorithmId{tpm2.HashAlgorithmSHA256},
		flags:        PermitNoPlatformConfigProfileSupport | PermitNoDriversAndAppsConfigProfileSupport | PermitNoBootManagerConfigProfileSupport | PermitVARSuppliedDrivers,
		loadedImages: []secboot_efi.Image{
			&mockImage{
				contents: []byte("mock shim executable"),
				digest:   testutil.DecodeHexString(c, "25e1b08db2f31ff5f5d2ea53e1a1e8fda6e1d81af4f26a7908071f1dec8611b7"),
				signatures: []*efi.WinCertificateAuthenticode{
					efitest.ReadWinCertificateAuthenticodeDetached(c, shimUbuntuSig4),
				},
			},
			&mockImage{contents: []byte("mock grub executable"), digest: testutil.DecodeHexString(c, "d5a9780e9f6a43c2e53fe9fda547be77f7783f31aea8013783242b040ff21dc0")},
			&mockImage{contents: []byte("mock kernel executable"), digest: testutil.DecodeHexString(c, "2ddfbd91fa1698b0d133c38ba90dbba76c9e08371ff83d03b5fb4c2e56d7e81f")},
		},
		expectedPcrAlg:            tpm2.HashAlgorithmSHA256,
		expectedUsedSecureBootCAs: []*X509CertificateID{NewX509CertificateID(testutil.ParseCertificate(c, msUefiCACert))},
		expectedFlags:             NoPlatformConfigProfileSupport | NoDriversAndAppsConfigProfileSupport | NoBootManagerConfigProfileSupport,
	})
	c.Assert(err, IsNil)
	c.Assert(warnings, HasLen, 4)

	warning := warnings[0]
	c.Check(warning, ErrorMatches, `error with platform config \(PCR1\) measurements: generating profiles for PCR 1 is not supported yet`)
	var pce *PlatformConfigPCRError
	c.Check(errors.As(warning, &pce), testutil.IsTrue)

	warning = warnings[1]
	c.Check(warning, Equals, ErrVARSuppliedDriversPresent)

	warning = warnings[2]
	c.Check(warning, ErrorMatches, `error with drivers and apps config \(PCR3\) measurements: generating profiles for PCR 3 is not supported yet`)
	var dce *DriversAndAppsConfigPCRError
	c.Check(errors.As(warning, &dce), testutil.IsTrue)

	warning = warnings[3]
	c.Check(warning, ErrorMatches, `error with boot manager config \(PCR5\) measurements: generating profiles for PCR 5 is not supported yet`)
	var bmce *BootManagerConfigPCRError
	c.Check(errors.As(warning, &bmce), testutil.IsTrue)
}

func (s *runChecksSuite) TestRunChecksGoodVARDriversPresentWithInvalidPCR2Value(c *C) {
	meiAttrs := map[string][]byte{
		"fw_ver": []byte(`0:16.1.27.2176
0:16.1.27.2176
0:16.0.15.1624
`),
		"fw_status": []byte(`94000245
09F10506
00000020
00004000
00041F03
C7E003CB
`),
	}
	devices := []internal_efi.SysfsDevice{
		efitest.NewMockSysfsDevice("/sys/devices/virtual/iommu/dmar0", nil, "iommu", nil, nil),
		efitest.NewMockSysfsDevice("/sys/devices/virtual/iommu/dmar1", nil, "iommu", nil, nil),
		efitest.NewMockSysfsDevice("/sys/devices/pci0000:00/0000:00:16.0/mei/mei0", map[string]string{"DEVNAME": "mei0"}, "mei", meiAttrs, efitest.NewMockSysfsDevice(
			"/sys/devices/pci0000:00:16:0", map[string]string{"DRIVER": "mei_me"}, "pci", nil, nil,
		)),
	}

	warnings, err := s.testRunChecks(c, &testRunChecksParams{
		env: efitest.NewMockHostEnvironmentWithOpts(
			efitest.WithVirtMode(internal_efi.VirtModeNone, internal_efi.DetectVirtModeAll),
			efitest.WithTPMDevice(newTpmDevice(tpm2_testutil.NewTransportBackedDevice(s.Transport, false, 1), nil, tpm2_device.ErrNoPPI)),
			efitest.WithLog(efitest.NewLog(c, &efitest.LogOptions{
				Algorithms:          []tpm2.HashAlgorithmId{tpm2.HashAlgorithmSHA256},
				IncludeDriverLaunch: true,
			})),
			efitest.WithAMD64Environment("GenuineIntel", []uint64{cpuid.SDBG, cpuid.SMX}, 4, map[uint32]uint64{0xc80: 0x40000000, 0x13a: (3 << 1)}),
			efitest.WithSysfsDevices(devices...),
			efitest.WithMockVars(efitest.MockVars{
				{Name: "AuditMode", GUID: efi.GlobalVariable}:              &efitest.VarEntry{Attrs: efi.AttributeNonVolatile | efi.AttributeBootserviceAccess | efi.AttributeRuntimeAccess, Payload: []byte{0x0}},
				{Name: "BootCurrent", GUID: efi.GlobalVariable}:            &efitest.VarEntry{Attrs: efi.AttributeBootserviceAccess | efi.AttributeRuntimeAccess, Payload: []byte{0x3, 0x0}},
				{Name: "BootOptionSupport", GUID: efi.GlobalVariable}:      &efitest.VarEntry{Attrs: efi.AttributeBootserviceAccess | efi.AttributeRuntimeAccess, Payload: []byte{0x13, 0x03, 0x00, 0x00}},
				{Name: "DeployedMode", GUID: efi.GlobalVariable}:           &efitest.VarEntry{Attrs: efi.AttributeNonVolatile | efi.AttributeBootserviceAccess | efi.AttributeRuntimeAccess, Payload: []byte{0x1}},
				{Name: "SetupMode", GUID: efi.GlobalVariable}:              &efitest.VarEntry{Attrs: efi.AttributeBootserviceAccess | efi.AttributeRuntimeAccess, Payload: []byte{0x0}},
				{Name: "OsIndicationsSupported", GUID: efi.GlobalVariable}: &efitest.VarEntry{Attrs: efi.AttributeBootserviceAccess | efi.AttributeRuntimeAccess, Payload: []byte{0x41, 0x00, 0x00, 0x00, 0x00, 0x00, 0x00, 0x00}},
			}.SetSecureBoot(true).SetPK(c, efitest.NewSignatureListX509(c, snakeoilCert, efi.MakeGUID(0x03f66fa4, 0x5eee, 0x479c, 0xa408, [...]uint8{0xc4, 0xdc, 0x0a, 0x33, 0xfc, 0xde})))),
		),
		tpmPropertyModifiers: map[tpm2.Property]uint32{
			tpm2.PropertyNVCountersMax:     0,
			tpm2.PropertyPSFamilyIndicator: 1,
			tpm2.PropertyManufacturer:      uint32(tpm2.TPMManufacturerINTC),
		},
		enabledBanks: []tpm2.HashAlgorithmId{tpm2.HashAlgorithmSHA256},
		prepare: func() {
			_, err := s.TPM.PCREvent(s.TPM.PCRHandleContext(2), []byte("foo"), nil)
			c.Check(err, IsNil)
		},
		flags: PermitNoPlatformConfigProfileSupport | PermitNoDriversAndAppsProfileSupport | PermitNoDriversAndAppsConfigProfileSupport | PermitNoBootManagerConfigProfileSupport | PermitVARSuppliedDrivers,
		loadedImages: []secboot_efi.Image{
			&mockImage{
				contents: []byte("mock shim executable"),
				digest:   testutil.DecodeHexString(c, "25e1b08db2f31ff5f5d2ea53e1a1e8fda6e1d81af4f26a7908071f1dec8611b7"),
				signatures: []*efi.WinCertificateAuthenticode{
					efitest.ReadWinCertificateAuthenticodeDetached(c, shimUbuntuSig4),
				},
			},
			&mockImage{contents: []byte("mock grub executable"), digest: testutil.DecodeHexString(c, "d5a9780e9f6a43c2e53fe9fda547be77f7783f31aea8013783242b040ff21dc0")},
			&mockImage{contents: []byte("mock kernel executable"), digest: testutil.DecodeHexString(c, "2ddfbd91fa1698b0d133c38ba90dbba76c9e08371ff83d03b5fb4c2e56d7e81f")},
		},
		expectedPcrAlg:            tpm2.HashAlgorithmSHA256,
		expectedUsedSecureBootCAs: []*X509CertificateID{NewX509CertificateID(testutil.ParseCertificate(c, msUefiCACert))},
		expectedFlags:             NoPlatformConfigProfileSupport | NoDriversAndAppsProfileSupport | NoDriversAndAppsConfigProfileSupport | NoBootManagerConfigProfileSupport,
	})
	c.Assert(err, IsNil)
	c.Assert(warnings, HasLen, 5)

	warning := warnings[0]
	c.Check(warning, ErrorMatches, `error with drivers and apps \(PCR2\) measurements: PCR value mismatch \(actual from TPM 0x33da7dc7c748c1767c14a1328487ad2f1a058cda30956405bc9ccf02a75bcfb9, reconstructed from log 0x6a16b79136a20b5fa1d3d3812165fddf6e2a4d9c5a682e15f26c6e4fbc8f4d04\)`)
	var de *DriversAndAppsPCRError
	c.Check(errors.As(warning, &de), testutil.IsTrue)

	warning = warnings[1]
	c.Check(warning, ErrorMatches, `error with platform config \(PCR1\) measurements: generating profiles for PCR 1 is not supported yet`)
	var pce *PlatformConfigPCRError
	c.Check(errors.As(warning, &pce), testutil.IsTrue)

	warning = warnings[2]
	c.Check(warning, Equals, ErrVARSuppliedDriversPresent)

	warning = warnings[3]
	c.Check(warning, ErrorMatches, `error with drivers and apps config \(PCR3\) measurements: generating profiles for PCR 3 is not supported yet`)
	var dce *DriversAndAppsConfigPCRError
	c.Check(errors.As(warning, &dce), testutil.IsTrue)

	warning = warnings[4]
	c.Check(warning, ErrorMatches, `error with boot manager config \(PCR5\) measurements: generating profiles for PCR 5 is not supported yet`)
	var bmce *BootManagerConfigPCRError
	c.Check(errors.As(warning, &bmce), testutil.IsTrue)
}

func (s *runChecksSuite) TestRunChecksGoodSysPrepAppsPresent(c *C) {
	meiAttrs := map[string][]byte{
		"fw_ver": []byte(`0:16.1.27.2176
0:16.1.27.2176
0:16.0.15.1624
`),
		"fw_status": []byte(`94000245
09F10506
00000020
00004000
00041F03
C7E003CB
`),
	}
	devices := []internal_efi.SysfsDevice{
		efitest.NewMockSysfsDevice("/sys/devices/virtual/iommu/dmar0", nil, "iommu", nil, nil),
		efitest.NewMockSysfsDevice("/sys/devices/virtual/iommu/dmar1", nil, "iommu", nil, nil),
		efitest.NewMockSysfsDevice("/sys/devices/pci0000:00/0000:00:16.0/mei/mei0", map[string]string{"DEVNAME": "mei0"}, "mei", meiAttrs, efitest.NewMockSysfsDevice(
			"/sys/devices/pci0000:00:16:0", map[string]string{"DRIVER": "mei_me"}, "pci", nil, nil,
		)),
	}

	warnings, err := s.testRunChecks(c, &testRunChecksParams{
		env: efitest.NewMockHostEnvironmentWithOpts(
			efitest.WithVirtMode(internal_efi.VirtModeNone, internal_efi.DetectVirtModeAll),
			efitest.WithTPMDevice(newTpmDevice(tpm2_testutil.NewTransportBackedDevice(s.Transport, false, 1), nil, tpm2_device.ErrNoPPI)),
			efitest.WithLog(efitest.NewLog(c, &efitest.LogOptions{
				Algorithms:              []tpm2.HashAlgorithmId{tpm2.HashAlgorithmSHA256},
				IncludeSysPrepAppLaunch: true,
			})),
			efitest.WithAMD64Environment("GenuineIntel", []uint64{cpuid.SDBG, cpuid.SMX}, 4, map[uint32]uint64{0xc80: 0x40000000, 0x13a: (3 << 1)}),
			efitest.WithSysfsDevices(devices...),
			efitest.WithMockVars(efitest.MockVars{
				{Name: "AuditMode", GUID: efi.GlobalVariable}:              &efitest.VarEntry{Attrs: efi.AttributeNonVolatile | efi.AttributeBootserviceAccess | efi.AttributeRuntimeAccess, Payload: []byte{0x0}},
				{Name: "BootCurrent", GUID: efi.GlobalVariable}:            &efitest.VarEntry{Attrs: efi.AttributeBootserviceAccess | efi.AttributeRuntimeAccess, Payload: []byte{0x3, 0x0}},
				{Name: "BootOptionSupport", GUID: efi.GlobalVariable}:      &efitest.VarEntry{Attrs: efi.AttributeBootserviceAccess | efi.AttributeRuntimeAccess, Payload: []byte{0x13, 0x03, 0x00, 0x00}},
				{Name: "DeployedMode", GUID: efi.GlobalVariable}:           &efitest.VarEntry{Attrs: efi.AttributeNonVolatile | efi.AttributeBootserviceAccess | efi.AttributeRuntimeAccess, Payload: []byte{0x1}},
				{Name: "SetupMode", GUID: efi.GlobalVariable}:              &efitest.VarEntry{Attrs: efi.AttributeBootserviceAccess | efi.AttributeRuntimeAccess, Payload: []byte{0x0}},
				{Name: "OsIndicationsSupported", GUID: efi.GlobalVariable}: &efitest.VarEntry{Attrs: efi.AttributeBootserviceAccess | efi.AttributeRuntimeAccess, Payload: []byte{0x41, 0x00, 0x00, 0x00, 0x00, 0x00, 0x00, 0x00}},
			}.SetSecureBoot(true).SetPK(c, efitest.NewSignatureListX509(c, snakeoilCert, efi.MakeGUID(0x03f66fa4, 0x5eee, 0x479c, 0xa408, [...]uint8{0xc4, 0xdc, 0x0a, 0x33, 0xfc, 0xde})))),
		),
		tpmPropertyModifiers: map[tpm2.Property]uint32{
			tpm2.PropertyNVCountersMax:     0,
			tpm2.PropertyPSFamilyIndicator: 1,
			tpm2.PropertyManufacturer:      uint32(tpm2.TPMManufacturerINTC),
		},
		enabledBanks: []tpm2.HashAlgorithmId{tpm2.HashAlgorithmSHA256},
		flags:        PermitNoPlatformConfigProfileSupport | PermitNoDriversAndAppsConfigProfileSupport | PermitNoBootManagerConfigProfileSupport | PermitSysPrepApplications,
		loadedImages: []secboot_efi.Image{
			&mockImage{
				contents: []byte("mock shim executable"),
				digest:   testutil.DecodeHexString(c, "25e1b08db2f31ff5f5d2ea53e1a1e8fda6e1d81af4f26a7908071f1dec8611b7"),
				signatures: []*efi.WinCertificateAuthenticode{
					efitest.ReadWinCertificateAuthenticodeDetached(c, shimUbuntuSig4),
				},
			},
			&mockImage{contents: []byte("mock grub executable"), digest: testutil.DecodeHexString(c, "d5a9780e9f6a43c2e53fe9fda547be77f7783f31aea8013783242b040ff21dc0")},
			&mockImage{contents: []byte("mock kernel executable"), digest: testutil.DecodeHexString(c, "2ddfbd91fa1698b0d133c38ba90dbba76c9e08371ff83d03b5fb4c2e56d7e81f")},
		},
		expectedPcrAlg:            tpm2.HashAlgorithmSHA256,
		expectedUsedSecureBootCAs: []*X509CertificateID{NewX509CertificateID(testutil.ParseCertificate(c, msUefiCACert))},
		expectedFlags:             NoPlatformConfigProfileSupport | NoDriversAndAppsConfigProfileSupport | NoBootManagerConfigProfileSupport,
	})
	c.Assert(err, IsNil)
	c.Assert(warnings, HasLen, 4)

	warning := warnings[0]
	c.Check(warning, ErrorMatches, `error with platform config \(PCR1\) measurements: generating profiles for PCR 1 is not supported yet`)
	var pce *PlatformConfigPCRError
	c.Check(errors.As(warning, &pce), testutil.IsTrue)

	warning = warnings[1]
	c.Check(warning, ErrorMatches, `error with drivers and apps config \(PCR3\) measurements: generating profiles for PCR 3 is not supported yet`)
	var dce *DriversAndAppsConfigPCRError
	c.Check(errors.As(warning, &dce), testutil.IsTrue)

	warning = warnings[2]
	c.Check(warning, Equals, ErrSysPrepApplicationsPresent)

	warning = warnings[3]
	c.Check(warning, ErrorMatches, `error with boot manager config \(PCR5\) measurements: generating profiles for PCR 5 is not supported yet`)
	var bmce *BootManagerConfigPCRError
	c.Check(errors.As(warning, &bmce), testutil.IsTrue)
}

func (s *runChecksSuite) TestRunChecksGoodSysPrepAppsPresentWithInvalidPCR4Value(c *C) {
	meiAttrs := map[string][]byte{
		"fw_ver": []byte(`0:16.1.27.2176
0:16.1.27.2176
0:16.0.15.1624
`),
		"fw_status": []byte(`94000245
09F10506
00000020
00004000
00041F03
C7E003CB
`),
	}
	devices := []internal_efi.SysfsDevice{
		efitest.NewMockSysfsDevice("/sys/devices/virtual/iommu/dmar0", nil, "iommu", nil, nil),
		efitest.NewMockSysfsDevice("/sys/devices/virtual/iommu/dmar1", nil, "iommu", nil, nil),
		efitest.NewMockSysfsDevice("/sys/devices/pci0000:00/0000:00:16.0/mei/mei0", map[string]string{"DEVNAME": "mei0"}, "mei", meiAttrs, efitest.NewMockSysfsDevice(
			"/sys/devices/pci0000:00:16:0", map[string]string{"DRIVER": "mei_me"}, "pci", nil, nil,
		)),
	}

	warnings, err := s.testRunChecks(c, &testRunChecksParams{
		env: efitest.NewMockHostEnvironmentWithOpts(
			efitest.WithVirtMode(internal_efi.VirtModeNone, internal_efi.DetectVirtModeAll),
			efitest.WithTPMDevice(newTpmDevice(tpm2_testutil.NewTransportBackedDevice(s.Transport, false, 1), nil, tpm2_device.ErrNoPPI)),
			efitest.WithLog(efitest.NewLog(c, &efitest.LogOptions{
				Algorithms:              []tpm2.HashAlgorithmId{tpm2.HashAlgorithmSHA256},
				IncludeSysPrepAppLaunch: true,
			})),
			efitest.WithAMD64Environment("GenuineIntel", []uint64{cpuid.SDBG, cpuid.SMX}, 4, map[uint32]uint64{0xc80: 0x40000000, 0x13a: (3 << 1)}),
			efitest.WithSysfsDevices(devices...),
			efitest.WithMockVars(efitest.MockVars{
				{Name: "AuditMode", GUID: efi.GlobalVariable}:              &efitest.VarEntry{Attrs: efi.AttributeNonVolatile | efi.AttributeBootserviceAccess | efi.AttributeRuntimeAccess, Payload: []byte{0x0}},
				{Name: "BootCurrent", GUID: efi.GlobalVariable}:            &efitest.VarEntry{Attrs: efi.AttributeBootserviceAccess | efi.AttributeRuntimeAccess, Payload: []byte{0x3, 0x0}},
				{Name: "BootOptionSupport", GUID: efi.GlobalVariable}:      &efitest.VarEntry{Attrs: efi.AttributeBootserviceAccess | efi.AttributeRuntimeAccess, Payload: []byte{0x13, 0x03, 0x00, 0x00}},
				{Name: "DeployedMode", GUID: efi.GlobalVariable}:           &efitest.VarEntry{Attrs: efi.AttributeNonVolatile | efi.AttributeBootserviceAccess | efi.AttributeRuntimeAccess, Payload: []byte{0x1}},
				{Name: "SetupMode", GUID: efi.GlobalVariable}:              &efitest.VarEntry{Attrs: efi.AttributeBootserviceAccess | efi.AttributeRuntimeAccess, Payload: []byte{0x0}},
				{Name: "OsIndicationsSupported", GUID: efi.GlobalVariable}: &efitest.VarEntry{Attrs: efi.AttributeBootserviceAccess | efi.AttributeRuntimeAccess, Payload: []byte{0x41, 0x00, 0x00, 0x00, 0x00, 0x00, 0x00, 0x00}},
			}.SetSecureBoot(true).SetPK(c, efitest.NewSignatureListX509(c, snakeoilCert, efi.MakeGUID(0x03f66fa4, 0x5eee, 0x479c, 0xa408, [...]uint8{0xc4, 0xdc, 0x0a, 0x33, 0xfc, 0xde})))),
		),
		tpmPropertyModifiers: map[tpm2.Property]uint32{
			tpm2.PropertyNVCountersMax:     0,
			tpm2.PropertyPSFamilyIndicator: 1,
			tpm2.PropertyManufacturer:      uint32(tpm2.TPMManufacturerINTC),
		},
		enabledBanks: []tpm2.HashAlgorithmId{tpm2.HashAlgorithmSHA256},
		prepare: func() {
			_, err := s.TPM.PCREvent(s.TPM.PCRHandleContext(4), []byte("foo"), nil)
			c.Check(err, IsNil)
		},
		flags: PermitNoPlatformConfigProfileSupport | PermitNoDriversAndAppsConfigProfileSupport | PermitNoBootManagerCodeProfileSupport | PermitNoBootManagerConfigProfileSupport | PermitSysPrepApplications,
		loadedImages: []secboot_efi.Image{
			&mockImage{
				contents: []byte("mock shim executable"),
				digest:   testutil.DecodeHexString(c, "25e1b08db2f31ff5f5d2ea53e1a1e8fda6e1d81af4f26a7908071f1dec8611b7"),
				signatures: []*efi.WinCertificateAuthenticode{
					efitest.ReadWinCertificateAuthenticodeDetached(c, shimUbuntuSig4),
				},
			},
			&mockImage{contents: []byte("mock grub executable"), digest: testutil.DecodeHexString(c, "d5a9780e9f6a43c2e53fe9fda547be77f7783f31aea8013783242b040ff21dc0")},
			&mockImage{contents: []byte("mock kernel executable"), digest: testutil.DecodeHexString(c, "2ddfbd91fa1698b0d133c38ba90dbba76c9e08371ff83d03b5fb4c2e56d7e81f")},
		},
		expectedPcrAlg:            tpm2.HashAlgorithmSHA256,
		expectedUsedSecureBootCAs: []*X509CertificateID{NewX509CertificateID(testutil.ParseCertificate(c, msUefiCACert))},
		expectedFlags:             NoPlatformConfigProfileSupport | NoDriversAndAppsConfigProfileSupport | NoBootManagerConfigProfileSupport | NoBootManagerCodeProfileSupport,
	})
	c.Assert(err, IsNil)
	c.Assert(warnings, HasLen, 5)

	warning := warnings[0]
	c.Check(warning, ErrorMatches, `error with boot manager code \(PCR4\) measurements: PCR value mismatch \(actual from TPM 0xe17df8a36f5af4ae49c1ca567f6194bb06269c81339d87be07a3b3993edc6773, reconstructed from log 0x37704821d1e3005e2b31a7011ae80beec847c639699ed234bcaf9e0dd2fe47fe\)`)
	var bme *BootManagerCodePCRError
	c.Check(errors.As(warning, &bme), testutil.IsTrue)

	warning = warnings[1]
	c.Check(warning, ErrorMatches, `error with platform config \(PCR1\) measurements: generating profiles for PCR 1 is not supported yet`)
	var pce *PlatformConfigPCRError
	c.Check(errors.As(warning, &pce), testutil.IsTrue)

	warning = warnings[2]
	c.Check(warning, ErrorMatches, `error with drivers and apps config \(PCR3\) measurements: generating profiles for PCR 3 is not supported yet`)
	var dce *DriversAndAppsConfigPCRError
	c.Check(errors.As(warning, &dce), testutil.IsTrue)

	warning = warnings[3]
	c.Check(warning, Equals, ErrSysPrepApplicationsPresent)

	warning = warnings[4]
	c.Check(warning, ErrorMatches, `error with boot manager config \(PCR5\) measurements: generating profiles for PCR 5 is not supported yet`)
	var bmce *BootManagerConfigPCRError
	c.Check(errors.As(warning, &bmce), testutil.IsTrue)
}

func (s *runChecksSuite) TestRunChecksGoodAbsoluteActive(c *C) {
	meiAttrs := map[string][]byte{
		"fw_ver": []byte(`0:16.1.27.2176
0:16.1.27.2176
0:16.0.15.1624
`),
		"fw_status": []byte(`94000245
09F10506
00000020
00004000
00041F03
C7E003CB
`),
	}
	devices := []internal_efi.SysfsDevice{
		efitest.NewMockSysfsDevice("/sys/devices/virtual/iommu/dmar0", nil, "iommu", nil, nil),
		efitest.NewMockSysfsDevice("/sys/devices/virtual/iommu/dmar1", nil, "iommu", nil, nil),
		efitest.NewMockSysfsDevice("/sys/devices/pci0000:00/0000:00:16.0/mei/mei0", map[string]string{"DEVNAME": "mei0"}, "mei", meiAttrs, efitest.NewMockSysfsDevice(
			"/sys/devices/pci0000:00:16:0", map[string]string{"DRIVER": "mei_me"}, "pci", nil, nil,
		)),
	}

	warnings, err := s.testRunChecks(c, &testRunChecksParams{
		env: efitest.NewMockHostEnvironmentWithOpts(
			efitest.WithVirtMode(internal_efi.VirtModeNone, internal_efi.DetectVirtModeAll),
			efitest.WithTPMDevice(newTpmDevice(tpm2_testutil.NewTransportBackedDevice(s.Transport, false, 1), nil, tpm2_device.ErrNoPPI)),
			efitest.WithLog(efitest.NewLog(c, &efitest.LogOptions{
				Algorithms:                        []tpm2.HashAlgorithmId{tpm2.HashAlgorithmSHA256},
				IncludeOSPresentFirmwareAppLaunch: efi.MakeGUID(0x821aca26, 0x29ea, 0x4993, 0x839f, [...]byte{0x59, 0x7f, 0xc0, 0x21, 0x70, 0x8d}),
			})),
			efitest.WithAMD64Environment("GenuineIntel", []uint64{cpuid.SDBG, cpuid.SMX}, 4, map[uint32]uint64{0xc80: 0x40000000, 0x13a: (3 << 1)}),
			efitest.WithSysfsDevices(devices...),
			efitest.WithMockVars(efitest.MockVars{
				{Name: "AuditMode", GUID: efi.GlobalVariable}:              &efitest.VarEntry{Attrs: efi.AttributeNonVolatile | efi.AttributeBootserviceAccess | efi.AttributeRuntimeAccess, Payload: []byte{0x0}},
				{Name: "BootCurrent", GUID: efi.GlobalVariable}:            &efitest.VarEntry{Attrs: efi.AttributeBootserviceAccess | efi.AttributeRuntimeAccess, Payload: []byte{0x3, 0x0}},
				{Name: "BootOptionSupport", GUID: efi.GlobalVariable}:      &efitest.VarEntry{Attrs: efi.AttributeBootserviceAccess | efi.AttributeRuntimeAccess, Payload: []byte{0x13, 0x03, 0x00, 0x00}},
				{Name: "DeployedMode", GUID: efi.GlobalVariable}:           &efitest.VarEntry{Attrs: efi.AttributeNonVolatile | efi.AttributeBootserviceAccess | efi.AttributeRuntimeAccess, Payload: []byte{0x1}},
				{Name: "SetupMode", GUID: efi.GlobalVariable}:              &efitest.VarEntry{Attrs: efi.AttributeBootserviceAccess | efi.AttributeRuntimeAccess, Payload: []byte{0x0}},
				{Name: "OsIndicationsSupported", GUID: efi.GlobalVariable}: &efitest.VarEntry{Attrs: efi.AttributeBootserviceAccess | efi.AttributeRuntimeAccess, Payload: []byte{0x41, 0x00, 0x00, 0x00, 0x00, 0x00, 0x00, 0x00}},
			}.SetSecureBoot(true).SetPK(c, efitest.NewSignatureListX509(c, snakeoilCert, efi.MakeGUID(0x03f66fa4, 0x5eee, 0x479c, 0xa408, [...]uint8{0xc4, 0xdc, 0x0a, 0x33, 0xfc, 0xde})))),
		),
		tpmPropertyModifiers: map[tpm2.Property]uint32{
			tpm2.PropertyNVCountersMax:     0,
			tpm2.PropertyPSFamilyIndicator: 1,
			tpm2.PropertyManufacturer:      uint32(tpm2.TPMManufacturerINTC),
		},
		enabledBanks: []tpm2.HashAlgorithmId{tpm2.HashAlgorithmSHA256},
		flags:        PermitNoPlatformConfigProfileSupport | PermitNoDriversAndAppsConfigProfileSupport | PermitNoBootManagerConfigProfileSupport | PermitAbsoluteComputrace,
		loadedImages: []secboot_efi.Image{
			&mockImage{
				contents: []byte("mock shim executable"),
				digest:   testutil.DecodeHexString(c, "25e1b08db2f31ff5f5d2ea53e1a1e8fda6e1d81af4f26a7908071f1dec8611b7"),
				signatures: []*efi.WinCertificateAuthenticode{
					efitest.ReadWinCertificateAuthenticodeDetached(c, shimUbuntuSig4),
				},
			},
			&mockImage{contents: []byte("mock grub executable"), digest: testutil.DecodeHexString(c, "d5a9780e9f6a43c2e53fe9fda547be77f7783f31aea8013783242b040ff21dc0")},
			&mockImage{contents: []byte("mock kernel executable"), digest: testutil.DecodeHexString(c, "2ddfbd91fa1698b0d133c38ba90dbba76c9e08371ff83d03b5fb4c2e56d7e81f")},
		},
		expectedPcrAlg:            tpm2.HashAlgorithmSHA256,
		expectedUsedSecureBootCAs: []*X509CertificateID{NewX509CertificateID(testutil.ParseCertificate(c, msUefiCACert))},
		expectedFlags:             NoPlatformConfigProfileSupport | NoDriversAndAppsConfigProfileSupport | NoBootManagerConfigProfileSupport,
	})
	c.Assert(err, IsNil)
	c.Assert(warnings, HasLen, 4)

	warning := warnings[0]
	c.Check(warning, ErrorMatches, `error with platform config \(PCR1\) measurements: generating profiles for PCR 1 is not supported yet`)
	var pce *PlatformConfigPCRError
	c.Check(errors.As(warning, &pce), testutil.IsTrue)

	warning = warnings[1]
	c.Check(warning, ErrorMatches, `error with drivers and apps config \(PCR3\) measurements: generating profiles for PCR 3 is not supported yet`)
	var dce *DriversAndAppsConfigPCRError
	c.Check(errors.As(warning, &dce), testutil.IsTrue)

	warning = warnings[2]
	c.Check(warning, Equals, ErrAbsoluteComputraceActive)

	warning = warnings[3]
	c.Check(warning, ErrorMatches, `error with boot manager config \(PCR5\) measurements: generating profiles for PCR 5 is not supported yet`)
	var bmce *BootManagerConfigPCRError
	c.Check(errors.As(warning, &bmce), testutil.IsTrue)
}

func (s *runChecksSuite) TestRunChecksGoodAbsoluteActiveWithInvalidPCR4Value(c *C) {
	meiAttrs := map[string][]byte{
		"fw_ver": []byte(`0:16.1.27.2176
0:16.1.27.2176
0:16.0.15.1624
`),
		"fw_status": []byte(`94000245
09F10506
00000020
00004000
00041F03
C7E003CB
`),
	}
	devices := []internal_efi.SysfsDevice{
		efitest.NewMockSysfsDevice("/sys/devices/virtual/iommu/dmar0", nil, "iommu", nil, nil),
		efitest.NewMockSysfsDevice("/sys/devices/virtual/iommu/dmar1", nil, "iommu", nil, nil),
		efitest.NewMockSysfsDevice("/sys/devices/pci0000:00/0000:00:16.0/mei/mei0", map[string]string{"DEVNAME": "mei0"}, "mei", meiAttrs, efitest.NewMockSysfsDevice(
			"/sys/devices/pci0000:00:16:0", map[string]string{"DRIVER": "mei_me"}, "pci", nil, nil,
		)),
	}

	warnings, err := s.testRunChecks(c, &testRunChecksParams{
		env: efitest.NewMockHostEnvironmentWithOpts(
			efitest.WithVirtMode(internal_efi.VirtModeNone, internal_efi.DetectVirtModeAll),
			efitest.WithTPMDevice(newTpmDevice(tpm2_testutil.NewTransportBackedDevice(s.Transport, false, 1), nil, tpm2_device.ErrNoPPI)),
			efitest.WithLog(efitest.NewLog(c, &efitest.LogOptions{
				Algorithms:                        []tpm2.HashAlgorithmId{tpm2.HashAlgorithmSHA256},
				IncludeOSPresentFirmwareAppLaunch: efi.MakeGUID(0x821aca26, 0x29ea, 0x4993, 0x839f, [...]byte{0x59, 0x7f, 0xc0, 0x21, 0x70, 0x8d}),
			})),
			efitest.WithAMD64Environment("GenuineIntel", []uint64{cpuid.SDBG, cpuid.SMX}, 4, map[uint32]uint64{0xc80: 0x40000000, 0x13a: (3 << 1)}),
			efitest.WithSysfsDevices(devices...),
			efitest.WithMockVars(efitest.MockVars{
				{Name: "AuditMode", GUID: efi.GlobalVariable}:              &efitest.VarEntry{Attrs: efi.AttributeNonVolatile | efi.AttributeBootserviceAccess | efi.AttributeRuntimeAccess, Payload: []byte{0x0}},
				{Name: "BootCurrent", GUID: efi.GlobalVariable}:            &efitest.VarEntry{Attrs: efi.AttributeBootserviceAccess | efi.AttributeRuntimeAccess, Payload: []byte{0x3, 0x0}},
				{Name: "BootOptionSupport", GUID: efi.GlobalVariable}:      &efitest.VarEntry{Attrs: efi.AttributeBootserviceAccess | efi.AttributeRuntimeAccess, Payload: []byte{0x13, 0x03, 0x00, 0x00}},
				{Name: "DeployedMode", GUID: efi.GlobalVariable}:           &efitest.VarEntry{Attrs: efi.AttributeNonVolatile | efi.AttributeBootserviceAccess | efi.AttributeRuntimeAccess, Payload: []byte{0x1}},
				{Name: "SetupMode", GUID: efi.GlobalVariable}:              &efitest.VarEntry{Attrs: efi.AttributeBootserviceAccess | efi.AttributeRuntimeAccess, Payload: []byte{0x0}},
				{Name: "OsIndicationsSupported", GUID: efi.GlobalVariable}: &efitest.VarEntry{Attrs: efi.AttributeBootserviceAccess | efi.AttributeRuntimeAccess, Payload: []byte{0x41, 0x00, 0x00, 0x00, 0x00, 0x00, 0x00, 0x00}},
			}.SetSecureBoot(true).SetPK(c, efitest.NewSignatureListX509(c, snakeoilCert, efi.MakeGUID(0x03f66fa4, 0x5eee, 0x479c, 0xa408, [...]uint8{0xc4, 0xdc, 0x0a, 0x33, 0xfc, 0xde})))),
		),
		tpmPropertyModifiers: map[tpm2.Property]uint32{
			tpm2.PropertyNVCountersMax:     0,
			tpm2.PropertyPSFamilyIndicator: 1,
			tpm2.PropertyManufacturer:      uint32(tpm2.TPMManufacturerINTC),
		},
		enabledBanks: []tpm2.HashAlgorithmId{tpm2.HashAlgorithmSHA256},
		prepare: func() {
			_, err := s.TPM.PCREvent(s.TPM.PCRHandleContext(4), []byte("foo"), nil)
			c.Check(err, IsNil)
		},
		flags: PermitNoPlatformConfigProfileSupport | PermitNoDriversAndAppsConfigProfileSupport | PermitNoBootManagerCodeProfileSupport | PermitNoBootManagerConfigProfileSupport | PermitAbsoluteComputrace,
		loadedImages: []secboot_efi.Image{
			&mockImage{
				contents: []byte("mock shim executable"),
				digest:   testutil.DecodeHexString(c, "25e1b08db2f31ff5f5d2ea53e1a1e8fda6e1d81af4f26a7908071f1dec8611b7"),
				signatures: []*efi.WinCertificateAuthenticode{
					efitest.ReadWinCertificateAuthenticodeDetached(c, shimUbuntuSig4),
				},
			},
			&mockImage{contents: []byte("mock grub executable"), digest: testutil.DecodeHexString(c, "d5a9780e9f6a43c2e53fe9fda547be77f7783f31aea8013783242b040ff21dc0")},
			&mockImage{contents: []byte("mock kernel executable"), digest: testutil.DecodeHexString(c, "2ddfbd91fa1698b0d133c38ba90dbba76c9e08371ff83d03b5fb4c2e56d7e81f")},
		},
		expectedPcrAlg:            tpm2.HashAlgorithmSHA256,
		expectedUsedSecureBootCAs: []*X509CertificateID{NewX509CertificateID(testutil.ParseCertificate(c, msUefiCACert))},
		expectedFlags:             NoPlatformConfigProfileSupport | NoDriversAndAppsConfigProfileSupport | NoBootManagerCodeProfileSupport | NoBootManagerConfigProfileSupport,
	})
	c.Assert(err, IsNil)
	c.Assert(warnings, HasLen, 5)

	warning := warnings[0]
	c.Check(warning, ErrorMatches, `error with boot manager code \(PCR4\) measurements: PCR value mismatch \(actual from TPM 0x7b023f4133ed7e29f9445fa186592378dbaac21c2a9737f37e170b3062e174cb, reconstructed from log 0xf9464e8dcd68eddcaa704e885ba08a129bc4d0178f7f88593c68be8a27bc5f01\)`)
	var bme *BootManagerCodePCRError
	c.Check(errors.As(warning, &bme), testutil.IsTrue)

	warning = warnings[1]
	c.Check(warning, ErrorMatches, `error with platform config \(PCR1\) measurements: generating profiles for PCR 1 is not supported yet`)
	var pce *PlatformConfigPCRError
	c.Check(errors.As(warning, &pce), testutil.IsTrue)

	warning = warnings[2]
	c.Check(warning, ErrorMatches, `error with drivers and apps config \(PCR3\) measurements: generating profiles for PCR 3 is not supported yet`)
	var dce *DriversAndAppsConfigPCRError
	c.Check(errors.As(warning, &dce), testutil.IsTrue)

	warning = warnings[3]
	c.Check(warning, Equals, ErrAbsoluteComputraceActive)

	warning = warnings[4]
	c.Check(warning, ErrorMatches, `error with boot manager config \(PCR5\) measurements: generating profiles for PCR 5 is not supported yet`)
	var bmce *BootManagerConfigPCRError
	c.Check(errors.As(warning, &bmce), testutil.IsTrue)
}

func (s *runChecksSuite) TestRunChecksGoodNoBootManagerCodeProfileSupport(c *C) {
	meiAttrs := map[string][]byte{
		"fw_ver": []byte(`0:16.1.27.2176
0:16.1.27.2176
0:16.0.15.1624
`),
		"fw_status": []byte(`94000245
09F10506
00000020
00004000
00041F03
C7E003CB
`),
	}
	devices := []internal_efi.SysfsDevice{
		efitest.NewMockSysfsDevice("/sys/devices/virtual/iommu/dmar0", nil, "iommu", nil, nil),
		efitest.NewMockSysfsDevice("/sys/devices/virtual/iommu/dmar1", nil, "iommu", nil, nil),
		efitest.NewMockSysfsDevice("/sys/devices/pci0000:00/0000:00:16.0/mei/mei0", map[string]string{"DEVNAME": "mei0"}, "mei", meiAttrs, efitest.NewMockSysfsDevice(
			"/sys/devices/pci0000:00:16:0", map[string]string{"DRIVER": "mei_me"}, "pci", nil, nil,
		)),
	}

	warnings, err := s.testRunChecks(c, &testRunChecksParams{
		env: efitest.NewMockHostEnvironmentWithOpts(
			efitest.WithVirtMode(internal_efi.VirtModeNone, internal_efi.DetectVirtModeAll),
			efitest.WithTPMDevice(newTpmDevice(tpm2_testutil.NewTransportBackedDevice(s.Transport, false, 1), nil, tpm2_device.ErrNoPPI)),
			efitest.WithLog(efitest.NewLog(c, &efitest.LogOptions{
				Algorithms: []tpm2.HashAlgorithmId{tpm2.HashAlgorithmSHA256},
			})),
			efitest.WithAMD64Environment("GenuineIntel", []uint64{cpuid.SDBG, cpuid.SMX}, 4, map[uint32]uint64{0xc80: 0x40000000, 0x13a: (3 << 1)}),
			efitest.WithSysfsDevices(devices...),
			efitest.WithMockVars(efitest.MockVars{
				{Name: "AuditMode", GUID: efi.GlobalVariable}:              &efitest.VarEntry{Attrs: efi.AttributeNonVolatile | efi.AttributeBootserviceAccess | efi.AttributeRuntimeAccess, Payload: []byte{0x0}},
				{Name: "BootCurrent", GUID: efi.GlobalVariable}:            &efitest.VarEntry{Attrs: efi.AttributeBootserviceAccess | efi.AttributeRuntimeAccess, Payload: []byte{0x3, 0x0}},
				{Name: "BootOptionSupport", GUID: efi.GlobalVariable}:      &efitest.VarEntry{Attrs: efi.AttributeBootserviceAccess | efi.AttributeRuntimeAccess, Payload: []byte{0x13, 0x03, 0x00, 0x00}},
				{Name: "DeployedMode", GUID: efi.GlobalVariable}:           &efitest.VarEntry{Attrs: efi.AttributeNonVolatile | efi.AttributeBootserviceAccess | efi.AttributeRuntimeAccess, Payload: []byte{0x1}},
				{Name: "SetupMode", GUID: efi.GlobalVariable}:              &efitest.VarEntry{Attrs: efi.AttributeBootserviceAccess | efi.AttributeRuntimeAccess, Payload: []byte{0x0}},
				{Name: "OsIndicationsSupported", GUID: efi.GlobalVariable}: &efitest.VarEntry{Attrs: efi.AttributeBootserviceAccess | efi.AttributeRuntimeAccess, Payload: []byte{0x41, 0x00, 0x00, 0x00, 0x00, 0x00, 0x00, 0x00}},
			}.SetSecureBoot(true).SetPK(c, efitest.NewSignatureListX509(c, snakeoilCert, efi.MakeGUID(0x03f66fa4, 0x5eee, 0x479c, 0xa408, [...]uint8{0xc4, 0xdc, 0x0a, 0x33, 0xfc, 0xde})))),
		),
		tpmPropertyModifiers: map[tpm2.Property]uint32{
			tpm2.PropertyNVCountersMax:     0,
			tpm2.PropertyPSFamilyIndicator: 1,
			tpm2.PropertyManufacturer:      uint32(tpm2.TPMManufacturerINTC),
		},
		enabledBanks: []tpm2.HashAlgorithmId{tpm2.HashAlgorithmSHA256},
		flags:        PermitNoPlatformConfigProfileSupport | PermitNoDriversAndAppsConfigProfileSupport | PermitNoBootManagerCodeProfileSupport | PermitNoBootManagerConfigProfileSupport,
		loadedImages: []secboot_efi.Image{
			&mockImage{
				contents: []byte("mock shim executable"),
				digest:   testutil.DecodeHexString(c, "25e1b08db2f31ff5f5d2ea53e1a1e8fda6e1d81af4f26a7908071f1dec8611b7"),
				signatures: []*efi.WinCertificateAuthenticode{
					efitest.ReadWinCertificateAuthenticodeDetached(c, shimUbuntuSig4),
				},
			},
			// We have to cheat a bit here because the digest is hardcoded in the test log. We set an invalid Authenticode digest for the mock image so the intial test
			// fails and then have the following code digest the same string that produces the log digest ("mock grub executable"), to get a digest that matches what's in
			// the log so the test thinks that the log contains the flat file digest.
			&mockImage{contents: []byte("mock grub executable"), digest: testutil.DecodeHexString(c, "80fd5a9364df79953369758a419f7cb167201cf580160b91f837aad455c55bcd")},
			&mockImage{contents: []byte("mock kernel executable"), digest: testutil.DecodeHexString(c, "c49a23d0315fa446781686de3ee5c04288078911c89c39618c6a54d5fedddf44")},
		},
		expectedPcrAlg:            tpm2.HashAlgorithmSHA256,
		expectedUsedSecureBootCAs: []*X509CertificateID{NewX509CertificateID(testutil.ParseCertificate(c, msUefiCACert))},
		expectedFlags:             NoPlatformConfigProfileSupport | NoDriversAndAppsConfigProfileSupport | NoBootManagerCodeProfileSupport | NoBootManagerConfigProfileSupport,
	})
	c.Assert(err, IsNil)
	c.Assert(warnings, HasLen, 4)

	warning := warnings[0]
	c.Check(warning, ErrorMatches, `error with platform config \(PCR1\) measurements: generating profiles for PCR 1 is not supported yet`)
	var pce *PlatformConfigPCRError
	c.Check(errors.As(warning, &pce), testutil.IsTrue)

	warning = warnings[1]
	c.Check(warning, ErrorMatches, `error with drivers and apps config \(PCR3\) measurements: generating profiles for PCR 3 is not supported yet`)
	var dce *DriversAndAppsConfigPCRError
	c.Check(errors.As(warning, &dce), testutil.IsTrue)

	warning = warnings[2]
	c.Check(warning, ErrorMatches, `error with boot manager code \(PCR4\) measurements: log contains unexpected EV_EFI_BOOT_SERVICES_APPLICATION digest for OS-present application mock image: log digest matches flat file digest \(0xd5a9780e9f6a43c2e53fe9fda547be77f7783f31aea8013783242b040ff21dc0\) which suggests an image loaded outside of the LoadImage API and firmware lacking support for the EFI_TCG2_PROTOCOL and\/or the PE_COFF_IMAGE flag`)
	var bme *BootManagerCodePCRError
	c.Check(errors.As(warning, &bme), testutil.IsTrue)

	warning = warnings[3]
	c.Check(warning, ErrorMatches, `error with boot manager config \(PCR5\) measurements: generating profiles for PCR 5 is not supported yet`)
	var bmce *BootManagerConfigPCRError
	c.Check(errors.As(warning, &bmce), testutil.IsTrue)
}

func (s *runChecksSuite) TestRunChecksGoodPreOSVerificationUsingDigests(c *C) {
	meiAttrs := map[string][]byte{
		"fw_ver": []byte(`0:16.1.27.2176
0:16.1.27.2176
0:16.0.15.1624
`),
		"fw_status": []byte(`94000245
09F10506
00000020
00004000
00041F03
C7E003CB
`),
	}
	devices := []internal_efi.SysfsDevice{
		efitest.NewMockSysfsDevice("/sys/devices/virtual/iommu/dmar0", nil, "iommu", nil, nil),
		efitest.NewMockSysfsDevice("/sys/devices/virtual/iommu/dmar1", nil, "iommu", nil, nil),
		efitest.NewMockSysfsDevice("/sys/devices/pci0000:00/0000:00:16.0/mei/mei0", map[string]string{"DEVNAME": "mei0"}, "mei", meiAttrs, efitest.NewMockSysfsDevice(
			"/sys/devices/pci0000:00:16:0", map[string]string{"DRIVER": "mei_me"}, "pci", nil, nil,
		)),
	}

	warnings, err := s.testRunChecks(c, &testRunChecksParams{
		env: efitest.NewMockHostEnvironmentWithOpts(
			efitest.WithVirtMode(internal_efi.VirtModeNone, internal_efi.DetectVirtModeAll),
			efitest.WithTPMDevice(newTpmDevice(tpm2_testutil.NewTransportBackedDevice(s.Transport, false, 1), nil, tpm2_device.ErrNoPPI)),
			efitest.WithLog(efitest.NewLog(c, &efitest.LogOptions{
				Algorithms:                   []tpm2.HashAlgorithmId{tpm2.HashAlgorithmSHA256},
				IncludeDriverLaunch:          true,
				PreOSVerificationUsesDigests: crypto.SHA256,
			})),
			efitest.WithAMD64Environment("GenuineIntel", []uint64{cpuid.SDBG, cpuid.SMX}, 4, map[uint32]uint64{0xc80: 0x40000000, 0x13a: (3 << 1)}),
			efitest.WithSysfsDevices(devices...),
			efitest.WithMockVars(efitest.MockVars{
				{Name: "AuditMode", GUID: efi.GlobalVariable}:              &efitest.VarEntry{Attrs: efi.AttributeNonVolatile | efi.AttributeBootserviceAccess | efi.AttributeRuntimeAccess, Payload: []byte{0x0}},
				{Name: "BootCurrent", GUID: efi.GlobalVariable}:            &efitest.VarEntry{Attrs: efi.AttributeBootserviceAccess | efi.AttributeRuntimeAccess, Payload: []byte{0x3, 0x0}},
				{Name: "BootOptionSupport", GUID: efi.GlobalVariable}:      &efitest.VarEntry{Attrs: efi.AttributeBootserviceAccess | efi.AttributeRuntimeAccess, Payload: []byte{0x13, 0x03, 0x00, 0x00}},
				{Name: "DeployedMode", GUID: efi.GlobalVariable}:           &efitest.VarEntry{Attrs: efi.AttributeNonVolatile | efi.AttributeBootserviceAccess | efi.AttributeRuntimeAccess, Payload: []byte{0x1}},
				{Name: "SetupMode", GUID: efi.GlobalVariable}:              &efitest.VarEntry{Attrs: efi.AttributeBootserviceAccess | efi.AttributeRuntimeAccess, Payload: []byte{0x0}},
				{Name: "OsIndicationsSupported", GUID: efi.GlobalVariable}: &efitest.VarEntry{Attrs: efi.AttributeBootserviceAccess | efi.AttributeRuntimeAccess, Payload: []byte{0x41, 0x00, 0x00, 0x00, 0x00, 0x00, 0x00, 0x00}},
			}.SetSecureBoot(true).SetPK(c, efitest.NewSignatureListX509(c, snakeoilCert, efi.MakeGUID(0x03f66fa4, 0x5eee, 0x479c, 0xa408, [...]uint8{0xc4, 0xdc, 0x0a, 0x33, 0xfc, 0xde})))),
		),
		tpmPropertyModifiers: map[tpm2.Property]uint32{
			tpm2.PropertyNVCountersMax:     0,
			tpm2.PropertyPSFamilyIndicator: 1,
			tpm2.PropertyManufacturer:      uint32(tpm2.TPMManufacturerINTC),
		},
		enabledBanks: []tpm2.HashAlgorithmId{tpm2.HashAlgorithmSHA256},
		flags:        PermitNoPlatformConfigProfileSupport | PermitNoDriversAndAppsConfigProfileSupport | PermitNoBootManagerConfigProfileSupport | PermitVARSuppliedDrivers | PermitPreOSVerificationUsingDigests,
		loadedImages: []secboot_efi.Image{
			&mockImage{
				contents: []byte("mock shim executable"),
				digest:   testutil.DecodeHexString(c, "25e1b08db2f31ff5f5d2ea53e1a1e8fda6e1d81af4f26a7908071f1dec8611b7"),
				signatures: []*efi.WinCertificateAuthenticode{
					efitest.ReadWinCertificateAuthenticodeDetached(c, shimUbuntuSig4),
				},
			},
			&mockImage{contents: []byte("mock grub executable"), digest: testutil.DecodeHexString(c, "d5a9780e9f6a43c2e53fe9fda547be77f7783f31aea8013783242b040ff21dc0")},
			&mockImage{contents: []byte("mock kernel executable"), digest: testutil.DecodeHexString(c, "2ddfbd91fa1698b0d133c38ba90dbba76c9e08371ff83d03b5fb4c2e56d7e81f")},
		},
		expectedPcrAlg:            tpm2.HashAlgorithmSHA256,
		expectedUsedSecureBootCAs: []*X509CertificateID{NewX509CertificateID(testutil.ParseCertificate(c, msUefiCACert))},
		expectedFlags:             NoPlatformConfigProfileSupport | NoDriversAndAppsConfigProfileSupport | NoBootManagerConfigProfileSupport,
	})
	c.Assert(err, IsNil)
	c.Assert(warnings, HasLen, 5)

	warning := warnings[0]
	c.Check(warning, ErrorMatches, `error with platform config \(PCR1\) measurements: generating profiles for PCR 1 is not supported yet`)
	var pce *PlatformConfigPCRError
	c.Check(errors.As(warning, &pce), testutil.IsTrue)

	warning = warnings[1]
	c.Check(warning, Equals, ErrVARSuppliedDriversPresent)

	warning = warnings[2]
	c.Check(warning, ErrorMatches, `error with drivers and apps config \(PCR3\) measurements: generating profiles for PCR 3 is not supported yet`)
	var dce *DriversAndAppsConfigPCRError
	c.Check(errors.As(warning, &dce), testutil.IsTrue)

	warning = warnings[3]
	c.Check(warning, ErrorMatches, `error with boot manager config \(PCR5\) measurements: generating profiles for PCR 5 is not supported yet`)
	var bmce *BootManagerConfigPCRError
	c.Check(errors.As(warning, &bmce), testutil.IsTrue)

	warning = warnings[4]
	c.Check(warning, Equals, ErrPreOSVerificationUsingDigests)
}

func (s *runChecksSuite) TestRunChecksGoodPreOSVerificationUsingDigestsWithInvalidPCR7Value(c *C) {
	meiAttrs := map[string][]byte{
		"fw_ver": []byte(`0:16.1.27.2176
0:16.1.27.2176
0:16.0.15.1624
`),
		"fw_status": []byte(`94000245
09F10506
00000020
00004000
00041F03
C7E003CB
`),
	}
	devices := []internal_efi.SysfsDevice{
		efitest.NewMockSysfsDevice("/sys/devices/virtual/iommu/dmar0", nil, "iommu", nil, nil),
		efitest.NewMockSysfsDevice("/sys/devices/virtual/iommu/dmar1", nil, "iommu", nil, nil),
		efitest.NewMockSysfsDevice("/sys/devices/pci0000:00/0000:00:16.0/mei/mei0", map[string]string{"DEVNAME": "mei0"}, "mei", meiAttrs, efitest.NewMockSysfsDevice(
			"/sys/devices/pci0000:00:16:0", map[string]string{"DRIVER": "mei_me"}, "pci", nil, nil,
		)),
	}

	warnings, err := s.testRunChecks(c, &testRunChecksParams{
		env: efitest.NewMockHostEnvironmentWithOpts(
			efitest.WithVirtMode(internal_efi.VirtModeNone, internal_efi.DetectVirtModeAll),
			efitest.WithTPMDevice(newTpmDevice(tpm2_testutil.NewTransportBackedDevice(s.Transport, false, 1), nil, tpm2_device.ErrNoPPI)),
			efitest.WithLog(efitest.NewLog(c, &efitest.LogOptions{
				Algorithms:                   []tpm2.HashAlgorithmId{tpm2.HashAlgorithmSHA256},
				IncludeDriverLaunch:          true,
				PreOSVerificationUsesDigests: crypto.SHA256,
			})),
			efitest.WithAMD64Environment("GenuineIntel", []uint64{cpuid.SDBG, cpuid.SMX}, 4, map[uint32]uint64{0xc80: 0x40000000, 0x13a: (3 << 1)}),
			efitest.WithSysfsDevices(devices...),
			efitest.WithMockVars(efitest.MockVars{
				{Name: "AuditMode", GUID: efi.GlobalVariable}:              &efitest.VarEntry{Attrs: efi.AttributeNonVolatile | efi.AttributeBootserviceAccess | efi.AttributeRuntimeAccess, Payload: []byte{0x0}},
				{Name: "BootCurrent", GUID: efi.GlobalVariable}:            &efitest.VarEntry{Attrs: efi.AttributeBootserviceAccess | efi.AttributeRuntimeAccess, Payload: []byte{0x3, 0x0}},
				{Name: "BootOptionSupport", GUID: efi.GlobalVariable}:      &efitest.VarEntry{Attrs: efi.AttributeBootserviceAccess | efi.AttributeRuntimeAccess, Payload: []byte{0x13, 0x03, 0x00, 0x00}},
				{Name: "DeployedMode", GUID: efi.GlobalVariable}:           &efitest.VarEntry{Attrs: efi.AttributeNonVolatile | efi.AttributeBootserviceAccess | efi.AttributeRuntimeAccess, Payload: []byte{0x1}},
				{Name: "SetupMode", GUID: efi.GlobalVariable}:              &efitest.VarEntry{Attrs: efi.AttributeBootserviceAccess | efi.AttributeRuntimeAccess, Payload: []byte{0x0}},
				{Name: "OsIndicationsSupported", GUID: efi.GlobalVariable}: &efitest.VarEntry{Attrs: efi.AttributeBootserviceAccess | efi.AttributeRuntimeAccess, Payload: []byte{0x41, 0x00, 0x00, 0x00, 0x00, 0x00, 0x00, 0x00}},
			}.SetSecureBoot(true).SetPK(c, efitest.NewSignatureListX509(c, snakeoilCert, efi.MakeGUID(0x03f66fa4, 0x5eee, 0x479c, 0xa408, [...]uint8{0xc4, 0xdc, 0x0a, 0x33, 0xfc, 0xde})))),
		),
		tpmPropertyModifiers: map[tpm2.Property]uint32{
			tpm2.PropertyNVCountersMax:     0,
			tpm2.PropertyPSFamilyIndicator: 1,
			tpm2.PropertyManufacturer:      uint32(tpm2.TPMManufacturerINTC),
		},
		enabledBanks: []tpm2.HashAlgorithmId{tpm2.HashAlgorithmSHA256},
		prepare: func() {
			_, err := s.TPM.PCREvent(s.TPM.PCRHandleContext(7), []byte("foo"), nil)
			c.Check(err, IsNil)
		},
		flags: PermitNoPlatformConfigProfileSupport | PermitNoDriversAndAppsConfigProfileSupport | PermitNoBootManagerConfigProfileSupport | PermitNoSecureBootPolicyProfileSupport | PermitVARSuppliedDrivers | PermitPreOSVerificationUsingDigests,
		loadedImages: []secboot_efi.Image{
			&mockImage{
				contents: []byte("mock shim executable"),
				digest:   testutil.DecodeHexString(c, "25e1b08db2f31ff5f5d2ea53e1a1e8fda6e1d81af4f26a7908071f1dec8611b7"),
				signatures: []*efi.WinCertificateAuthenticode{
					efitest.ReadWinCertificateAuthenticodeDetached(c, shimUbuntuSig4),
				},
			},
			&mockImage{contents: []byte("mock grub executable"), digest: testutil.DecodeHexString(c, "d5a9780e9f6a43c2e53fe9fda547be77f7783f31aea8013783242b040ff21dc0")},
			&mockImage{contents: []byte("mock kernel executable"), digest: testutil.DecodeHexString(c, "2ddfbd91fa1698b0d133c38ba90dbba76c9e08371ff83d03b5fb4c2e56d7e81f")},
		},
		expectedPcrAlg:            tpm2.HashAlgorithmSHA256,
		expectedUsedSecureBootCAs: []*X509CertificateID{NewX509CertificateID(testutil.ParseCertificate(c, msUefiCACert))},
		expectedFlags:             NoPlatformConfigProfileSupport | NoDriversAndAppsConfigProfileSupport | NoBootManagerConfigProfileSupport | NoSecureBootPolicyProfileSupport,
	})
	c.Assert(err, IsNil)
	c.Assert(warnings, HasLen, 6)

	warning := warnings[0]
	c.Check(warning, ErrorMatches, `error with secure boot policy \(PCR7\) measurements: PCR value mismatch \(actual from TPM 0x41cc3a26db1bf43609d3fb0b15b1e87a3f68822a6770ab1b912e1b07e6e49952, reconstructed from log 0x3cb6f84240068b76a933839a170565fdf5de48ff7d6ef361b6474a41e2cd60af\)`)
	var sbe *SecureBootPolicyPCRError
	c.Check(errors.As(warning, &sbe), testutil.IsTrue)

	warning = warnings[1]
	c.Check(warning, ErrorMatches, `error with platform config \(PCR1\) measurements: generating profiles for PCR 1 is not supported yet`)
	var pce *PlatformConfigPCRError
	c.Check(errors.As(warning, &pce), testutil.IsTrue)

	warning = warnings[2]
	c.Check(warning, Equals, ErrVARSuppliedDriversPresent)

	warning = warnings[3]
	c.Check(warning, ErrorMatches, `error with drivers and apps config \(PCR3\) measurements: generating profiles for PCR 3 is not supported yet`)
	var dce *DriversAndAppsConfigPCRError
	c.Check(errors.As(warning, &dce), testutil.IsTrue)

	warning = warnings[4]
	c.Check(warning, ErrorMatches, `error with boot manager config \(PCR5\) measurements: generating profiles for PCR 5 is not supported yet`)
	var bmce *BootManagerConfigPCRError
	c.Check(errors.As(warning, &bmce), testutil.IsTrue)

	warning = warnings[5]
	c.Check(warning, Equals, ErrPreOSVerificationUsingDigests)
}

func (s *runChecksSuite) TestRunChecksGoodWeakSecureBootAlgs(c *C) {
	meiAttrs := map[string][]byte{
		"fw_ver": []byte(`0:16.1.27.2176
0:16.1.27.2176
0:16.0.15.1624
`),
		"fw_status": []byte(`94000245
09F10506
00000020
00004000
00041F03
C7E003CB
`),
	}
	devices := []internal_efi.SysfsDevice{
		efitest.NewMockSysfsDevice("/sys/devices/virtual/iommu/dmar0", nil, "iommu", nil, nil),
		efitest.NewMockSysfsDevice("/sys/devices/virtual/iommu/dmar1", nil, "iommu", nil, nil),
		efitest.NewMockSysfsDevice("/sys/devices/pci0000:00/0000:00:16.0/mei/mei0", map[string]string{"DEVNAME": "mei0"}, "mei", meiAttrs, efitest.NewMockSysfsDevice(
			"/sys/devices/pci0000:00:16:0", map[string]string{"DRIVER": "mei_me"}, "pci", nil, nil,
		)),
	}

	warnings, err := s.testRunChecks(c, &testRunChecksParams{
		env: efitest.NewMockHostEnvironmentWithOpts(
			efitest.WithVirtMode(internal_efi.VirtModeNone, internal_efi.DetectVirtModeAll),
			efitest.WithTPMDevice(newTpmDevice(tpm2_testutil.NewTransportBackedDevice(s.Transport, false, 1), nil, tpm2_device.ErrNoPPI)),
			efitest.WithLog(efitest.NewLog(c, &efitest.LogOptions{
				Algorithms:                   []tpm2.HashAlgorithmId{tpm2.HashAlgorithmSHA256},
				IncludeDriverLaunch:          true,
				PreOSVerificationUsesDigests: crypto.SHA1,
			})),
			efitest.WithAMD64Environment("GenuineIntel", []uint64{cpuid.SDBG, cpuid.SMX}, 4, map[uint32]uint64{0xc80: 0x40000000, 0x13a: (3 << 1)}),
			efitest.WithSysfsDevices(devices...),
			efitest.WithMockVars(efitest.MockVars{
				{Name: "AuditMode", GUID: efi.GlobalVariable}:              &efitest.VarEntry{Attrs: efi.AttributeNonVolatile | efi.AttributeBootserviceAccess | efi.AttributeRuntimeAccess, Payload: []byte{0x0}},
				{Name: "BootCurrent", GUID: efi.GlobalVariable}:            &efitest.VarEntry{Attrs: efi.AttributeBootserviceAccess | efi.AttributeRuntimeAccess, Payload: []byte{0x3, 0x0}},
				{Name: "BootOptionSupport", GUID: efi.GlobalVariable}:      &efitest.VarEntry{Attrs: efi.AttributeBootserviceAccess | efi.AttributeRuntimeAccess, Payload: []byte{0x13, 0x03, 0x00, 0x00}},
				{Name: "DeployedMode", GUID: efi.GlobalVariable}:           &efitest.VarEntry{Attrs: efi.AttributeNonVolatile | efi.AttributeBootserviceAccess | efi.AttributeRuntimeAccess, Payload: []byte{0x1}},
				{Name: "SetupMode", GUID: efi.GlobalVariable}:              &efitest.VarEntry{Attrs: efi.AttributeBootserviceAccess | efi.AttributeRuntimeAccess, Payload: []byte{0x0}},
				{Name: "OsIndicationsSupported", GUID: efi.GlobalVariable}: &efitest.VarEntry{Attrs: efi.AttributeBootserviceAccess | efi.AttributeRuntimeAccess, Payload: []byte{0x41, 0x00, 0x00, 0x00, 0x00, 0x00, 0x00, 0x00}},
			}.SetSecureBoot(true).SetPK(c, efitest.NewSignatureListX509(c, snakeoilCert, efi.MakeGUID(0x03f66fa4, 0x5eee, 0x479c, 0xa408, [...]uint8{0xc4, 0xdc, 0x0a, 0x33, 0xfc, 0xde})))),
		),
		tpmPropertyModifiers: map[tpm2.Property]uint32{
			tpm2.PropertyNVCountersMax:     0,
			tpm2.PropertyPSFamilyIndicator: 1,
			tpm2.PropertyManufacturer:      uint32(tpm2.TPMManufacturerINTC),
		},
		enabledBanks: []tpm2.HashAlgorithmId{tpm2.HashAlgorithmSHA256},
		flags:        PermitNoPlatformConfigProfileSupport | PermitNoDriversAndAppsConfigProfileSupport | PermitNoBootManagerConfigProfileSupport | PermitVARSuppliedDrivers | PermitWeakSecureBootAlgorithms | PermitPreOSVerificationUsingDigests,
		loadedImages: []secboot_efi.Image{
			&mockImage{
				contents: []byte("mock shim executable"),
				digest:   testutil.DecodeHexString(c, "25e1b08db2f31ff5f5d2ea53e1a1e8fda6e1d81af4f26a7908071f1dec8611b7"),
				signatures: []*efi.WinCertificateAuthenticode{
					efitest.ReadWinCertificateAuthenticodeDetached(c, shimUbuntuSig4),
				},
			},
			&mockImage{contents: []byte("mock grub executable"), digest: testutil.DecodeHexString(c, "d5a9780e9f6a43c2e53fe9fda547be77f7783f31aea8013783242b040ff21dc0")},
			&mockImage{contents: []byte("mock kernel executable"), digest: testutil.DecodeHexString(c, "2ddfbd91fa1698b0d133c38ba90dbba76c9e08371ff83d03b5fb4c2e56d7e81f")},
		},
		expectedPcrAlg:            tpm2.HashAlgorithmSHA256,
		expectedUsedSecureBootCAs: []*X509CertificateID{NewX509CertificateID(testutil.ParseCertificate(c, msUefiCACert))},
		expectedFlags:             NoPlatformConfigProfileSupport | NoDriversAndAppsConfigProfileSupport | NoBootManagerConfigProfileSupport,
	})
	c.Assert(err, IsNil)
	c.Assert(warnings, HasLen, 6)

	warning := warnings[0]
	c.Check(warning, ErrorMatches, `error with platform config \(PCR1\) measurements: generating profiles for PCR 1 is not supported yet`)
	var pce *PlatformConfigPCRError
	c.Check(errors.As(warning, &pce), testutil.IsTrue)

	warning = warnings[1]
	c.Check(warning, Equals, ErrVARSuppliedDriversPresent)

	warning = warnings[2]
	c.Check(warning, ErrorMatches, `error with drivers and apps config \(PCR3\) measurements: generating profiles for PCR 3 is not supported yet`)
	var dce *DriversAndAppsConfigPCRError
	c.Check(errors.As(warning, &dce), testutil.IsTrue)

	warning = warnings[3]
	c.Check(warning, ErrorMatches, `error with boot manager config \(PCR5\) measurements: generating profiles for PCR 5 is not supported yet`)
	var bmce *BootManagerConfigPCRError
	c.Check(errors.As(warning, &bmce), testutil.IsTrue)

	warning = warnings[4]
	c.Check(warning, Equals, ErrWeakSecureBootAlgorithmDetected)

	warning = warnings[5]
	c.Check(warning, Equals, ErrPreOSVerificationUsingDigests)
}

func (s *runChecksSuite) TestRunChecksGoodWeakSecureBootAlgsWithInvalidPCR7Value(c *C) {
	meiAttrs := map[string][]byte{
		"fw_ver": []byte(`0:16.1.27.2176
0:16.1.27.2176
0:16.0.15.1624
`),
		"fw_status": []byte(`94000245
09F10506
00000020
00004000
00041F03
C7E003CB
`),
	}
	devices := []internal_efi.SysfsDevice{
		efitest.NewMockSysfsDevice("/sys/devices/virtual/iommu/dmar0", nil, "iommu", nil, nil),
		efitest.NewMockSysfsDevice("/sys/devices/virtual/iommu/dmar1", nil, "iommu", nil, nil),
		efitest.NewMockSysfsDevice("/sys/devices/pci0000:00/0000:00:16.0/mei/mei0", map[string]string{"DEVNAME": "mei0"}, "mei", meiAttrs, efitest.NewMockSysfsDevice(
			"/sys/devices/pci0000:00:16:0", map[string]string{"DRIVER": "mei_me"}, "pci", nil, nil,
		)),
	}

	warnings, err := s.testRunChecks(c, &testRunChecksParams{
		env: efitest.NewMockHostEnvironmentWithOpts(
			efitest.WithVirtMode(internal_efi.VirtModeNone, internal_efi.DetectVirtModeAll),
			efitest.WithTPMDevice(newTpmDevice(tpm2_testutil.NewTransportBackedDevice(s.Transport, false, 1), nil, tpm2_device.ErrNoPPI)),
			efitest.WithLog(efitest.NewLog(c, &efitest.LogOptions{
				Algorithms:                   []tpm2.HashAlgorithmId{tpm2.HashAlgorithmSHA256},
				IncludeDriverLaunch:          true,
				PreOSVerificationUsesDigests: crypto.SHA1,
			})),
			efitest.WithAMD64Environment("GenuineIntel", []uint64{cpuid.SDBG, cpuid.SMX}, 4, map[uint32]uint64{0xc80: 0x40000000, 0x13a: (3 << 1)}),
			efitest.WithSysfsDevices(devices...),
			efitest.WithMockVars(efitest.MockVars{
				{Name: "AuditMode", GUID: efi.GlobalVariable}:              &efitest.VarEntry{Attrs: efi.AttributeNonVolatile | efi.AttributeBootserviceAccess | efi.AttributeRuntimeAccess, Payload: []byte{0x0}},
				{Name: "BootCurrent", GUID: efi.GlobalVariable}:            &efitest.VarEntry{Attrs: efi.AttributeBootserviceAccess | efi.AttributeRuntimeAccess, Payload: []byte{0x3, 0x0}},
				{Name: "BootOptionSupport", GUID: efi.GlobalVariable}:      &efitest.VarEntry{Attrs: efi.AttributeBootserviceAccess | efi.AttributeRuntimeAccess, Payload: []byte{0x13, 0x03, 0x00, 0x00}},
				{Name: "DeployedMode", GUID: efi.GlobalVariable}:           &efitest.VarEntry{Attrs: efi.AttributeNonVolatile | efi.AttributeBootserviceAccess | efi.AttributeRuntimeAccess, Payload: []byte{0x1}},
				{Name: "SetupMode", GUID: efi.GlobalVariable}:              &efitest.VarEntry{Attrs: efi.AttributeBootserviceAccess | efi.AttributeRuntimeAccess, Payload: []byte{0x0}},
				{Name: "OsIndicationsSupported", GUID: efi.GlobalVariable}: &efitest.VarEntry{Attrs: efi.AttributeBootserviceAccess | efi.AttributeRuntimeAccess, Payload: []byte{0x41, 0x00, 0x00, 0x00, 0x00, 0x00, 0x00, 0x00}},
			}.SetSecureBoot(true).SetPK(c, efitest.NewSignatureListX509(c, snakeoilCert, efi.MakeGUID(0x03f66fa4, 0x5eee, 0x479c, 0xa408, [...]uint8{0xc4, 0xdc, 0x0a, 0x33, 0xfc, 0xde})))),
		),
		tpmPropertyModifiers: map[tpm2.Property]uint32{
			tpm2.PropertyNVCountersMax:     0,
			tpm2.PropertyPSFamilyIndicator: 1,
			tpm2.PropertyManufacturer:      uint32(tpm2.TPMManufacturerINTC),
		},
		enabledBanks: []tpm2.HashAlgorithmId{tpm2.HashAlgorithmSHA256},
		prepare: func() {
			_, err := s.TPM.PCREvent(s.TPM.PCRHandleContext(7), []byte("foo"), nil)
			c.Check(err, IsNil)
		},
		flags: PermitNoPlatformConfigProfileSupport | PermitNoDriversAndAppsConfigProfileSupport | PermitNoBootManagerConfigProfileSupport | PermitNoSecureBootPolicyProfileSupport | PermitVARSuppliedDrivers | PermitWeakSecureBootAlgorithms | PermitPreOSVerificationUsingDigests,
		loadedImages: []secboot_efi.Image{
			&mockImage{
				contents: []byte("mock shim executable"),
				digest:   testutil.DecodeHexString(c, "25e1b08db2f31ff5f5d2ea53e1a1e8fda6e1d81af4f26a7908071f1dec8611b7"),
				signatures: []*efi.WinCertificateAuthenticode{
					efitest.ReadWinCertificateAuthenticodeDetached(c, shimUbuntuSig4),
				},
			},
			&mockImage{contents: []byte("mock grub executable"), digest: testutil.DecodeHexString(c, "d5a9780e9f6a43c2e53fe9fda547be77f7783f31aea8013783242b040ff21dc0")},
			&mockImage{contents: []byte("mock kernel executable"), digest: testutil.DecodeHexString(c, "2ddfbd91fa1698b0d133c38ba90dbba76c9e08371ff83d03b5fb4c2e56d7e81f")},
		},
		expectedPcrAlg:            tpm2.HashAlgorithmSHA256,
		expectedUsedSecureBootCAs: []*X509CertificateID{NewX509CertificateID(testutil.ParseCertificate(c, msUefiCACert))},
		expectedFlags:             NoPlatformConfigProfileSupport | NoDriversAndAppsConfigProfileSupport | NoBootManagerConfigProfileSupport | NoSecureBootPolicyProfileSupport,
	})
	c.Assert(err, IsNil)
	c.Assert(warnings, HasLen, 7)

	warning := warnings[0]
	c.Check(warning, ErrorMatches, `error with secure boot policy \(PCR7\) measurements: PCR value mismatch \(actual from TPM 0x97fe6e8a33309869583ba98ecc25b5c528270db96e41dfdd75ebf20eb7562441, reconstructed from log 0x5e99922ef40f9e7e64ca71f1128423e8400c9e5fe60cfbad3d905bb91b9e8949\)`)
	var sbe *SecureBootPolicyPCRError
	c.Check(errors.As(warning, &sbe), testutil.IsTrue)

	warning = warnings[1]
	c.Check(warning, ErrorMatches, `error with platform config \(PCR1\) measurements: generating profiles for PCR 1 is not supported yet`)
	var pce *PlatformConfigPCRError
	c.Check(errors.As(warning, &pce), testutil.IsTrue)

	warning = warnings[2]
	c.Check(warning, Equals, ErrVARSuppliedDriversPresent)

	warning = warnings[3]
	c.Check(warning, ErrorMatches, `error with drivers and apps config \(PCR3\) measurements: generating profiles for PCR 3 is not supported yet`)
	var dce *DriversAndAppsConfigPCRError
	c.Check(errors.As(warning, &dce), testutil.IsTrue)

	warning = warnings[4]
	c.Check(warning, ErrorMatches, `error with boot manager config \(PCR5\) measurements: generating profiles for PCR 5 is not supported yet`)
	var bmce *BootManagerConfigPCRError
	c.Check(errors.As(warning, &bmce), testutil.IsTrue)

	warning = warnings[5]
	c.Check(warning, Equals, ErrWeakSecureBootAlgorithmDetected)

	warning = warnings[6]
	c.Check(warning, Equals, ErrPreOSVerificationUsingDigests)
}

func (s *runChecksSuite) TestRunChecksGoodNoSecureBootPolicyProfileSupport(c *C) {
	meiAttrs := map[string][]byte{
		"fw_ver": []byte(`0:16.1.27.2176
0:16.1.27.2176
0:16.0.15.1624
`),
		"fw_status": []byte(`94000245
09F10506
00000020
00004000
00041F03
C7E003CB
`),
	}
	devices := []internal_efi.SysfsDevice{
		efitest.NewMockSysfsDevice("/sys/devices/virtual/iommu/dmar0", nil, "iommu", nil, nil),
		efitest.NewMockSysfsDevice("/sys/devices/virtual/iommu/dmar1", nil, "iommu", nil, nil),
		efitest.NewMockSysfsDevice("/sys/devices/pci0000:00/0000:00:16.0/mei/mei0", map[string]string{"DEVNAME": "mei0"}, "mei", meiAttrs, efitest.NewMockSysfsDevice(
			"/sys/devices/pci0000:00:16:0", map[string]string{"DRIVER": "mei_me"}, "pci", nil, nil,
		)),
	}

	warnings, err := s.testRunChecks(c, &testRunChecksParams{
		env: efitest.NewMockHostEnvironmentWithOpts(
			efitest.WithVirtMode(internal_efi.VirtModeNone, internal_efi.DetectVirtModeAll),
			efitest.WithTPMDevice(newTpmDevice(tpm2_testutil.NewTransportBackedDevice(s.Transport, false, 1), nil, tpm2_device.ErrNoPPI)),
			efitest.WithLog(efitest.NewLog(c, &efitest.LogOptions{Algorithms: []tpm2.HashAlgorithmId{tpm2.HashAlgorithmSHA256}})),
			efitest.WithAMD64Environment("GenuineIntel", []uint64{cpuid.SDBG, cpuid.SMX}, 4, map[uint32]uint64{0xc80: 0x40000000, 0x13a: (3 << 1)}),
			efitest.WithSysfsDevices(devices...),
			efitest.WithMockVars(efitest.MockVars{
				{Name: "AuditMode", GUID: efi.GlobalVariable}:              &efitest.VarEntry{Attrs: efi.AttributeNonVolatile | efi.AttributeBootserviceAccess | efi.AttributeRuntimeAccess, Payload: []byte{0x0}},
				{Name: "BootCurrent", GUID: efi.GlobalVariable}:            &efitest.VarEntry{Attrs: efi.AttributeBootserviceAccess | efi.AttributeRuntimeAccess, Payload: []byte{0x3, 0x0}},
				{Name: "BootOptionSupport", GUID: efi.GlobalVariable}:      &efitest.VarEntry{Attrs: efi.AttributeBootserviceAccess | efi.AttributeRuntimeAccess, Payload: []byte{0x13, 0x03, 0x00, 0x00}},
				{Name: "DeployedMode", GUID: efi.GlobalVariable}:           &efitest.VarEntry{Attrs: efi.AttributeNonVolatile | efi.AttributeBootserviceAccess | efi.AttributeRuntimeAccess, Payload: []byte{0x0}},
				{Name: "SetupMode", GUID: efi.GlobalVariable}:              &efitest.VarEntry{Attrs: efi.AttributeBootserviceAccess | efi.AttributeRuntimeAccess, Payload: []byte{0x0}},
				{Name: "OsIndicationsSupported", GUID: efi.GlobalVariable}: &efitest.VarEntry{Attrs: efi.AttributeBootserviceAccess | efi.AttributeRuntimeAccess, Payload: []byte{0x41, 0x00, 0x00, 0x00, 0x00, 0x00, 0x00, 0x00}},
			}.SetSecureBoot(true).SetPK(c, efitest.NewSignatureListX509(c, snakeoilCert, efi.MakeGUID(0x03f66fa4, 0x5eee, 0x479c, 0xa408, [...]uint8{0xc4, 0xdc, 0x0a, 0x33, 0xfc, 0xde})))),
		),
		tpmPropertyModifiers: map[tpm2.Property]uint32{
			tpm2.PropertyNVCountersMax:     0,
			tpm2.PropertyPSFamilyIndicator: 1,
			tpm2.PropertyManufacturer:      uint32(tpm2.TPMManufacturerINTC),
		},
		enabledBanks: []tpm2.HashAlgorithmId{tpm2.HashAlgorithmSHA256},
		flags:        PermitNoPlatformConfigProfileSupport | PermitNoDriversAndAppsConfigProfileSupport | PermitNoBootManagerConfigProfileSupport | PermitNoSecureBootPolicyProfileSupport,
		loadedImages: []secboot_efi.Image{
			&mockImage{
				contents: []byte("mock shim executable"),
				digest:   testutil.DecodeHexString(c, "25e1b08db2f31ff5f5d2ea53e1a1e8fda6e1d81af4f26a7908071f1dec8611b7"),
				signatures: []*efi.WinCertificateAuthenticode{
					efitest.ReadWinCertificateAuthenticodeDetached(c, shimUbuntuSig4),
				},
			},
			&mockImage{contents: []byte("mock grub executable"), digest: testutil.DecodeHexString(c, "d5a9780e9f6a43c2e53fe9fda547be77f7783f31aea8013783242b040ff21dc0")},
			&mockImage{contents: []byte("mock kernel executable"), digest: testutil.DecodeHexString(c, "2ddfbd91fa1698b0d133c38ba90dbba76c9e08371ff83d03b5fb4c2e56d7e81f")},
		},
		expectedPcrAlg: tpm2.HashAlgorithmSHA256,
		expectedFlags:  NoPlatformConfigProfileSupport | NoDriversAndAppsConfigProfileSupport | NoBootManagerConfigProfileSupport | NoSecureBootPolicyProfileSupport,
	})
	c.Assert(err, IsNil)
	c.Assert(warnings, HasLen, 4)

	warning := warnings[0]
	c.Check(warning, ErrorMatches, `error with platform config \(PCR1\) measurements: generating profiles for PCR 1 is not supported yet`)
	var pce *PlatformConfigPCRError
	c.Check(errors.As(warning, &pce), testutil.IsTrue)

	warning = warnings[1]
	c.Check(warning, ErrorMatches, `error with drivers and apps config \(PCR3\) measurements: generating profiles for PCR 3 is not supported yet`)
	var dce *DriversAndAppsConfigPCRError
	c.Check(errors.As(warning, &dce), testutil.IsTrue)

	warning = warnings[2]
	c.Check(warning, ErrorMatches, `error with boot manager config \(PCR5\) measurements: generating profiles for PCR 5 is not supported yet`)
	var bmce *BootManagerConfigPCRError
	c.Check(errors.As(warning, &bmce), testutil.IsTrue)

	warning = warnings[3]
	c.Check(warning, ErrorMatches, `error with secure boot policy \(PCR7\) measurements: deployed mode should be enabled in order to generate secure boot profiles`)
	c.Check(errors.Is(warning, ErrNoDeployedMode), testutil.IsTrue)
}

func (s *runChecksSuite) TestRunChecksGoodTPMLockout(c *C) {
	meiAttrs := map[string][]byte{
		"fw_ver": []byte(`0:16.1.27.2176
0:16.1.27.2176
0:16.0.15.1624
`),
		"fw_status": []byte(`94000245
09F10506
00000020
00004000
00041F03
C7E003CB
`),
	}
	devices := []internal_efi.SysfsDevice{
		efitest.NewMockSysfsDevice("/sys/devices/virtual/iommu/dmar0", nil, "iommu", nil, nil),
		efitest.NewMockSysfsDevice("/sys/devices/virtual/iommu/dmar1", nil, "iommu", nil, nil),
		efitest.NewMockSysfsDevice("/sys/devices/pci0000:00/0000:00:16.0/mei/mei0", map[string]string{"DEVNAME": "mei0"}, "mei", meiAttrs, efitest.NewMockSysfsDevice(
			"/sys/devices/pci0000:00:16:0", map[string]string{"DRIVER": "mei_me"}, "pci", nil, nil,
		)),
	}

	warnings, err := s.testRunChecks(c, &testRunChecksParams{
		env: efitest.NewMockHostEnvironmentWithOpts(
			efitest.WithVirtMode(internal_efi.VirtModeNone, internal_efi.DetectVirtModeAll),
			efitest.WithTPMDevice(newTpmDevice(tpm2_testutil.NewTransportBackedDevice(s.Transport, false, 1), nil, tpm2_device.ErrNoPPI)),
			efitest.WithLog(efitest.NewLog(c, &efitest.LogOptions{Algorithms: []tpm2.HashAlgorithmId{tpm2.HashAlgorithmSHA256}})),
			efitest.WithAMD64Environment("GenuineIntel", []uint64{cpuid.SDBG, cpuid.SMX}, 4, map[uint32]uint64{0xc80: 0x40000000, 0x13a: (3 << 1)}),
			efitest.WithSysfsDevices(devices...),
			efitest.WithMockVars(efitest.MockVars{
				{Name: "AuditMode", GUID: efi.GlobalVariable}:              &efitest.VarEntry{Attrs: efi.AttributeNonVolatile | efi.AttributeBootserviceAccess | efi.AttributeRuntimeAccess, Payload: []byte{0x0}},
				{Name: "BootCurrent", GUID: efi.GlobalVariable}:            &efitest.VarEntry{Attrs: efi.AttributeBootserviceAccess | efi.AttributeRuntimeAccess, Payload: []byte{0x3, 0x0}},
				{Name: "BootOptionSupport", GUID: efi.GlobalVariable}:      &efitest.VarEntry{Attrs: efi.AttributeBootserviceAccess | efi.AttributeRuntimeAccess, Payload: []byte{0x13, 0x03, 0x00, 0x00}},
				{Name: "DeployedMode", GUID: efi.GlobalVariable}:           &efitest.VarEntry{Attrs: efi.AttributeNonVolatile | efi.AttributeBootserviceAccess | efi.AttributeRuntimeAccess, Payload: []byte{0x1}},
				{Name: "SetupMode", GUID: efi.GlobalVariable}:              &efitest.VarEntry{Attrs: efi.AttributeBootserviceAccess | efi.AttributeRuntimeAccess, Payload: []byte{0x0}},
				{Name: "OsIndicationsSupported", GUID: efi.GlobalVariable}: &efitest.VarEntry{Attrs: efi.AttributeBootserviceAccess | efi.AttributeRuntimeAccess, Payload: []byte{0x41, 0x00, 0x00, 0x00, 0x00, 0x00, 0x00, 0x00}},
			}.SetSecureBoot(true).SetPK(c, efitest.NewSignatureListX509(c, snakeoilCert, efi.MakeGUID(0x03f66fa4, 0x5eee, 0x479c, 0xa408, [...]uint8{0xc4, 0xdc, 0x0a, 0x33, 0xfc, 0xde})))),
		),
		tpmPropertyModifiers: map[tpm2.Property]uint32{
			tpm2.PropertyNVCountersMax:     0,
			tpm2.PropertyPSFamilyIndicator: 1,
			tpm2.PropertyManufacturer:      uint32(tpm2.TPMManufacturerINTC),
		},
		enabledBanks: []tpm2.HashAlgorithmId{tpm2.HashAlgorithmSHA256},
		prepare: func() {
			// Trip the DA logic by setting newMaxTries to 0. This also prevents
			// the lockout hierarchy availability test from clearing the lockout,
			// although that test does still run.
			c.Assert(s.TPM.DictionaryAttackParameters(s.TPM.LockoutHandleContext(), 0, 10000, 10000, nil), IsNil)
		},
		flags: PermitNoPlatformConfigProfileSupport | PermitNoDriversAndAppsConfigProfileSupport | PermitNoBootManagerConfigProfileSupport,
		loadedImages: []secboot_efi.Image{
			&mockImage{
				contents: []byte("mock shim executable"),
				digest:   testutil.DecodeHexString(c, "25e1b08db2f31ff5f5d2ea53e1a1e8fda6e1d81af4f26a7908071f1dec8611b7"),
				signatures: []*efi.WinCertificateAuthenticode{
					efitest.ReadWinCertificateAuthenticodeDetached(c, shimUbuntuSig4),
				},
			},
			&mockImage{contents: []byte("mock grub executable"), digest: testutil.DecodeHexString(c, "d5a9780e9f6a43c2e53fe9fda547be77f7783f31aea8013783242b040ff21dc0")},
			&mockImage{contents: []byte("mock kernel executable"), digest: testutil.DecodeHexString(c, "2ddfbd91fa1698b0d133c38ba90dbba76c9e08371ff83d03b5fb4c2e56d7e81f")},
		},
		expectedPcrAlg:            tpm2.HashAlgorithmSHA256,
		expectedUsedSecureBootCAs: []*X509CertificateID{NewX509CertificateID(testutil.ParseCertificate(c, msUefiCACert))},
		expectedFlags:             NoPlatformConfigProfileSupport | NoDriversAndAppsConfigProfileSupport | NoBootManagerConfigProfileSupport,
	})
	c.Assert(err, IsNil)
	c.Assert(warnings, HasLen, 4)

	warning := warnings[0]
	c.Check(warning, ErrorMatches, `error with TPM2 device: TPM is in DA lockout mode`)
	var tde *TPM2DeviceError
	c.Assert(errors.As(warning, &tde), testutil.IsTrue)
	c.Check(errors.Is(tde, ErrTPMLockout), testutil.IsTrue)

	warning = warnings[1]
	c.Check(warning, ErrorMatches, `error with platform config \(PCR1\) measurements: generating profiles for PCR 1 is not supported yet`)
	var pce *PlatformConfigPCRError
	c.Check(errors.As(warning, &pce), testutil.IsTrue)

	warning = warnings[2]
	c.Check(warning, ErrorMatches, `error with drivers and apps config \(PCR3\) measurements: generating profiles for PCR 3 is not supported yet`)
	var dce *DriversAndAppsConfigPCRError
	c.Check(errors.As(warning, &dce), testutil.IsTrue)

	warning = warnings[3]
	c.Check(warning, ErrorMatches, `error with boot manager config \(PCR5\) measurements: generating profiles for PCR 5 is not supported yet`)
	var bmce *BootManagerConfigPCRError
	c.Check(errors.As(warning, &bmce), testutil.IsTrue)
}

func (s *runChecksSuite) TestRunChecksGoodPostInstallLockoutAvailabilityCheckSkipped(c *C) {
	meiAttrs := map[string][]byte{
		"fw_ver": []byte(`0:16.1.27.2176
0:16.1.27.2176
0:16.0.15.1624
`),
		"fw_status": []byte(`94000245
09F10506
00000020
00004000
00041F03
C7E003CB
`),
	}
	devices := []internal_efi.SysfsDevice{
		efitest.NewMockSysfsDevice("/sys/devices/virtual/iommu/dmar0", nil, "iommu", nil, nil),
		efitest.NewMockSysfsDevice("/sys/devices/virtual/iommu/dmar1", nil, "iommu", nil, nil),
		efitest.NewMockSysfsDevice("/sys/devices/pci0000:00/0000:00:16.0/mei/mei0", map[string]string{"DEVNAME": "mei0"}, "mei", meiAttrs, efitest.NewMockSysfsDevice(
			"/sys/devices/pci0000:00:16:0", map[string]string{"DRIVER": "mei_me"}, "pci", nil, nil,
		)),
	}

	warnings, err := s.testRunChecks(c, &testRunChecksParams{
		env: efitest.NewMockHostEnvironmentWithOpts(
			efitest.WithVirtMode(internal_efi.VirtModeNone, internal_efi.DetectVirtModeAll),
			efitest.WithTPMDevice(newTpmDevice(tpm2_testutil.NewTransportBackedDevice(s.Transport, false, 1), nil, tpm2_device.ErrNoPPI)),
			efitest.WithLog(efitest.NewLog(c, &efitest.LogOptions{Algorithms: []tpm2.HashAlgorithmId{tpm2.HashAlgorithmSHA256}})),
			efitest.WithAMD64Environment("GenuineIntel", []uint64{cpuid.SDBG, cpuid.SMX}, 4, map[uint32]uint64{0xc80: 0x40000000, 0x13a: (3 << 1)}),
			efitest.WithSysfsDevices(devices...),
			efitest.WithMockVars(efitest.MockVars{
				{Name: "AuditMode", GUID: efi.GlobalVariable}:              &efitest.VarEntry{Attrs: efi.AttributeNonVolatile | efi.AttributeBootserviceAccess | efi.AttributeRuntimeAccess, Payload: []byte{0x0}},
				{Name: "BootCurrent", GUID: efi.GlobalVariable}:            &efitest.VarEntry{Attrs: efi.AttributeBootserviceAccess | efi.AttributeRuntimeAccess, Payload: []byte{0x3, 0x0}},
				{Name: "BootOptionSupport", GUID: efi.GlobalVariable}:      &efitest.VarEntry{Attrs: efi.AttributeBootserviceAccess | efi.AttributeRuntimeAccess, Payload: []byte{0x13, 0x03, 0x00, 0x00}},
				{Name: "DeployedMode", GUID: efi.GlobalVariable}:           &efitest.VarEntry{Attrs: efi.AttributeNonVolatile | efi.AttributeBootserviceAccess | efi.AttributeRuntimeAccess, Payload: []byte{0x1}},
				{Name: "SetupMode", GUID: efi.GlobalVariable}:              &efitest.VarEntry{Attrs: efi.AttributeBootserviceAccess | efi.AttributeRuntimeAccess, Payload: []byte{0x0}},
				{Name: "OsIndicationsSupported", GUID: efi.GlobalVariable}: &efitest.VarEntry{Attrs: efi.AttributeBootserviceAccess | efi.AttributeRuntimeAccess, Payload: []byte{0x41, 0x00, 0x00, 0x00, 0x00, 0x00, 0x00, 0x00}},
			}.SetSecureBoot(true).SetPK(c, efitest.NewSignatureListX509(c, snakeoilCert, efi.MakeGUID(0x03f66fa4, 0x5eee, 0x479c, 0xa408, [...]uint8{0xc4, 0xdc, 0x0a, 0x33, 0xfc, 0xde})))),
		),
		tpmPropertyModifiers: map[tpm2.Property]uint32{
			tpm2.PropertyNVCountersMax:     0,
			tpm2.PropertyPSFamilyIndicator: 1,
			tpm2.PropertyManufacturer:      uint32(tpm2.TPMManufacturerINTC),
		},
		enabledBanks: []tpm2.HashAlgorithmId{tpm2.HashAlgorithmSHA256},
		prepare: func() {
			// Take ownership of the lockout hierarchy
			s.HierarchyChangeAuth(c, tpm2.HandleLockout, []byte("1234"))
		},
		flags: PermitNoPlatformConfigProfileSupport | PermitNoDriversAndAppsConfigProfileSupport | PermitNoBootManagerConfigProfileSupport | PostInstallChecks,
		loadedImages: []secboot_efi.Image{
			&mockImage{
				contents: []byte("mock shim executable"),
				digest:   testutil.DecodeHexString(c, "25e1b08db2f31ff5f5d2ea53e1a1e8fda6e1d81af4f26a7908071f1dec8611b7"),
				signatures: []*efi.WinCertificateAuthenticode{
					efitest.ReadWinCertificateAuthenticodeDetached(c, shimUbuntuSig4),
				},
			},
			&mockImage{contents: []byte("mock grub executable"), digest: testutil.DecodeHexString(c, "d5a9780e9f6a43c2e53fe9fda547be77f7783f31aea8013783242b040ff21dc0")},
			&mockImage{contents: []byte("mock kernel executable"), digest: testutil.DecodeHexString(c, "2ddfbd91fa1698b0d133c38ba90dbba76c9e08371ff83d03b5fb4c2e56d7e81f")},
		},
		expectedPcrAlg:            tpm2.HashAlgorithmSHA256,
		expectedUsedSecureBootCAs: []*X509CertificateID{NewX509CertificateID(testutil.ParseCertificate(c, msUefiCACert))},
		expectedFlags:             NoPlatformConfigProfileSupport | NoDriversAndAppsConfigProfileSupport | NoBootManagerConfigProfileSupport,
	})
	c.Assert(err, IsNil)
	c.Assert(warnings, HasLen, 4)

	warning := warnings[0]
	c.Check(warning, ErrorMatches, `availability of TPM's lockout hierarchy was not checked because the lockout hierarchy has an authorization value set`)
	c.Check(errors.Is(warning, ErrTPMLockoutAvailabilityNotChecked), testutil.IsTrue)

	warning = warnings[1]
	c.Check(warning, ErrorMatches, `error with platform config \(PCR1\) measurements: generating profiles for PCR 1 is not supported yet`)
	var pce *PlatformConfigPCRError
	c.Check(errors.As(warning, &pce), testutil.IsTrue)

	warning = warnings[2]
	c.Check(warning, ErrorMatches, `error with drivers and apps config \(PCR3\) measurements: generating profiles for PCR 3 is not supported yet`)
	var dce *DriversAndAppsConfigPCRError
	c.Check(errors.As(warning, &dce), testutil.IsTrue)

	warning = warnings[3]
	c.Check(warning, ErrorMatches, `error with boot manager config \(PCR5\) measurements: generating profiles for PCR 5 is not supported yet`)
	var bmce *BootManagerConfigPCRError
	c.Check(errors.As(warning, &bmce), testutil.IsTrue)
}

func (s *runChecksSuite) TestRunChecksBadVirtualMachine(c *C) {
	_, err := s.testRunChecks(c, &testRunChecksParams{
		env: efitest.NewMockHostEnvironmentWithOpts(
			efitest.WithVirtMode("qemu", internal_efi.DetectVirtModeVM),
			efitest.WithLog(efitest.NewLog(c, &efitest.LogOptions{Algorithms: []tpm2.HashAlgorithmId{tpm2.HashAlgorithmSHA256}})),
		),
		enabledBanks: []tpm2.HashAlgorithmId{tpm2.HashAlgorithmSHA256},
	})
	c.Check(err, Equals, ErrVirtualMachineDetected)
}

func (s *runChecksSuite) TestRunChecksBadNotEFI(c *C) {
	_, err := s.testRunChecks(c, &testRunChecksParams{
		env: efitest.NewMockHostEnvironmentWithOpts(
			efitest.WithVirtMode(internal_efi.VirtModeNone, internal_efi.DetectVirtModeAll),
			efitest.WithTPMDevice(newTpmDevice(tpm2_testutil.NewTransportBackedDevice(s.Transport, false, 1), nil, tpm2_device.ErrNoPPI)),
			efitest.WithLog(efitest.NewLog(c, &efitest.LogOptions{Algorithms: []tpm2.HashAlgorithmId{tpm2.HashAlgorithmSHA256}})),
		),
		enabledBanks: []tpm2.HashAlgorithmId{tpm2.HashAlgorithmSHA256},
	})
	c.Check(err, Equals, ErrSystemNotEFI)
}

func (s *runChecksSuite) TestRunChecksBadTPM2DeviceDisabled(c *C) {
	_, err := s.testRunChecks(c, &testRunChecksParams{
		env: efitest.NewMockHostEnvironmentWithOpts(
			efitest.WithVirtMode(internal_efi.VirtModeNone, internal_efi.DetectVirtModeAll),
			efitest.WithTPMDevice(newTpmDevice(tpm2_testutil.NewTransportBackedDevice(s.Transport, false, 1), nil, tpm2_device.ErrNoPPI)),
			efitest.WithLog(efitest.NewLog(c, &efitest.LogOptions{Algorithms: []tpm2.HashAlgorithmId{tpm2.HashAlgorithmSHA256}})),
			efitest.WithMockVars(efitest.MockVars{
				{Name: "AuditMode", GUID: efi.GlobalVariable}:              &efitest.VarEntry{Attrs: efi.AttributeNonVolatile | efi.AttributeBootserviceAccess | efi.AttributeRuntimeAccess, Payload: []byte{0x0}},
				{Name: "BootCurrent", GUID: efi.GlobalVariable}:            &efitest.VarEntry{Attrs: efi.AttributeBootserviceAccess | efi.AttributeRuntimeAccess, Payload: []byte{0x3, 0x0}},
				{Name: "BootOptionSupport", GUID: efi.GlobalVariable}:      &efitest.VarEntry{Attrs: efi.AttributeBootserviceAccess | efi.AttributeRuntimeAccess, Payload: []byte{0x13, 0x03, 0x00, 0x00}},
				{Name: "DeployedMode", GUID: efi.GlobalVariable}:           &efitest.VarEntry{Attrs: efi.AttributeNonVolatile | efi.AttributeBootserviceAccess | efi.AttributeRuntimeAccess, Payload: []byte{0x1}},
				{Name: "SetupMode", GUID: efi.GlobalVariable}:              &efitest.VarEntry{Attrs: efi.AttributeBootserviceAccess | efi.AttributeRuntimeAccess, Payload: []byte{0x0}},
				{Name: "OsIndicationsSupported", GUID: efi.GlobalVariable}: &efitest.VarEntry{Attrs: efi.AttributeBootserviceAccess | efi.AttributeRuntimeAccess, Payload: []byte{0x41, 0x00, 0x00, 0x00, 0x00, 0x00, 0x00, 0x00}},
			}.SetSecureBoot(true).SetPK(c, efitest.NewSignatureListX509(c, snakeoilCert, efi.MakeGUID(0x03f66fa4, 0x5eee, 0x479c, 0xa408, [...]uint8{0xc4, 0xdc, 0x0a, 0x33, 0xfc, 0xde})))),
		),
		tpmPropertyModifiers: map[tpm2.Property]uint32{
			tpm2.PropertyNVCountersMax:     0,
			tpm2.PropertyPSFamilyIndicator: 1,
			tpm2.PropertyManufacturer:      uint32(tpm2.TPMManufacturerINTC),
		},
		enabledBanks: []tpm2.HashAlgorithmId{tpm2.HashAlgorithmSHA256},
		prepare: func() {
			// Disable owner and endorsement hierarchies
			c.Assert(s.TPM.HierarchyControl(s.TPM.OwnerHandleContext(), tpm2.HandleOwner, false, nil), IsNil)
			c.Assert(s.TPM.HierarchyControl(s.TPM.EndorsementHandleContext(), tpm2.HandleEndorsement, false, nil), IsNil)
		},
	})
	c.Check(err, ErrorMatches, `error with TPM2 device: TPM2 device is present but is currently disabled by the platform firmware`)
	c.Check(errors.Is(err, ErrTPMDisabled), testutil.IsTrue)
	var te *TPM2DeviceError
	c.Check(errors.As(err, &te), testutil.IsTrue)
}

func (s *runChecksSuite) TestRunChecksBadTPMOwnedHierarchiesAndLockedOut(c *C) {
	// Test case with more than one TPM error - in this case, one of the errors
	// is ErrTPMLockout which is converted to a warning and suppressed unless
	// RunChecks completes with success.
	meiAttrs := map[string][]byte{
		"fw_ver": []byte(`0:16.1.27.2176
0:16.1.27.2176
0:16.0.15.1624
`),
		"fw_status": []byte(`94000245
09F10506
00000020
00004000
00041F03
C7E003CB
`),
	}
	devices := []internal_efi.SysfsDevice{
		efitest.NewMockSysfsDevice("/sys/devices/virtual/iommu/dmar0", nil, "iommu", nil, nil),
		efitest.NewMockSysfsDevice("/sys/devices/virtual/iommu/dmar1", nil, "iommu", nil, nil),
		efitest.NewMockSysfsDevice("/sys/devices/pci0000:00/0000:00:16.0/mei/mei0", map[string]string{"DEVNAME": "mei0"}, "mei", meiAttrs, efitest.NewMockSysfsDevice(
			"/sys/devices/pci0000:00:16:0", map[string]string{"DRIVER": "mei_me"}, "pci", nil, nil,
		)),
	}

	_, err := s.testRunChecks(c, &testRunChecksParams{
		env: efitest.NewMockHostEnvironmentWithOpts(
			efitest.WithVirtMode(internal_efi.VirtModeNone, internal_efi.DetectVirtModeAll),
			efitest.WithTPMDevice(newTpmDevice(tpm2_testutil.NewTransportBackedDevice(s.Transport, false, 1), nil, tpm2_device.ErrNoPPI)),
			efitest.WithLog(efitest.NewLog(c, &efitest.LogOptions{Algorithms: []tpm2.HashAlgorithmId{tpm2.HashAlgorithmSHA256}})),
			efitest.WithAMD64Environment("GenuineIntel", []uint64{cpuid.SDBG, cpuid.SMX}, 4, map[uint32]uint64{0xc80: 0x40000000, 0x13a: (3 << 1)}),
			efitest.WithSysfsDevices(devices...),
			efitest.WithMockVars(efitest.MockVars{}.SetSecureBoot(false)),
		),
		tpmPropertyModifiers: map[tpm2.Property]uint32{
			tpm2.PropertyNVCountersMax:     0,
			tpm2.PropertyPSFamilyIndicator: 1,
			tpm2.PropertyManufacturer:      uint32(tpm2.TPMManufacturerINTC),
		},
		enabledBanks: []tpm2.HashAlgorithmId{tpm2.HashAlgorithmSHA256},
		prepare: func() {
			// Trip the DA logic by triggering an auth failure with a DA protected
			// resource.
			c.Assert(s.TPM.DictionaryAttackParameters(s.TPM.LockoutHandleContext(), 1, 10000, 10000, nil), IsNil)
			pub, sensitive, err := objectutil.NewSealedObject(rand.Reader, []byte("foo"), []byte("5678"))
			c.Assert(err, IsNil)
			key, err := s.TPM.LoadExternal(sensitive, pub, tpm2.HandleNull)
			c.Assert(err, IsNil)
			key.SetAuthValue(nil)
			_, err = s.TPM.Unseal(key, nil)
			c.Check(tpm2.IsTPMSessionError(err, tpm2.ErrorAuthFail, tpm2.CommandUnseal, 1), testutil.IsTrue)

			// Take ownership of the lockout hierarchy
			s.HierarchyChangeAuth(c, tpm2.HandleLockout, []byte("1234"))
		},
		flags: PermitNoPlatformConfigProfileSupport | PermitNoDriversAndAppsConfigProfileSupport | PermitNoBootManagerCodeProfileSupport | PermitNoBootManagerConfigProfileSupport | PermitNoSecureBootPolicyProfileSupport,
	})
	c.Check(err, ErrorMatches, `error with TPM2 device: one or more of the TPM hierarchies is already owned:
- TPM_RH_LOCKOUT has an authorization value
`)

	var ce CompoundError
	c.Assert(err, Implements, &ce)
	ce = err.(CompoundError)
	errs := ce.Unwrap()
	c.Assert(errs, HasLen, 1)

	var te *TPM2DeviceError
	c.Assert(errors.As(errs[0], &te), testutil.IsTrue)
	var ohe *TPM2OwnedHierarchiesError
	c.Check(errors.As(te, &ohe), testutil.IsTrue)
}

func (s *runChecksSuite) TestRunChecksBadInvalidPCR0Value(c *C) {
	_, err := s.testRunChecks(c, &testRunChecksParams{
		env: efitest.NewMockHostEnvironmentWithOpts(
			efitest.WithVirtMode(internal_efi.VirtModeNone, internal_efi.DetectVirtModeAll),
			efitest.WithTPMDevice(newTpmDevice(tpm2_testutil.NewTransportBackedDevice(s.Transport, false, 1), nil, tpm2_device.ErrNoPPI)),
			efitest.WithLog(efitest.NewLog(c, &efitest.LogOptions{Algorithms: []tpm2.HashAlgorithmId{tpm2.HashAlgorithmSHA256}})),
			efitest.WithAMD64Environment("GenuineIntel", []uint64{}, 1, map[uint32]uint64{0x13a: (3 << 1)}),
			efitest.WithMockVars(efitest.MockVars{}.SetSecureBoot(false)),
		),
		tpmPropertyModifiers: map[tpm2.Property]uint32{
			tpm2.PropertyNVCountersMax:     0,
			tpm2.PropertyPSFamilyIndicator: 1,
			tpm2.PropertyManufacturer:      uint32(tpm2.TPMManufacturerINTC),
		},
		enabledBanks: []tpm2.HashAlgorithmId{tpm2.HashAlgorithmSHA256},
		prepare: func() {
			_, err := s.TPM.PCREvent(s.TPM.PCRHandleContext(0), []byte("foo"), nil)
			c.Check(err, IsNil)
		},
		flags: PermitNoPlatformConfigProfileSupport | PermitNoDriversAndAppsConfigProfileSupport | PermitNoBootManagerConfigProfileSupport,
	})
	c.Check(err, ErrorMatches, `error with or detected from measurement log: no suitable PCR algorithm available:
- TPM_ALG_SHA512: the PCR bank is missing from the TCG log.
- TPM_ALG_SHA384: the PCR bank is missing from the TCG log.
- TPM_ALG_SHA256: error with platform firmware \(PCR0\) measurements: PCR value mismatch \(actual from TPM 0xe9995745ca25279ec699688b70488116fe4d9f053cb0991dd71e82e7edfa66b5, reconstructed from log 0xa6602a7a403068b5556e78cc3f5b00c9c76d33d514093ca9b584dce7590e6c69\).
`)
	var te *MeasuredBootError
	c.Assert(errors.As(err, &te), testutil.IsTrue)
	var pe *NoSuitablePCRAlgorithmError
	c.Check(errors.As(te, &pe), testutil.IsTrue)
}

func (s *runChecksSuite) TestRunChecksBadInvalidPCR2Value(c *C) {
	_, err := s.testRunChecks(c, &testRunChecksParams{
		env: efitest.NewMockHostEnvironmentWithOpts(
			efitest.WithVirtMode(internal_efi.VirtModeNone, internal_efi.DetectVirtModeAll),
			efitest.WithTPMDevice(newTpmDevice(tpm2_testutil.NewTransportBackedDevice(s.Transport, false, 1), nil, tpm2_device.ErrNoPPI)),
			efitest.WithLog(efitest.NewLog(c, &efitest.LogOptions{Algorithms: []tpm2.HashAlgorithmId{tpm2.HashAlgorithmSHA256}})),
			efitest.WithAMD64Environment("GenuineIntel", []uint64{}, 1, map[uint32]uint64{0x13a: (3 << 1)}),
			efitest.WithMockVars(efitest.MockVars{}.SetSecureBoot(false)),
		),
		tpmPropertyModifiers: map[tpm2.Property]uint32{
			tpm2.PropertyNVCountersMax:     0,
			tpm2.PropertyPSFamilyIndicator: 1,
			tpm2.PropertyManufacturer:      uint32(tpm2.TPMManufacturerINTC),
		},
		enabledBanks: []tpm2.HashAlgorithmId{tpm2.HashAlgorithmSHA256},
		prepare: func() {
			_, err := s.TPM.PCREvent(s.TPM.PCRHandleContext(2), []byte("foo"), nil)
			c.Check(err, IsNil)
		},
		flags: PermitNoPlatformConfigProfileSupport | PermitNoDriversAndAppsConfigProfileSupport | PermitNoBootManagerConfigProfileSupport,
	})
	c.Check(err, ErrorMatches, `error with or detected from measurement log: no suitable PCR algorithm available:
- TPM_ALG_SHA512: the PCR bank is missing from the TCG log.
- TPM_ALG_SHA384: the PCR bank is missing from the TCG log.
- TPM_ALG_SHA256: error with drivers and apps \(PCR2\) measurements: PCR value mismatch \(actual from TPM 0xfa734a6a4d262d7405d47d48c0a1b127229ca808032555ad919ed5dd7c1f6519, reconstructed from log 0x3d458cfe55cc03ea1f443f1562beec8df51c75e14a9fcf9a7234a13f198e7969\).
`)
	var te *MeasuredBootError
	c.Assert(errors.As(err, &te), testutil.IsTrue)
	var pe *NoSuitablePCRAlgorithmError
	c.Check(errors.As(te, &pe), testutil.IsTrue)
}

func (s *runChecksSuite) TestRunChecksBadInvalidPCR4Value(c *C) {
	_, err := s.testRunChecks(c, &testRunChecksParams{
		env: efitest.NewMockHostEnvironmentWithOpts(
			efitest.WithVirtMode(internal_efi.VirtModeNone, internal_efi.DetectVirtModeAll),
			efitest.WithTPMDevice(newTpmDevice(tpm2_testutil.NewTransportBackedDevice(s.Transport, false, 1), nil, tpm2_device.ErrNoPPI)),
			efitest.WithLog(efitest.NewLog(c, &efitest.LogOptions{Algorithms: []tpm2.HashAlgorithmId{tpm2.HashAlgorithmSHA256}})),
			efitest.WithAMD64Environment("GenuineIntel", []uint64{}, 1, map[uint32]uint64{0x13a: (3 << 1)}),
			efitest.WithMockVars(efitest.MockVars{}.SetSecureBoot(false)),
		),
		tpmPropertyModifiers: map[tpm2.Property]uint32{
			tpm2.PropertyNVCountersMax:     0,
			tpm2.PropertyPSFamilyIndicator: 1,
			tpm2.PropertyManufacturer:      uint32(tpm2.TPMManufacturerINTC),
		},
		enabledBanks: []tpm2.HashAlgorithmId{tpm2.HashAlgorithmSHA256},
		prepare: func() {
			_, err := s.TPM.PCREvent(s.TPM.PCRHandleContext(4), []byte("foo"), nil)
			c.Check(err, IsNil)
		},
		flags: PermitNoPlatformConfigProfileSupport | PermitNoDriversAndAppsConfigProfileSupport | PermitNoBootManagerConfigProfileSupport,
	})
	c.Check(err, ErrorMatches, `error with or detected from measurement log: no suitable PCR algorithm available:
- TPM_ALG_SHA512: the PCR bank is missing from the TCG log.
- TPM_ALG_SHA384: the PCR bank is missing from the TCG log.
- TPM_ALG_SHA256: error with boot manager code \(PCR4\) measurements: PCR value mismatch \(actual from TPM 0x1c93930d6b26232e061eaa33ecf6341fae63ce598a0c6a26ee96a0828639c044, reconstructed from log 0x4bc74f3ffe49b4dd275c9f475887b68193e2db8348d72e1c3c9099c2dcfa85b0\).
`)
	var te *MeasuredBootError
	c.Assert(errors.As(err, &te), testutil.IsTrue)
	var pe *NoSuitablePCRAlgorithmError
	c.Check(errors.As(te, &pe), testutil.IsTrue)
}

func (s *runChecksSuite) TestRunChecksBadInvalidPCR7Value(c *C) {
	_, err := s.testRunChecks(c, &testRunChecksParams{
		env: efitest.NewMockHostEnvironmentWithOpts(
			efitest.WithVirtMode(internal_efi.VirtModeNone, internal_efi.DetectVirtModeAll),
			efitest.WithTPMDevice(newTpmDevice(tpm2_testutil.NewTransportBackedDevice(s.Transport, false, 1), nil, tpm2_device.ErrNoPPI)),
			efitest.WithLog(efitest.NewLog(c, &efitest.LogOptions{Algorithms: []tpm2.HashAlgorithmId{tpm2.HashAlgorithmSHA256}})),
			efitest.WithAMD64Environment("GenuineIntel", []uint64{}, 1, map[uint32]uint64{0x13a: (3 << 1)}),
			efitest.WithMockVars(efitest.MockVars{}.SetSecureBoot(false)),
		),
		tpmPropertyModifiers: map[tpm2.Property]uint32{
			tpm2.PropertyNVCountersMax:     0,
			tpm2.PropertyPSFamilyIndicator: 1,
			tpm2.PropertyManufacturer:      uint32(tpm2.TPMManufacturerINTC),
		},
		enabledBanks: []tpm2.HashAlgorithmId{tpm2.HashAlgorithmSHA256},
		prepare: func() {
			_, err := s.TPM.PCREvent(s.TPM.PCRHandleContext(7), []byte("foo"), nil)
			c.Check(err, IsNil)
		},
		flags: PermitNoPlatformConfigProfileSupport | PermitNoDriversAndAppsConfigProfileSupport | PermitNoBootManagerConfigProfileSupport,
	})
	c.Check(err, ErrorMatches, `error with or detected from measurement log: no suitable PCR algorithm available:
- TPM_ALG_SHA512: the PCR bank is missing from the TCG log.
- TPM_ALG_SHA384: the PCR bank is missing from the TCG log.
- TPM_ALG_SHA256: error with secure boot policy \(PCR7\) measurements: PCR value mismatch \(actual from TPM 0xdf7b5d709755f1bd7142dd2f8c2d1195fc6b4dab5c78d41daf5c795da55db5f2, reconstructed from log 0xafc99bd8b298ea9b70d2796cb0ca22fe2b70d784691a1cae2aa3ba55edc365dc\).
`)
	var te *MeasuredBootError
	c.Assert(errors.As(err, &te), testutil.IsTrue)
	var pe *NoSuitablePCRAlgorithmError
	c.Check(errors.As(te, &pe), testutil.IsTrue)
}

func (s *runChecksSuite) TestRunChecksBadNoHardwareRootOfTrustError(c *C) {
	// Test case with no hardware root-of-trust configured.
	meiAttrs := map[string][]byte{
		"fw_ver": []byte(`0:16.1.27.2176
0:16.1.27.2176
0:16.0.15.1624
`),
		"fw_status": []byte(`94000255
09F10506
00000020
00004000
00041F03
C7E003CB
`),
	}
	devices := []internal_efi.SysfsDevice{
		efitest.NewMockSysfsDevice("/sys/devices/virtual/iommu/dmar0", nil, "iommu", nil, nil),
		efitest.NewMockSysfsDevice("/sys/devices/virtual/iommu/dmar1", nil, "iommu", nil, nil),
		efitest.NewMockSysfsDevice("/sys/devices/pci0000:00/0000:00:16.0/mei/mei0", map[string]string{"DEVNAME": "mei0"}, "mei", meiAttrs, efitest.NewMockSysfsDevice(
			"/sys/devices/pci0000:00:16:0", map[string]string{"DRIVER": "mei_me"}, "pci", nil, nil,
		)),
	}

	_, err := s.testRunChecks(c, &testRunChecksParams{
		env: efitest.NewMockHostEnvironmentWithOpts(
			efitest.WithVirtMode(internal_efi.VirtModeNone, internal_efi.DetectVirtModeAll),
			efitest.WithTPMDevice(newTpmDevice(tpm2_testutil.NewTransportBackedDevice(s.Transport, false, 1), nil, tpm2_device.ErrNoPPI)),
			efitest.WithLog(efitest.NewLog(c, &efitest.LogOptions{Algorithms: []tpm2.HashAlgorithmId{tpm2.HashAlgorithmSHA256}})),
			efitest.WithAMD64Environment("GenuineIntel", []uint64{cpuid.SDBG, cpuid.SMX}, 4, map[uint32]uint64{0xc80: 0x40000000, 0x13a: (3 << 1)}),
			efitest.WithSysfsDevices(devices...),
			efitest.WithMockVars(efitest.MockVars{}.SetSecureBoot(false)),
		),
		tpmPropertyModifiers: map[tpm2.Property]uint32{
			tpm2.PropertyNVCountersMax:     0,
			tpm2.PropertyPSFamilyIndicator: 1,
			tpm2.PropertyManufacturer:      uint32(tpm2.TPMManufacturerINTC),
		},
		enabledBanks: []tpm2.HashAlgorithmId{tpm2.HashAlgorithmSHA256},
		flags:        PermitNoPlatformConfigProfileSupport | PermitNoDriversAndAppsConfigProfileSupport | PermitNoBootManagerConfigProfileSupport,
	})
	c.Check(err, ErrorMatches, `error with system security: encountered an error when checking Intel BootGuard configuration: no hardware root-of-trust properly configured: ME is in manufacturing mode`)

	var hse *HostSecurityError
	c.Assert(errors.As(err, &hse), testutil.IsTrue)
	var rote *NoHardwareRootOfTrustError
	c.Check(errors.As(hse, &rote), testutil.IsTrue)
}

func (s *runChecksSuite) TestRunChecksBadHostSecurityMissingIntelMEModule(c *C) {
	// Test case where host security checks fail because the intel ME kernel module is missing.
	devices := []internal_efi.SysfsDevice{
		efitest.NewMockSysfsDevice("/sys/devices/virtual/iommu/dmar0", nil, "iommu", nil, nil),
		efitest.NewMockSysfsDevice("/sys/devices/virtual/iommu/dmar1", nil, "iommu", nil, nil),
		efitest.NewMockSysfsDevice("/sys/devices/pci0000:00/0000:00:16.0", map[string]string{"PCI_CLASS": "78000", "PCI_ID": "8086:7E70"}, "pci", nil, nil),
	}

	_, err := s.testRunChecks(c, &testRunChecksParams{
		env: efitest.NewMockHostEnvironmentWithOpts(
			efitest.WithVirtMode(internal_efi.VirtModeNone, internal_efi.DetectVirtModeAll),
			efitest.WithTPMDevice(newTpmDevice(tpm2_testutil.NewTransportBackedDevice(s.Transport, false, 1), nil, tpm2_device.ErrNoPPI)),
			efitest.WithLog(efitest.NewLog(c, &efitest.LogOptions{Algorithms: []tpm2.HashAlgorithmId{tpm2.HashAlgorithmSHA256}})),
			efitest.WithAMD64Environment("GenuineIntel", []uint64{cpuid.SDBG, cpuid.SMX}, 4, map[uint32]uint64{0xc80: 0x40000000, 0x13a: (3 << 1)}),
			efitest.WithSysfsDevices(devices...),
			efitest.WithMockVars(efitest.MockVars{}.SetSecureBoot(false)),
		),
		tpmPropertyModifiers: map[tpm2.Property]uint32{
			tpm2.PropertyNVCountersMax:     0,
			tpm2.PropertyPSFamilyIndicator: 1,
			tpm2.PropertyManufacturer:      uint32(tpm2.TPMManufacturerINTC),
		},
		enabledBanks: []tpm2.HashAlgorithmId{tpm2.HashAlgorithmSHA256},
		flags:        PermitNoPlatformConfigProfileSupport | PermitNoDriversAndAppsConfigProfileSupport | PermitNoBootManagerConfigProfileSupport,
	})
	c.Check(err, ErrorMatches, `error with system security: encountered an error when checking Intel BootGuard configuration: the kernel module "mei_me" must be loaded`)
	var hse *HostSecurityError
	c.Assert(errors.As(err, &hse), testutil.IsTrue)
	c.Check(errors.Is(hse, MissingKernelModuleError("mei_me")), testutil.IsTrue)
}

func (s *runChecksSuite) TestRunChecksBadHostSecurityMissingMSR(c *C) {
	// Test case where host security checks fail because the MSR kernel module is missing.
	meiAttrs := map[string][]byte{
		"fw_ver": []byte(`0:16.1.27.2176
0:16.1.27.2176
0:16.0.15.1624
`),
		"fw_status": []byte(`94000245
09F10506
00000020
00004000
00041F03
C7E003CB
`),
	}
	devices := []internal_efi.SysfsDevice{
		efitest.NewMockSysfsDevice("/sys/devices/virtual/iommu/dmar0", nil, "iommu", nil, nil),
		efitest.NewMockSysfsDevice("/sys/devices/virtual/iommu/dmar1", nil, "iommu", nil, nil),
		efitest.NewMockSysfsDevice("/sys/devices/pci0000:00/0000:00:16.0/mei/mei0", map[string]string{"DEVNAME": "mei0"}, "mei", meiAttrs, efitest.NewMockSysfsDevice(
			"/sys/devices/pci0000:00:16:0", map[string]string{"DRIVER": "mei_me"}, "pci", nil, nil,
		)),
	}

	_, err := s.testRunChecks(c, &testRunChecksParams{
		env: efitest.NewMockHostEnvironmentWithOpts(
			efitest.WithVirtMode(internal_efi.VirtModeNone, internal_efi.DetectVirtModeAll),
			efitest.WithTPMDevice(newTpmDevice(tpm2_testutil.NewTransportBackedDevice(s.Transport, false, 1), nil, tpm2_device.ErrNoPPI)),
			efitest.WithLog(efitest.NewLog(c, &efitest.LogOptions{Algorithms: []tpm2.HashAlgorithmId{tpm2.HashAlgorithmSHA256}})),
			efitest.WithAMD64Environment("GenuineIntel", []uint64{cpuid.SDBG, cpuid.SMX}, 0, nil),
			efitest.WithSysfsDevices(devices...),
			efitest.WithMockVars(efitest.MockVars{}.SetSecureBoot(false)),
		),
		tpmPropertyModifiers: map[tpm2.Property]uint32{
			tpm2.PropertyNVCountersMax:     0,
			tpm2.PropertyPSFamilyIndicator: 1,
			tpm2.PropertyManufacturer:      uint32(tpm2.TPMManufacturerINTC),
		},
		enabledBanks: []tpm2.HashAlgorithmId{tpm2.HashAlgorithmSHA256},
		flags:        PermitNoPlatformConfigProfileSupport | PermitNoDriversAndAppsConfigProfileSupport | PermitNoBootManagerConfigProfileSupport,
	})
	c.Check(err, ErrorMatches, `error with system security: encountered an error when checking Intel CPU debugging configuration: the kernel module "msr" must be loaded`)
	var hse *HostSecurityError
	c.Assert(errors.As(err, &hse), testutil.IsTrue)
	c.Check(errors.Is(hse, MissingKernelModuleError("msr")), testutil.IsTrue)
}

func (s *runChecksSuite) TestRunChecksBadUEFIDebuggingEnabledAndNoKernelIOMMU(c *C) {
	// Test case with more than one host security error.
	meiAttrs := map[string][]byte{
		"fw_ver": []byte(`0:16.1.27.2176
0:16.1.27.2176
0:16.0.15.1624
`),
		"fw_status": []byte(`94000245
09F10506
00000020
00004000
00041F03
C7E003CB
`),
	}
	devices := []internal_efi.SysfsDevice{
		efitest.NewMockSysfsDevice("/sys/devices/pci0000:00/0000:00:16.0/mei/mei0", map[string]string{"DEVNAME": "mei0"}, "mei", meiAttrs, efitest.NewMockSysfsDevice(
			"/sys/devices/pci0000:00:16:0", map[string]string{"DRIVER": "mei_me"}, "pci", nil, nil,
		)),
	}

	_, err := s.testRunChecks(c, &testRunChecksParams{
		env: efitest.NewMockHostEnvironmentWithOpts(
			efitest.WithVirtMode(internal_efi.VirtModeNone, internal_efi.DetectVirtModeAll),
			efitest.WithTPMDevice(newTpmDevice(tpm2_testutil.NewTransportBackedDevice(s.Transport, false, 1), nil, tpm2_device.ErrNoPPI)),
			efitest.WithLog(efitest.NewLog(c, &efitest.LogOptions{
				Algorithms:       []tpm2.HashAlgorithmId{tpm2.HashAlgorithmSHA256},
				FirmwareDebugger: true,
			})),
			efitest.WithAMD64Environment("GenuineIntel", []uint64{cpuid.SDBG, cpuid.SMX}, 4, map[uint32]uint64{0xc80: 0x40000000, 0x13a: (3 << 1)}),
			efitest.WithSysfsDevices(devices...),
			efitest.WithMockVars(efitest.MockVars{}.SetSecureBoot(false)),
		),
		tpmPropertyModifiers: map[tpm2.Property]uint32{
			tpm2.PropertyNVCountersMax:     0,
			tpm2.PropertyPSFamilyIndicator: 1,
			tpm2.PropertyManufacturer:      uint32(tpm2.TPMManufacturerINTC),
		},
		enabledBanks: []tpm2.HashAlgorithmId{tpm2.HashAlgorithmSHA256},
		flags:        PermitNoPlatformConfigProfileSupport | PermitNoDriversAndAppsConfigProfileSupport | PermitNoBootManagerCodeProfileSupport | PermitNoBootManagerConfigProfileSupport | PermitNoSecureBootPolicyProfileSupport,
	})
	c.Check(err, ErrorMatches, `2 errors detected:
- error with system security: the platform firmware contains a debugging endpoint enabled
- error with system security: no kernel IOMMU support was detected
`)

	var ce CompoundError
	c.Assert(err, Implements, &ce)
	ce = err.(CompoundError)
	errs := ce.Unwrap()
	c.Assert(errs, HasLen, 2)

	var hse *HostSecurityError
	c.Assert(errors.As(errs[0], &hse), testutil.IsTrue)
	c.Check(errors.Is(hse, ErrUEFIDebuggingEnabled), testutil.IsTrue)

	c.Assert(errors.As(errs[1], &hse), testutil.IsTrue)
	c.Check(errors.Is(hse, ErrNoKernelIOMMU), testutil.IsTrue)
}

func (s *runChecksSuite) TestRunChecksBadSHA1(c *C) {
	meiAttrs := map[string][]byte{
		"fw_ver": []byte(`0:16.1.27.2176
0:16.1.27.2176
0:16.0.15.1624
`),
		"fw_status": []byte(`94000245
09F10506
00000020
00004000
00041F03
C7E003CB
`),
	}
	devices := []internal_efi.SysfsDevice{
		efitest.NewMockSysfsDevice("/sys/devices/virtual/iommu/dmar0", nil, "iommu", nil, nil),
		efitest.NewMockSysfsDevice("/sys/devices/virtual/iommu/dmar1", nil, "iommu", nil, nil),
		efitest.NewMockSysfsDevice("/sys/devices/pci0000:00/0000:00:16.0/mei/mei0", map[string]string{"DEVNAME": "mei0"}, "mei", meiAttrs, efitest.NewMockSysfsDevice(
			"/sys/devices/pci0000:00:16:0", map[string]string{"DRIVER": "mei_me"}, "pci", nil, nil,
		)),
	}

	_, err := s.testRunChecks(c, &testRunChecksParams{
		env: efitest.NewMockHostEnvironmentWithOpts(
			efitest.WithVirtMode(internal_efi.VirtModeNone, internal_efi.DetectVirtModeAll),
			efitest.WithTPMDevice(newTpmDevice(tpm2_testutil.NewTransportBackedDevice(s.Transport, false, 1), nil, tpm2_device.ErrNoPPI)),
			efitest.WithLog(efitest.NewLog(c, &efitest.LogOptions{Algorithms: []tpm2.HashAlgorithmId{tpm2.HashAlgorithmSHA1}})),
			efitest.WithAMD64Environment("GenuineIntel", []uint64{cpuid.SDBG, cpuid.SMX}, 4, map[uint32]uint64{0xc80: 0x40000000, 0x13a: (3 << 1)}),
			efitest.WithSysfsDevices(devices...),
			efitest.WithMockVars(efitest.MockVars{
				{Name: "AuditMode", GUID: efi.GlobalVariable}:              &efitest.VarEntry{Attrs: efi.AttributeNonVolatile | efi.AttributeBootserviceAccess | efi.AttributeRuntimeAccess, Payload: []byte{0x0}},
				{Name: "BootCurrent", GUID: efi.GlobalVariable}:            &efitest.VarEntry{Attrs: efi.AttributeBootserviceAccess | efi.AttributeRuntimeAccess, Payload: []byte{0x3, 0x0}},
				{Name: "BootOptionSupport", GUID: efi.GlobalVariable}:      &efitest.VarEntry{Attrs: efi.AttributeBootserviceAccess | efi.AttributeRuntimeAccess, Payload: []byte{0x13, 0x03, 0x00, 0x00}},
				{Name: "DeployedMode", GUID: efi.GlobalVariable}:           &efitest.VarEntry{Attrs: efi.AttributeNonVolatile | efi.AttributeBootserviceAccess | efi.AttributeRuntimeAccess, Payload: []byte{0x1}},
				{Name: "SetupMode", GUID: efi.GlobalVariable}:              &efitest.VarEntry{Attrs: efi.AttributeBootserviceAccess | efi.AttributeRuntimeAccess, Payload: []byte{0x0}},
				{Name: "OsIndicationsSupported", GUID: efi.GlobalVariable}: &efitest.VarEntry{Attrs: efi.AttributeBootserviceAccess | efi.AttributeRuntimeAccess, Payload: []byte{0x41, 0x00, 0x00, 0x00, 0x00, 0x00, 0x00, 0x00}},
			}.SetSecureBoot(true).SetPK(c, efitest.NewSignatureListX509(c, snakeoilCert, efi.MakeGUID(0x03f66fa4, 0x5eee, 0x479c, 0xa408, [...]uint8{0xc4, 0xdc, 0x0a, 0x33, 0xfc, 0xde})))),
		),
		tpmPropertyModifiers: map[tpm2.Property]uint32{
			tpm2.PropertyNVCountersMax:     0,
			tpm2.PropertyPSFamilyIndicator: 1,
			tpm2.PropertyManufacturer:      uint32(tpm2.TPMManufacturerINTC),
		},
		enabledBanks: []tpm2.HashAlgorithmId{tpm2.HashAlgorithmSHA1},
		loadedImages: []secboot_efi.Image{
			&mockImage{
				contents: []byte("mock shim executable"),
				digest:   testutil.DecodeHexString(c, "25b4e4624ea1f2144a90d7de7aff87b23de0457d"),
				signatures: []*efi.WinCertificateAuthenticode{
					efitest.ReadWinCertificateAuthenticodeDetached(c, shimUbuntuSig4),
				},
			},
			&mockImage{contents: []byte("mock grub executable"), digest: testutil.DecodeHexString(c, "1dc8bcbdb8b5ee60e87281e36161ec1f923f53b7")},
			&mockImage{contents: []byte("mock kernel executable"), digest: testutil.DecodeHexString(c, "fc7840d38322a595e50a6b477685fdd2244f9292")},
		},
	})
	c.Check(err, ErrorMatches, `error with or detected from measurement log: no suitable PCR algorithm available:
- TPM_ALG_SHA512: the PCR bank is missing from the TCG log.
- TPM_ALG_SHA384: the PCR bank is missing from the TCG log.
- TPM_ALG_SHA256: the PCR bank is missing from the TCG log.
`)

	var e *NoSuitablePCRAlgorithmError
	c.Assert(errors.As(err, &e), testutil.IsTrue)

	// Test that we can access individual errors.
	c.Check(e.Errs[tpm2.HashAlgorithmSHA512], DeepEquals, []error{ErrPCRBankMissingFromLog})
	c.Check(e.Errs[tpm2.HashAlgorithmSHA384], DeepEquals, []error{ErrPCRBankMissingFromLog})
	c.Check(e.Errs[tpm2.HashAlgorithmSHA256], DeepEquals, []error{ErrPCRBankMissingFromLog})
}

func (s *runChecksSuite) TestRunChecksBadMandatoryPCR1(c *C) {
	meiAttrs := map[string][]byte{
		"fw_ver": []byte(`0:16.1.27.2176
0:16.1.27.2176
0:16.0.15.1624
`),
		"fw_status": []byte(`94000245
09F10506
00000020
00004000
00041F03
C7E003CB
`),
	}
	devices := []internal_efi.SysfsDevice{
		efitest.NewMockSysfsDevice("/sys/devices/virtual/iommu/dmar0", nil, "iommu", nil, nil),
		efitest.NewMockSysfsDevice("/sys/devices/virtual/iommu/dmar1", nil, "iommu", nil, nil),
		efitest.NewMockSysfsDevice("/sys/devices/pci0000:00/0000:00:16.0/mei/mei0", map[string]string{"DEVNAME": "mei0"}, "mei", meiAttrs, efitest.NewMockSysfsDevice(
			"/sys/devices/pci0000:00:16:0", map[string]string{"DRIVER": "mei_me"}, "pci", nil, nil,
		)),
	}

	_, err := s.testRunChecks(c, &testRunChecksParams{
		env: efitest.NewMockHostEnvironmentWithOpts(
			efitest.WithVirtMode(internal_efi.VirtModeNone, internal_efi.DetectVirtModeAll),
			efitest.WithTPMDevice(newTpmDevice(tpm2_testutil.NewTransportBackedDevice(s.Transport, false, 1), nil, tpm2_device.ErrNoPPI)),
			efitest.WithLog(efitest.NewLog(c, &efitest.LogOptions{Algorithms: []tpm2.HashAlgorithmId{tpm2.HashAlgorithmSHA256}})),
			efitest.WithAMD64Environment("GenuineIntel", []uint64{cpuid.SDBG, cpuid.SMX}, 4, map[uint32]uint64{0xc80: 0x40000000, 0x13a: (3 << 1)}),
			efitest.WithSysfsDevices(devices...),
			efitest.WithMockVars(efitest.MockVars{
				{Name: "AuditMode", GUID: efi.GlobalVariable}:              &efitest.VarEntry{Attrs: efi.AttributeNonVolatile | efi.AttributeBootserviceAccess | efi.AttributeRuntimeAccess, Payload: []byte{0x0}},
				{Name: "BootCurrent", GUID: efi.GlobalVariable}:            &efitest.VarEntry{Attrs: efi.AttributeBootserviceAccess | efi.AttributeRuntimeAccess, Payload: []byte{0x3, 0x0}},
				{Name: "BootOptionSupport", GUID: efi.GlobalVariable}:      &efitest.VarEntry{Attrs: efi.AttributeBootserviceAccess | efi.AttributeRuntimeAccess, Payload: []byte{0x13, 0x03, 0x00, 0x00}},
				{Name: "DeployedMode", GUID: efi.GlobalVariable}:           &efitest.VarEntry{Attrs: efi.AttributeNonVolatile | efi.AttributeBootserviceAccess | efi.AttributeRuntimeAccess, Payload: []byte{0x1}},
				{Name: "SetupMode", GUID: efi.GlobalVariable}:              &efitest.VarEntry{Attrs: efi.AttributeBootserviceAccess | efi.AttributeRuntimeAccess, Payload: []byte{0x0}},
				{Name: "OsIndicationsSupported", GUID: efi.GlobalVariable}: &efitest.VarEntry{Attrs: efi.AttributeBootserviceAccess | efi.AttributeRuntimeAccess, Payload: []byte{0x41, 0x00, 0x00, 0x00, 0x00, 0x00, 0x00, 0x00}},
			}.SetSecureBoot(true).SetPK(c, efitest.NewSignatureListX509(c, snakeoilCert, efi.MakeGUID(0x03f66fa4, 0x5eee, 0x479c, 0xa408, [...]uint8{0xc4, 0xdc, 0x0a, 0x33, 0xfc, 0xde})))),
		),
		tpmPropertyModifiers: map[tpm2.Property]uint32{
			tpm2.PropertyNVCountersMax:     0,
			tpm2.PropertyPSFamilyIndicator: 1,
			tpm2.PropertyManufacturer:      uint32(tpm2.TPMManufacturerINTC),
		},
		enabledBanks: []tpm2.HashAlgorithmId{tpm2.HashAlgorithmSHA256},
		flags:        PermitNoDriversAndAppsConfigProfileSupport | PermitNoBootManagerConfigProfileSupport,
		loadedImages: []secboot_efi.Image{
			&mockImage{
				contents: []byte("mock shim executable"),
				digest:   testutil.DecodeHexString(c, "25e1b08db2f31ff5f5d2ea53e1a1e8fda6e1d81af4f26a7908071f1dec8611b7"),
				signatures: []*efi.WinCertificateAuthenticode{
					efitest.ReadWinCertificateAuthenticodeDetached(c, shimUbuntuSig4),
				},
			},
			&mockImage{contents: []byte("mock grub executable"), digest: testutil.DecodeHexString(c, "d5a9780e9f6a43c2e53fe9fda547be77f7783f31aea8013783242b040ff21dc0")},
			&mockImage{contents: []byte("mock kernel executable"), digest: testutil.DecodeHexString(c, "2ddfbd91fa1698b0d133c38ba90dbba76c9e08371ff83d03b5fb4c2e56d7e81f")},
		},
		expectedPcrAlg: tpm2.HashAlgorithmSHA256,
	})
	c.Check(err, ErrorMatches, `error with platform config \(PCR1\) measurements: generating profiles for PCR 1 is not supported yet`)

	var ce CompoundError
	c.Assert(err, Implements, &ce)
	ce = err.(CompoundError)
	errs := ce.Unwrap()
	c.Assert(errs, HasLen, 1)

	var pce *PlatformConfigPCRError
	c.Check(errors.As(errs[0], &pce), testutil.IsTrue)
}

func (s *runChecksSuite) TestRunChecksBadMandatoryPCR3(c *C) {
	meiAttrs := map[string][]byte{
		"fw_ver": []byte(`0:16.1.27.2176
0:16.1.27.2176
0:16.0.15.1624
`),
		"fw_status": []byte(`94000245
09F10506
00000020
00004000
00041F03
C7E003CB
`),
	}
	devices := []internal_efi.SysfsDevice{
		efitest.NewMockSysfsDevice("/sys/devices/virtual/iommu/dmar0", nil, "iommu", nil, nil),
		efitest.NewMockSysfsDevice("/sys/devices/virtual/iommu/dmar1", nil, "iommu", nil, nil),
		efitest.NewMockSysfsDevice("/sys/devices/pci0000:00/0000:00:16.0/mei/mei0", map[string]string{"DEVNAME": "mei0"}, "mei", meiAttrs, efitest.NewMockSysfsDevice(
			"/sys/devices/pci0000:00:16:0", map[string]string{"DRIVER": "mei_me"}, "pci", nil, nil,
		)),
	}

	_, err := s.testRunChecks(c, &testRunChecksParams{
		env: efitest.NewMockHostEnvironmentWithOpts(
			efitest.WithVirtMode(internal_efi.VirtModeNone, internal_efi.DetectVirtModeAll),
			efitest.WithTPMDevice(newTpmDevice(tpm2_testutil.NewTransportBackedDevice(s.Transport, false, 1), nil, tpm2_device.ErrNoPPI)),
			efitest.WithLog(efitest.NewLog(c, &efitest.LogOptions{Algorithms: []tpm2.HashAlgorithmId{tpm2.HashAlgorithmSHA256}})),
			efitest.WithAMD64Environment("GenuineIntel", []uint64{cpuid.SDBG, cpuid.SMX}, 4, map[uint32]uint64{0xc80: 0x40000000, 0x13a: (3 << 1)}),
			efitest.WithSysfsDevices(devices...),
			efitest.WithMockVars(efitest.MockVars{
				{Name: "AuditMode", GUID: efi.GlobalVariable}:              &efitest.VarEntry{Attrs: efi.AttributeNonVolatile | efi.AttributeBootserviceAccess | efi.AttributeRuntimeAccess, Payload: []byte{0x0}},
				{Name: "BootCurrent", GUID: efi.GlobalVariable}:            &efitest.VarEntry{Attrs: efi.AttributeBootserviceAccess | efi.AttributeRuntimeAccess, Payload: []byte{0x3, 0x0}},
				{Name: "BootOptionSupport", GUID: efi.GlobalVariable}:      &efitest.VarEntry{Attrs: efi.AttributeBootserviceAccess | efi.AttributeRuntimeAccess, Payload: []byte{0x13, 0x03, 0x00, 0x00}},
				{Name: "DeployedMode", GUID: efi.GlobalVariable}:           &efitest.VarEntry{Attrs: efi.AttributeNonVolatile | efi.AttributeBootserviceAccess | efi.AttributeRuntimeAccess, Payload: []byte{0x1}},
				{Name: "SetupMode", GUID: efi.GlobalVariable}:              &efitest.VarEntry{Attrs: efi.AttributeBootserviceAccess | efi.AttributeRuntimeAccess, Payload: []byte{0x0}},
				{Name: "OsIndicationsSupported", GUID: efi.GlobalVariable}: &efitest.VarEntry{Attrs: efi.AttributeBootserviceAccess | efi.AttributeRuntimeAccess, Payload: []byte{0x41, 0x00, 0x00, 0x00, 0x00, 0x00, 0x00, 0x00}},
			}.SetSecureBoot(true).SetPK(c, efitest.NewSignatureListX509(c, snakeoilCert, efi.MakeGUID(0x03f66fa4, 0x5eee, 0x479c, 0xa408, [...]uint8{0xc4, 0xdc, 0x0a, 0x33, 0xfc, 0xde})))),
		),
		tpmPropertyModifiers: map[tpm2.Property]uint32{
			tpm2.PropertyNVCountersMax:     0,
			tpm2.PropertyPSFamilyIndicator: 1,
			tpm2.PropertyManufacturer:      uint32(tpm2.TPMManufacturerINTC),
		},
		enabledBanks: []tpm2.HashAlgorithmId{tpm2.HashAlgorithmSHA256},
		flags:        PermitNoPlatformConfigProfileSupport | PermitNoBootManagerConfigProfileSupport,
		loadedImages: []secboot_efi.Image{
			&mockImage{
				contents: []byte("mock shim executable"),
				digest:   testutil.DecodeHexString(c, "25e1b08db2f31ff5f5d2ea53e1a1e8fda6e1d81af4f26a7908071f1dec8611b7"),
				signatures: []*efi.WinCertificateAuthenticode{
					efitest.ReadWinCertificateAuthenticodeDetached(c, shimUbuntuSig4),
				},
			},
			&mockImage{contents: []byte("mock grub executable"), digest: testutil.DecodeHexString(c, "d5a9780e9f6a43c2e53fe9fda547be77f7783f31aea8013783242b040ff21dc0")},
			&mockImage{contents: []byte("mock kernel executable"), digest: testutil.DecodeHexString(c, "2ddfbd91fa1698b0d133c38ba90dbba76c9e08371ff83d03b5fb4c2e56d7e81f")},
		},
		expectedPcrAlg: tpm2.HashAlgorithmSHA256,
	})
	c.Check(err, ErrorMatches, `error with drivers and apps config \(PCR3\) measurements: generating profiles for PCR 3 is not supported yet`)

	var ce CompoundError
	c.Assert(err, Implements, &ce)
	ce = err.(CompoundError)
	errs := ce.Unwrap()
	c.Assert(errs, HasLen, 1)

	var dce *DriversAndAppsConfigPCRError
	c.Check(errors.As(errs[0], &dce), testutil.IsTrue)
}

func (s *runChecksSuite) TestRunChecksBadMandatoryPCR5(c *C) {
	meiAttrs := map[string][]byte{
		"fw_ver": []byte(`0:16.1.27.2176
0:16.1.27.2176
0:16.0.15.1624
`),
		"fw_status": []byte(`94000245
09F10506
00000020
00004000
00041F03
C7E003CB
`),
	}
	devices := []internal_efi.SysfsDevice{
		efitest.NewMockSysfsDevice("/sys/devices/virtual/iommu/dmar0", nil, "iommu", nil, nil),
		efitest.NewMockSysfsDevice("/sys/devices/virtual/iommu/dmar1", nil, "iommu", nil, nil),
		efitest.NewMockSysfsDevice("/sys/devices/pci0000:00/0000:00:16.0/mei/mei0", map[string]string{"DEVNAME": "mei0"}, "mei", meiAttrs, efitest.NewMockSysfsDevice(
			"/sys/devices/pci0000:00:16:0", map[string]string{"DRIVER": "mei_me"}, "pci", nil, nil,
		)),
	}

	_, err := s.testRunChecks(c, &testRunChecksParams{
		env: efitest.NewMockHostEnvironmentWithOpts(
			efitest.WithVirtMode(internal_efi.VirtModeNone, internal_efi.DetectVirtModeAll),
			efitest.WithTPMDevice(newTpmDevice(tpm2_testutil.NewTransportBackedDevice(s.Transport, false, 1), nil, tpm2_device.ErrNoPPI)),
			efitest.WithLog(efitest.NewLog(c, &efitest.LogOptions{Algorithms: []tpm2.HashAlgorithmId{tpm2.HashAlgorithmSHA256}})),
			efitest.WithAMD64Environment("GenuineIntel", []uint64{cpuid.SDBG, cpuid.SMX}, 4, map[uint32]uint64{0xc80: 0x40000000, 0x13a: (3 << 1)}),
			efitest.WithSysfsDevices(devices...),
			efitest.WithMockVars(efitest.MockVars{
				{Name: "AuditMode", GUID: efi.GlobalVariable}:              &efitest.VarEntry{Attrs: efi.AttributeNonVolatile | efi.AttributeBootserviceAccess | efi.AttributeRuntimeAccess, Payload: []byte{0x0}},
				{Name: "BootCurrent", GUID: efi.GlobalVariable}:            &efitest.VarEntry{Attrs: efi.AttributeBootserviceAccess | efi.AttributeRuntimeAccess, Payload: []byte{0x3, 0x0}},
				{Name: "BootOptionSupport", GUID: efi.GlobalVariable}:      &efitest.VarEntry{Attrs: efi.AttributeBootserviceAccess | efi.AttributeRuntimeAccess, Payload: []byte{0x13, 0x03, 0x00, 0x00}},
				{Name: "DeployedMode", GUID: efi.GlobalVariable}:           &efitest.VarEntry{Attrs: efi.AttributeNonVolatile | efi.AttributeBootserviceAccess | efi.AttributeRuntimeAccess, Payload: []byte{0x1}},
				{Name: "SetupMode", GUID: efi.GlobalVariable}:              &efitest.VarEntry{Attrs: efi.AttributeBootserviceAccess | efi.AttributeRuntimeAccess, Payload: []byte{0x0}},
				{Name: "OsIndicationsSupported", GUID: efi.GlobalVariable}: &efitest.VarEntry{Attrs: efi.AttributeBootserviceAccess | efi.AttributeRuntimeAccess, Payload: []byte{0x41, 0x00, 0x00, 0x00, 0x00, 0x00, 0x00, 0x00}},
			}.SetSecureBoot(true).SetPK(c, efitest.NewSignatureListX509(c, snakeoilCert, efi.MakeGUID(0x03f66fa4, 0x5eee, 0x479c, 0xa408, [...]uint8{0xc4, 0xdc, 0x0a, 0x33, 0xfc, 0xde})))),
		),
		tpmPropertyModifiers: map[tpm2.Property]uint32{
			tpm2.PropertyNVCountersMax:     0,
			tpm2.PropertyPSFamilyIndicator: 1,
			tpm2.PropertyManufacturer:      uint32(tpm2.TPMManufacturerINTC),
		},
		enabledBanks: []tpm2.HashAlgorithmId{tpm2.HashAlgorithmSHA256},
		flags:        PermitNoPlatformConfigProfileSupport | PermitNoDriversAndAppsConfigProfileSupport,
		loadedImages: []secboot_efi.Image{
			&mockImage{
				contents: []byte("mock shim executable"),
				digest:   testutil.DecodeHexString(c, "25e1b08db2f31ff5f5d2ea53e1a1e8fda6e1d81af4f26a7908071f1dec8611b7"),
				signatures: []*efi.WinCertificateAuthenticode{
					efitest.ReadWinCertificateAuthenticodeDetached(c, shimUbuntuSig4),
				},
			},
			&mockImage{contents: []byte("mock grub executable"), digest: testutil.DecodeHexString(c, "d5a9780e9f6a43c2e53fe9fda547be77f7783f31aea8013783242b040ff21dc0")},
			&mockImage{contents: []byte("mock kernel executable"), digest: testutil.DecodeHexString(c, "2ddfbd91fa1698b0d133c38ba90dbba76c9e08371ff83d03b5fb4c2e56d7e81f")},
		},
		expectedPcrAlg: tpm2.HashAlgorithmSHA256,
	})
	c.Check(err, ErrorMatches, `error with boot manager config \(PCR5\) measurements: generating profiles for PCR 5 is not supported yet`)

	var ce CompoundError
	c.Assert(err, Implements, &ce)
	ce = err.(CompoundError)
	errs := ce.Unwrap()
	c.Assert(errs, HasLen, 1)

	var bmce *BootManagerConfigPCRError
	c.Check(errors.As(errs[0], &bmce), testutil.IsTrue)
}

func (s *runChecksSuite) TestRunChecksBadVARDriversPresent(c *C) {
	meiAttrs := map[string][]byte{
		"fw_ver": []byte(`0:16.1.27.2176
0:16.1.27.2176
0:16.0.15.1624
`),
		"fw_status": []byte(`94000245
09F10506
00000020
00004000
00041F03
C7E003CB
`),
	}
	devices := []internal_efi.SysfsDevice{
		efitest.NewMockSysfsDevice("/sys/devices/virtual/iommu/dmar0", nil, "iommu", nil, nil),
		efitest.NewMockSysfsDevice("/sys/devices/virtual/iommu/dmar1", nil, "iommu", nil, nil),
		efitest.NewMockSysfsDevice("/sys/devices/pci0000:00/0000:00:16.0/mei/mei0", map[string]string{"DEVNAME": "mei0"}, "mei", meiAttrs, efitest.NewMockSysfsDevice(
			"/sys/devices/pci0000:00:16:0", map[string]string{"DRIVER": "mei_me"}, "pci", nil, nil,
		)),
	}

	_, err := s.testRunChecks(c, &testRunChecksParams{
		env: efitest.NewMockHostEnvironmentWithOpts(
			efitest.WithVirtMode(internal_efi.VirtModeNone, internal_efi.DetectVirtModeAll),
			efitest.WithTPMDevice(newTpmDevice(tpm2_testutil.NewTransportBackedDevice(s.Transport, false, 1), nil, tpm2_device.ErrNoPPI)),
			efitest.WithLog(efitest.NewLog(c, &efitest.LogOptions{
				Algorithms:          []tpm2.HashAlgorithmId{tpm2.HashAlgorithmSHA256},
				IncludeDriverLaunch: true,
			})),
			efitest.WithAMD64Environment("GenuineIntel", []uint64{cpuid.SDBG, cpuid.SMX}, 4, map[uint32]uint64{0xc80: 0x40000000, 0x13a: (3 << 1)}),
			efitest.WithSysfsDevices(devices...),
			efitest.WithMockVars(efitest.MockVars{
				{Name: "AuditMode", GUID: efi.GlobalVariable}:              &efitest.VarEntry{Attrs: efi.AttributeNonVolatile | efi.AttributeBootserviceAccess | efi.AttributeRuntimeAccess, Payload: []byte{0x0}},
				{Name: "BootCurrent", GUID: efi.GlobalVariable}:            &efitest.VarEntry{Attrs: efi.AttributeBootserviceAccess | efi.AttributeRuntimeAccess, Payload: []byte{0x3, 0x0}},
				{Name: "BootOptionSupport", GUID: efi.GlobalVariable}:      &efitest.VarEntry{Attrs: efi.AttributeBootserviceAccess | efi.AttributeRuntimeAccess, Payload: []byte{0x13, 0x03, 0x00, 0x00}},
				{Name: "DeployedMode", GUID: efi.GlobalVariable}:           &efitest.VarEntry{Attrs: efi.AttributeNonVolatile | efi.AttributeBootserviceAccess | efi.AttributeRuntimeAccess, Payload: []byte{0x1}},
				{Name: "SetupMode", GUID: efi.GlobalVariable}:              &efitest.VarEntry{Attrs: efi.AttributeBootserviceAccess | efi.AttributeRuntimeAccess, Payload: []byte{0x0}},
				{Name: "OsIndicationsSupported", GUID: efi.GlobalVariable}: &efitest.VarEntry{Attrs: efi.AttributeBootserviceAccess | efi.AttributeRuntimeAccess, Payload: []byte{0x41, 0x00, 0x00, 0x00, 0x00, 0x00, 0x00, 0x00}},
			}.SetSecureBoot(true).SetPK(c, efitest.NewSignatureListX509(c, snakeoilCert, efi.MakeGUID(0x03f66fa4, 0x5eee, 0x479c, 0xa408, [...]uint8{0xc4, 0xdc, 0x0a, 0x33, 0xfc, 0xde})))),
		),
		tpmPropertyModifiers: map[tpm2.Property]uint32{
			tpm2.PropertyNVCountersMax:     0,
			tpm2.PropertyPSFamilyIndicator: 1,
			tpm2.PropertyManufacturer:      uint32(tpm2.TPMManufacturerINTC),
		},
		enabledBanks: []tpm2.HashAlgorithmId{tpm2.HashAlgorithmSHA256},
		flags:        PermitNoPlatformConfigProfileSupport | PermitNoDriversAndAppsConfigProfileSupport | PermitNoBootManagerConfigProfileSupport,
		loadedImages: []secboot_efi.Image{
			&mockImage{
				contents: []byte("mock shim executable"),
				digest:   testutil.DecodeHexString(c, "25e1b08db2f31ff5f5d2ea53e1a1e8fda6e1d81af4f26a7908071f1dec8611b7"),
				signatures: []*efi.WinCertificateAuthenticode{
					efitest.ReadWinCertificateAuthenticodeDetached(c, shimUbuntuSig4),
				},
			},
			&mockImage{contents: []byte("mock grub executable"), digest: testutil.DecodeHexString(c, "d5a9780e9f6a43c2e53fe9fda547be77f7783f31aea8013783242b040ff21dc0")},
			&mockImage{contents: []byte("mock kernel executable"), digest: testutil.DecodeHexString(c, "2ddfbd91fa1698b0d133c38ba90dbba76c9e08371ff83d03b5fb4c2e56d7e81f")},
		},
		expectedPcrAlg: tpm2.HashAlgorithmSHA256,
	})
	c.Check(err, ErrorMatches, `value added retailer supplied drivers were detected to be running`)

	var ce CompoundError
	c.Assert(err, Implements, &ce)
	ce = err.(CompoundError)
	errs := ce.Unwrap()
	c.Assert(errs, HasLen, 1)

	c.Check(errors.Is(errs[0], ErrVARSuppliedDriversPresent), testutil.IsTrue)
}

func (s *runChecksSuite) TestRunChecksBadSysPrepAppsPresent(c *C) {
	meiAttrs := map[string][]byte{
		"fw_ver": []byte(`0:16.1.27.2176
0:16.1.27.2176
0:16.0.15.1624
`),
		"fw_status": []byte(`94000245
09F10506
00000020
00004000
00041F03
C7E003CB
`),
	}
	devices := []internal_efi.SysfsDevice{
		efitest.NewMockSysfsDevice("/sys/devices/virtual/iommu/dmar0", nil, "iommu", nil, nil),
		efitest.NewMockSysfsDevice("/sys/devices/virtual/iommu/dmar1", nil, "iommu", nil, nil),
		efitest.NewMockSysfsDevice("/sys/devices/pci0000:00/0000:00:16.0/mei/mei0", map[string]string{"DEVNAME": "mei0"}, "mei", meiAttrs, efitest.NewMockSysfsDevice(
			"/sys/devices/pci0000:00:16:0", map[string]string{"DRIVER": "mei_me"}, "pci", nil, nil,
		)),
	}

	_, err := s.testRunChecks(c, &testRunChecksParams{
		env: efitest.NewMockHostEnvironmentWithOpts(
			efitest.WithVirtMode(internal_efi.VirtModeNone, internal_efi.DetectVirtModeAll),
			efitest.WithTPMDevice(newTpmDevice(tpm2_testutil.NewTransportBackedDevice(s.Transport, false, 1), nil, tpm2_device.ErrNoPPI)),
			efitest.WithLog(efitest.NewLog(c, &efitest.LogOptions{
				Algorithms:              []tpm2.HashAlgorithmId{tpm2.HashAlgorithmSHA256},
				IncludeSysPrepAppLaunch: true,
			})),
			efitest.WithAMD64Environment("GenuineIntel", []uint64{cpuid.SDBG, cpuid.SMX}, 4, map[uint32]uint64{0xc80: 0x40000000, 0x13a: (3 << 1)}),
			efitest.WithSysfsDevices(devices...),
			efitest.WithMockVars(efitest.MockVars{
				{Name: "AuditMode", GUID: efi.GlobalVariable}:              &efitest.VarEntry{Attrs: efi.AttributeNonVolatile | efi.AttributeBootserviceAccess | efi.AttributeRuntimeAccess, Payload: []byte{0x0}},
				{Name: "BootCurrent", GUID: efi.GlobalVariable}:            &efitest.VarEntry{Attrs: efi.AttributeBootserviceAccess | efi.AttributeRuntimeAccess, Payload: []byte{0x3, 0x0}},
				{Name: "BootOptionSupport", GUID: efi.GlobalVariable}:      &efitest.VarEntry{Attrs: efi.AttributeBootserviceAccess | efi.AttributeRuntimeAccess, Payload: []byte{0x13, 0x03, 0x00, 0x00}},
				{Name: "DeployedMode", GUID: efi.GlobalVariable}:           &efitest.VarEntry{Attrs: efi.AttributeNonVolatile | efi.AttributeBootserviceAccess | efi.AttributeRuntimeAccess, Payload: []byte{0x1}},
				{Name: "SetupMode", GUID: efi.GlobalVariable}:              &efitest.VarEntry{Attrs: efi.AttributeBootserviceAccess | efi.AttributeRuntimeAccess, Payload: []byte{0x0}},
				{Name: "OsIndicationsSupported", GUID: efi.GlobalVariable}: &efitest.VarEntry{Attrs: efi.AttributeBootserviceAccess | efi.AttributeRuntimeAccess, Payload: []byte{0x41, 0x00, 0x00, 0x00, 0x00, 0x00, 0x00, 0x00}},
			}.SetSecureBoot(true).SetPK(c, efitest.NewSignatureListX509(c, snakeoilCert, efi.MakeGUID(0x03f66fa4, 0x5eee, 0x479c, 0xa408, [...]uint8{0xc4, 0xdc, 0x0a, 0x33, 0xfc, 0xde})))),
		),
		tpmPropertyModifiers: map[tpm2.Property]uint32{
			tpm2.PropertyNVCountersMax:     0,
			tpm2.PropertyPSFamilyIndicator: 1,
			tpm2.PropertyManufacturer:      uint32(tpm2.TPMManufacturerINTC),
		},
		enabledBanks: []tpm2.HashAlgorithmId{tpm2.HashAlgorithmSHA256},
		flags:        PermitNoPlatformConfigProfileSupport | PermitNoDriversAndAppsConfigProfileSupport | PermitNoBootManagerConfigProfileSupport,
		loadedImages: []secboot_efi.Image{
			&mockImage{
				contents: []byte("mock shim executable"),
				digest:   testutil.DecodeHexString(c, "25e1b08db2f31ff5f5d2ea53e1a1e8fda6e1d81af4f26a7908071f1dec8611b7"),
				signatures: []*efi.WinCertificateAuthenticode{
					efitest.ReadWinCertificateAuthenticodeDetached(c, shimUbuntuSig4),
				},
			},
			&mockImage{contents: []byte("mock grub executable"), digest: testutil.DecodeHexString(c, "d5a9780e9f6a43c2e53fe9fda547be77f7783f31aea8013783242b040ff21dc0")},
			&mockImage{contents: []byte("mock kernel executable"), digest: testutil.DecodeHexString(c, "2ddfbd91fa1698b0d133c38ba90dbba76c9e08371ff83d03b5fb4c2e56d7e81f")},
		},
		expectedPcrAlg: tpm2.HashAlgorithmSHA256,
	})
	c.Check(err, ErrorMatches, `system preparation applications were detected to be running`)

	var ce CompoundError
	c.Assert(err, Implements, &ce)
	ce = err.(CompoundError)
	errs := ce.Unwrap()
	c.Assert(errs, HasLen, 1)

	c.Check(errors.Is(errs[0], ErrSysPrepApplicationsPresent), testutil.IsTrue)
}

func (s *runChecksSuite) TestRunChecksBadAbsoluteActive(c *C) {
	meiAttrs := map[string][]byte{
		"fw_ver": []byte(`0:16.1.27.2176
0:16.1.27.2176
0:16.0.15.1624
`),
		"fw_status": []byte(`94000245
09F10506
00000020
00004000
00041F03
C7E003CB
`),
	}
	devices := []internal_efi.SysfsDevice{
		efitest.NewMockSysfsDevice("/sys/devices/virtual/iommu/dmar0", nil, "iommu", nil, nil),
		efitest.NewMockSysfsDevice("/sys/devices/virtual/iommu/dmar1", nil, "iommu", nil, nil),
		efitest.NewMockSysfsDevice("/sys/devices/pci0000:00/0000:00:16.0/mei/mei0", map[string]string{"DEVNAME": "mei0"}, "mei", meiAttrs, efitest.NewMockSysfsDevice(
			"/sys/devices/pci0000:00:16:0", map[string]string{"DRIVER": "mei_me"}, "pci", nil, nil,
		)),
	}

	_, err := s.testRunChecks(c, &testRunChecksParams{
		env: efitest.NewMockHostEnvironmentWithOpts(
			efitest.WithVirtMode(internal_efi.VirtModeNone, internal_efi.DetectVirtModeAll),
			efitest.WithTPMDevice(newTpmDevice(tpm2_testutil.NewTransportBackedDevice(s.Transport, false, 1), nil, tpm2_device.ErrNoPPI)),
			efitest.WithLog(efitest.NewLog(c, &efitest.LogOptions{
				Algorithms:                        []tpm2.HashAlgorithmId{tpm2.HashAlgorithmSHA256},
				IncludeOSPresentFirmwareAppLaunch: efi.MakeGUID(0x821aca26, 0x29ea, 0x4993, 0x839f, [...]byte{0x59, 0x7f, 0xc0, 0x21, 0x70, 0x8d}),
			})),
			efitest.WithAMD64Environment("GenuineIntel", []uint64{cpuid.SDBG, cpuid.SMX}, 4, map[uint32]uint64{0xc80: 0x40000000, 0x13a: (3 << 1)}),
			efitest.WithSysfsDevices(devices...),
			efitest.WithMockVars(efitest.MockVars{
				{Name: "AuditMode", GUID: efi.GlobalVariable}:              &efitest.VarEntry{Attrs: efi.AttributeNonVolatile | efi.AttributeBootserviceAccess | efi.AttributeRuntimeAccess, Payload: []byte{0x0}},
				{Name: "BootCurrent", GUID: efi.GlobalVariable}:            &efitest.VarEntry{Attrs: efi.AttributeBootserviceAccess | efi.AttributeRuntimeAccess, Payload: []byte{0x3, 0x0}},
				{Name: "BootOptionSupport", GUID: efi.GlobalVariable}:      &efitest.VarEntry{Attrs: efi.AttributeBootserviceAccess | efi.AttributeRuntimeAccess, Payload: []byte{0x13, 0x03, 0x00, 0x00}},
				{Name: "DeployedMode", GUID: efi.GlobalVariable}:           &efitest.VarEntry{Attrs: efi.AttributeNonVolatile | efi.AttributeBootserviceAccess | efi.AttributeRuntimeAccess, Payload: []byte{0x1}},
				{Name: "SetupMode", GUID: efi.GlobalVariable}:              &efitest.VarEntry{Attrs: efi.AttributeBootserviceAccess | efi.AttributeRuntimeAccess, Payload: []byte{0x0}},
				{Name: "OsIndicationsSupported", GUID: efi.GlobalVariable}: &efitest.VarEntry{Attrs: efi.AttributeBootserviceAccess | efi.AttributeRuntimeAccess, Payload: []byte{0x41, 0x00, 0x00, 0x00, 0x00, 0x00, 0x00, 0x00}},
			}.SetSecureBoot(true).SetPK(c, efitest.NewSignatureListX509(c, snakeoilCert, efi.MakeGUID(0x03f66fa4, 0x5eee, 0x479c, 0xa408, [...]uint8{0xc4, 0xdc, 0x0a, 0x33, 0xfc, 0xde})))),
		),
		tpmPropertyModifiers: map[tpm2.Property]uint32{
			tpm2.PropertyNVCountersMax:     0,
			tpm2.PropertyPSFamilyIndicator: 1,
			tpm2.PropertyManufacturer:      uint32(tpm2.TPMManufacturerINTC),
		},
		enabledBanks: []tpm2.HashAlgorithmId{tpm2.HashAlgorithmSHA256},
		flags:        PermitNoPlatformConfigProfileSupport | PermitNoDriversAndAppsConfigProfileSupport | PermitNoBootManagerConfigProfileSupport,
		loadedImages: []secboot_efi.Image{
			&mockImage{
				contents: []byte("mock shim executable"),
				digest:   testutil.DecodeHexString(c, "25e1b08db2f31ff5f5d2ea53e1a1e8fda6e1d81af4f26a7908071f1dec8611b7"),
				signatures: []*efi.WinCertificateAuthenticode{
					efitest.ReadWinCertificateAuthenticodeDetached(c, shimUbuntuSig4),
				},
			},
			&mockImage{contents: []byte("mock grub executable"), digest: testutil.DecodeHexString(c, "d5a9780e9f6a43c2e53fe9fda547be77f7783f31aea8013783242b040ff21dc0")},
			&mockImage{contents: []byte("mock kernel executable"), digest: testutil.DecodeHexString(c, "2ddfbd91fa1698b0d133c38ba90dbba76c9e08371ff83d03b5fb4c2e56d7e81f")},
		},
		expectedPcrAlg: tpm2.HashAlgorithmSHA256,
	})
	c.Check(err, ErrorMatches, `Absolute was detected to be active and it is advised that this is disabled`)

	var ce CompoundError
	c.Assert(err, Implements, &ce)
	ce = err.(CompoundError)
	errs := ce.Unwrap()
	c.Assert(errs, HasLen, 1)

	c.Check(errors.Is(errs[0], ErrAbsoluteComputraceActive), testutil.IsTrue)
}

func (s *runChecksSuite) TestRunChecksBadNotAllBootManagerCodeDigestsVerified(c *C) {
	meiAttrs := map[string][]byte{
		"fw_ver": []byte(`0:16.1.27.2176
0:16.1.27.2176
0:16.0.15.1624
`),
		"fw_status": []byte(`94000245
09F10506
00000020
00004000
00041F03
C7E003CB
`),
	}
	devices := []internal_efi.SysfsDevice{
		efitest.NewMockSysfsDevice("/sys/devices/virtual/iommu/dmar0", nil, "iommu", nil, nil),
		efitest.NewMockSysfsDevice("/sys/devices/virtual/iommu/dmar1", nil, "iommu", nil, nil),
		efitest.NewMockSysfsDevice("/sys/devices/pci0000:00/0000:00:16.0/mei/mei0", map[string]string{"DEVNAME": "mei0"}, "mei", meiAttrs, efitest.NewMockSysfsDevice(
			"/sys/devices/pci0000:00:16:0", map[string]string{"DRIVER": "mei_me"}, "pci", nil, nil,
		)),
	}

	_, err := s.testRunChecks(c, &testRunChecksParams{
		env: efitest.NewMockHostEnvironmentWithOpts(
			efitest.WithVirtMode(internal_efi.VirtModeNone, internal_efi.DetectVirtModeAll),
			efitest.WithTPMDevice(newTpmDevice(tpm2_testutil.NewTransportBackedDevice(s.Transport, false, 1), nil, tpm2_device.ErrNoPPI)),
			efitest.WithLog(efitest.NewLog(c, &efitest.LogOptions{
				Algorithms: []tpm2.HashAlgorithmId{tpm2.HashAlgorithmSHA256},
			})),
			efitest.WithAMD64Environment("GenuineIntel", []uint64{cpuid.SDBG, cpuid.SMX}, 4, map[uint32]uint64{0xc80: 0x40000000, 0x13a: (3 << 1)}),
			efitest.WithSysfsDevices(devices...),
			efitest.WithMockVars(efitest.MockVars{
				{Name: "AuditMode", GUID: efi.GlobalVariable}:              &efitest.VarEntry{Attrs: efi.AttributeNonVolatile | efi.AttributeBootserviceAccess | efi.AttributeRuntimeAccess, Payload: []byte{0x0}},
				{Name: "BootCurrent", GUID: efi.GlobalVariable}:            &efitest.VarEntry{Attrs: efi.AttributeBootserviceAccess | efi.AttributeRuntimeAccess, Payload: []byte{0x3, 0x0}},
				{Name: "BootOptionSupport", GUID: efi.GlobalVariable}:      &efitest.VarEntry{Attrs: efi.AttributeBootserviceAccess | efi.AttributeRuntimeAccess, Payload: []byte{0x13, 0x03, 0x00, 0x00}},
				{Name: "DeployedMode", GUID: efi.GlobalVariable}:           &efitest.VarEntry{Attrs: efi.AttributeNonVolatile | efi.AttributeBootserviceAccess | efi.AttributeRuntimeAccess, Payload: []byte{0x1}},
				{Name: "SetupMode", GUID: efi.GlobalVariable}:              &efitest.VarEntry{Attrs: efi.AttributeBootserviceAccess | efi.AttributeRuntimeAccess, Payload: []byte{0x0}},
				{Name: "OsIndicationsSupported", GUID: efi.GlobalVariable}: &efitest.VarEntry{Attrs: efi.AttributeBootserviceAccess | efi.AttributeRuntimeAccess, Payload: []byte{0x41, 0x00, 0x00, 0x00, 0x00, 0x00, 0x00, 0x00}},
			}.SetSecureBoot(true).SetPK(c, efitest.NewSignatureListX509(c, snakeoilCert, efi.MakeGUID(0x03f66fa4, 0x5eee, 0x479c, 0xa408, [...]uint8{0xc4, 0xdc, 0x0a, 0x33, 0xfc, 0xde})))),
		),
		tpmPropertyModifiers: map[tpm2.Property]uint32{
			tpm2.PropertyNVCountersMax:     0,
			tpm2.PropertyPSFamilyIndicator: 1,
			tpm2.PropertyManufacturer:      uint32(tpm2.TPMManufacturerINTC),
		},
		enabledBanks: []tpm2.HashAlgorithmId{tpm2.HashAlgorithmSHA256},
		flags:        PermitNoPlatformConfigProfileSupport | PermitNoDriversAndAppsConfigProfileSupport | PermitNoBootManagerConfigProfileSupport,
		loadedImages: []secboot_efi.Image{
			&mockImage{
				contents: []byte("mock shim executable"),
				digest:   testutil.DecodeHexString(c, "25e1b08db2f31ff5f5d2ea53e1a1e8fda6e1d81af4f26a7908071f1dec8611b7"),
				signatures: []*efi.WinCertificateAuthenticode{
					efitest.ReadWinCertificateAuthenticodeDetached(c, shimUbuntuSig4),
				},
			},
			&mockImage{contents: []byte("mock grub executable"), digest: testutil.DecodeHexString(c, "d5a9780e9f6a43c2e53fe9fda547be77f7783f31aea8013783242b040ff21dc0")},
		},
		expectedPcrAlg: tpm2.HashAlgorithmSHA256,
	})
	c.Check(err, ErrorMatches, `error with boot manager code \(PCR4\) measurements: cannot verify the correctness of all EV_EFI_BOOT_SERVICES_APPLICATION boot manager launch event digests`)

	var ce CompoundError
	c.Assert(err, Implements, &ce)
	ce = err.(CompoundError)
	errs := ce.Unwrap()
	c.Assert(errs, HasLen, 1)

	var bme *BootManagerCodePCRError
	c.Assert(errors.As(errs[0], &bme), testutil.IsTrue)
}

func (s *runChecksSuite) TestRunChecksBadWeakSecureBootAlgs(c *C) {
	meiAttrs := map[string][]byte{
		"fw_ver": []byte(`0:16.1.27.2176
0:16.1.27.2176
0:16.0.15.1624
`),
		"fw_status": []byte(`94000245
09F10506
00000020
00004000
00041F03
C7E003CB
`),
	}
	devices := []internal_efi.SysfsDevice{
		efitest.NewMockSysfsDevice("/sys/devices/virtual/iommu/dmar0", nil, "iommu", nil, nil),
		efitest.NewMockSysfsDevice("/sys/devices/virtual/iommu/dmar1", nil, "iommu", nil, nil),
		efitest.NewMockSysfsDevice("/sys/devices/pci0000:00/0000:00:16.0/mei/mei0", map[string]string{"DEVNAME": "mei0"}, "mei", meiAttrs, efitest.NewMockSysfsDevice(
			"/sys/devices/pci0000:00:16:0", map[string]string{"DRIVER": "mei_me"}, "pci", nil, nil,
		)),
	}

	_, err := s.testRunChecks(c, &testRunChecksParams{
		env: efitest.NewMockHostEnvironmentWithOpts(
			efitest.WithVirtMode(internal_efi.VirtModeNone, internal_efi.DetectVirtModeAll),
			efitest.WithTPMDevice(newTpmDevice(tpm2_testutil.NewTransportBackedDevice(s.Transport, false, 1), nil, tpm2_device.ErrNoPPI)),
			efitest.WithLog(efitest.NewLog(c, &efitest.LogOptions{
				Algorithms:                   []tpm2.HashAlgorithmId{tpm2.HashAlgorithmSHA256},
				IncludeDriverLaunch:          true,
				PreOSVerificationUsesDigests: crypto.SHA1,
			})),
			efitest.WithAMD64Environment("GenuineIntel", []uint64{cpuid.SDBG, cpuid.SMX}, 4, map[uint32]uint64{0xc80: 0x40000000, 0x13a: (3 << 1)}),
			efitest.WithSysfsDevices(devices...),
			efitest.WithMockVars(efitest.MockVars{
				{Name: "AuditMode", GUID: efi.GlobalVariable}:              &efitest.VarEntry{Attrs: efi.AttributeNonVolatile | efi.AttributeBootserviceAccess | efi.AttributeRuntimeAccess, Payload: []byte{0x0}},
				{Name: "BootCurrent", GUID: efi.GlobalVariable}:            &efitest.VarEntry{Attrs: efi.AttributeBootserviceAccess | efi.AttributeRuntimeAccess, Payload: []byte{0x3, 0x0}},
				{Name: "BootOptionSupport", GUID: efi.GlobalVariable}:      &efitest.VarEntry{Attrs: efi.AttributeBootserviceAccess | efi.AttributeRuntimeAccess, Payload: []byte{0x13, 0x03, 0x00, 0x00}},
				{Name: "DeployedMode", GUID: efi.GlobalVariable}:           &efitest.VarEntry{Attrs: efi.AttributeNonVolatile | efi.AttributeBootserviceAccess | efi.AttributeRuntimeAccess, Payload: []byte{0x1}},
				{Name: "SetupMode", GUID: efi.GlobalVariable}:              &efitest.VarEntry{Attrs: efi.AttributeBootserviceAccess | efi.AttributeRuntimeAccess, Payload: []byte{0x0}},
				{Name: "OsIndicationsSupported", GUID: efi.GlobalVariable}: &efitest.VarEntry{Attrs: efi.AttributeBootserviceAccess | efi.AttributeRuntimeAccess, Payload: []byte{0x41, 0x00, 0x00, 0x00, 0x00, 0x00, 0x00, 0x00}},
			}.SetSecureBoot(true).SetPK(c, efitest.NewSignatureListX509(c, snakeoilCert, efi.MakeGUID(0x03f66fa4, 0x5eee, 0x479c, 0xa408, [...]uint8{0xc4, 0xdc, 0x0a, 0x33, 0xfc, 0xde})))),
		),
		tpmPropertyModifiers: map[tpm2.Property]uint32{
			tpm2.PropertyNVCountersMax:     0,
			tpm2.PropertyPSFamilyIndicator: 1,
			tpm2.PropertyManufacturer:      uint32(tpm2.TPMManufacturerINTC),
		},
		enabledBanks: []tpm2.HashAlgorithmId{tpm2.HashAlgorithmSHA256},
		flags:        PermitNoPlatformConfigProfileSupport | PermitNoDriversAndAppsConfigProfileSupport | PermitNoBootManagerConfigProfileSupport | PermitVARSuppliedDrivers,
		loadedImages: []secboot_efi.Image{
			&mockImage{
				contents: []byte("mock shim executable"),
				digest:   testutil.DecodeHexString(c, "25e1b08db2f31ff5f5d2ea53e1a1e8fda6e1d81af4f26a7908071f1dec8611b7"),
				signatures: []*efi.WinCertificateAuthenticode{
					efitest.ReadWinCertificateAuthenticodeDetached(c, shimUbuntuSig4),
				},
			},
			&mockImage{contents: []byte("mock grub executable"), digest: testutil.DecodeHexString(c, "d5a9780e9f6a43c2e53fe9fda547be77f7783f31aea8013783242b040ff21dc0")},
			&mockImage{contents: []byte("mock kernel executable"), digest: testutil.DecodeHexString(c, "2ddfbd91fa1698b0d133c38ba90dbba76c9e08371ff83d03b5fb4c2e56d7e81f")},
		},
		expectedPcrAlg: tpm2.HashAlgorithmSHA256,
	})
	c.Check(err, ErrorMatches, `2 errors detected:
- a weak cryptographic algorithm was detected during secure boot verification
- some pre-OS components were authenticated from the authorized signature database using an Authenticode digest
`)

	var ce CompoundError
	c.Assert(err, Implements, &ce)
	ce = err.(CompoundError)
	errs := ce.Unwrap()
	c.Assert(errs, HasLen, 2)

	c.Check(errors.Is(errs[0], ErrWeakSecureBootAlgorithmDetected), testutil.IsTrue)
	c.Check(errors.Is(errs[1], ErrPreOSVerificationUsingDigests), testutil.IsTrue)
}

func (s *runChecksSuite) TestRunChecksBadPreOSVerificationUsingDigests(c *C) {
	meiAttrs := map[string][]byte{
		"fw_ver": []byte(`0:16.1.27.2176
0:16.1.27.2176
0:16.0.15.1624
`),
		"fw_status": []byte(`94000245
09F10506
00000020
00004000
00041F03
C7E003CB
`),
	}
	devices := []internal_efi.SysfsDevice{
		efitest.NewMockSysfsDevice("/sys/devices/virtual/iommu/dmar0", nil, "iommu", nil, nil),
		efitest.NewMockSysfsDevice("/sys/devices/virtual/iommu/dmar1", nil, "iommu", nil, nil),
		efitest.NewMockSysfsDevice("/sys/devices/pci0000:00/0000:00:16.0/mei/mei0", map[string]string{"DEVNAME": "mei0"}, "mei", meiAttrs, efitest.NewMockSysfsDevice(
			"/sys/devices/pci0000:00:16:0", map[string]string{"DRIVER": "mei_me"}, "pci", nil, nil,
		)),
	}

	_, err := s.testRunChecks(c, &testRunChecksParams{
		env: efitest.NewMockHostEnvironmentWithOpts(
			efitest.WithVirtMode(internal_efi.VirtModeNone, internal_efi.DetectVirtModeAll),
			efitest.WithTPMDevice(newTpmDevice(tpm2_testutil.NewTransportBackedDevice(s.Transport, false, 1), nil, tpm2_device.ErrNoPPI)),
			efitest.WithLog(efitest.NewLog(c, &efitest.LogOptions{
				Algorithms:                   []tpm2.HashAlgorithmId{tpm2.HashAlgorithmSHA256},
				IncludeDriverLaunch:          true,
				PreOSVerificationUsesDigests: crypto.SHA256,
			})),
			efitest.WithAMD64Environment("GenuineIntel", []uint64{cpuid.SDBG, cpuid.SMX}, 4, map[uint32]uint64{0xc80: 0x40000000, 0x13a: (3 << 1)}),
			efitest.WithSysfsDevices(devices...),
			efitest.WithMockVars(efitest.MockVars{
				{Name: "AuditMode", GUID: efi.GlobalVariable}:              &efitest.VarEntry{Attrs: efi.AttributeNonVolatile | efi.AttributeBootserviceAccess | efi.AttributeRuntimeAccess, Payload: []byte{0x0}},
				{Name: "BootCurrent", GUID: efi.GlobalVariable}:            &efitest.VarEntry{Attrs: efi.AttributeBootserviceAccess | efi.AttributeRuntimeAccess, Payload: []byte{0x3, 0x0}},
				{Name: "BootOptionSupport", GUID: efi.GlobalVariable}:      &efitest.VarEntry{Attrs: efi.AttributeBootserviceAccess | efi.AttributeRuntimeAccess, Payload: []byte{0x13, 0x03, 0x00, 0x00}},
				{Name: "DeployedMode", GUID: efi.GlobalVariable}:           &efitest.VarEntry{Attrs: efi.AttributeNonVolatile | efi.AttributeBootserviceAccess | efi.AttributeRuntimeAccess, Payload: []byte{0x1}},
				{Name: "SetupMode", GUID: efi.GlobalVariable}:              &efitest.VarEntry{Attrs: efi.AttributeBootserviceAccess | efi.AttributeRuntimeAccess, Payload: []byte{0x0}},
				{Name: "OsIndicationsSupported", GUID: efi.GlobalVariable}: &efitest.VarEntry{Attrs: efi.AttributeBootserviceAccess | efi.AttributeRuntimeAccess, Payload: []byte{0x41, 0x00, 0x00, 0x00, 0x00, 0x00, 0x00, 0x00}},
			}.SetSecureBoot(true).SetPK(c, efitest.NewSignatureListX509(c, snakeoilCert, efi.MakeGUID(0x03f66fa4, 0x5eee, 0x479c, 0xa408, [...]uint8{0xc4, 0xdc, 0x0a, 0x33, 0xfc, 0xde})))),
		),
		tpmPropertyModifiers: map[tpm2.Property]uint32{
			tpm2.PropertyNVCountersMax:     0,
			tpm2.PropertyPSFamilyIndicator: 1,
			tpm2.PropertyManufacturer:      uint32(tpm2.TPMManufacturerINTC),
		},
		enabledBanks: []tpm2.HashAlgorithmId{tpm2.HashAlgorithmSHA256},
		flags:        PermitNoPlatformConfigProfileSupport | PermitNoDriversAndAppsConfigProfileSupport | PermitNoBootManagerConfigProfileSupport | PermitVARSuppliedDrivers,
		loadedImages: []secboot_efi.Image{
			&mockImage{
				contents: []byte("mock shim executable"),
				digest:   testutil.DecodeHexString(c, "25e1b08db2f31ff5f5d2ea53e1a1e8fda6e1d81af4f26a7908071f1dec8611b7"),
				signatures: []*efi.WinCertificateAuthenticode{
					efitest.ReadWinCertificateAuthenticodeDetached(c, shimUbuntuSig4),
				},
			},
			&mockImage{contents: []byte("mock grub executable"), digest: testutil.DecodeHexString(c, "d5a9780e9f6a43c2e53fe9fda547be77f7783f31aea8013783242b040ff21dc0")},
			&mockImage{contents: []byte("mock kernel executable"), digest: testutil.DecodeHexString(c, "2ddfbd91fa1698b0d133c38ba90dbba76c9e08371ff83d03b5fb4c2e56d7e81f")},
		},
		expectedPcrAlg: tpm2.HashAlgorithmSHA256,
	})
	c.Check(err, ErrorMatches, `some pre-OS components were authenticated from the authorized signature database using an Authenticode digest`)

	var ce CompoundError
	c.Assert(err, Implements, &ce)
	ce = err.(CompoundError)
	errs := ce.Unwrap()
	c.Assert(errs, HasLen, 1)

	c.Check(errors.Is(errs[0], ErrPreOSVerificationUsingDigests), testutil.IsTrue)
}

func (s *runChecksSuite) TestRunChecksBadEFIVariableAccessErrorBootOptionSupport(c *C) {
	meiAttrs := map[string][]byte{
		"fw_ver": []byte(`0:16.1.27.2176
0:16.1.27.2176
0:16.0.15.1624
`),
		"fw_status": []byte(`94000245
09F10506
00000020
00004000
00041F03
C7E003CB
`),
	}
	devices := []internal_efi.SysfsDevice{
		efitest.NewMockSysfsDevice("/sys/devices/virtual/iommu/dmar0", nil, "iommu", nil, nil),
		efitest.NewMockSysfsDevice("/sys/devices/virtual/iommu/dmar1", nil, "iommu", nil, nil),
		efitest.NewMockSysfsDevice("/sys/devices/pci0000:00/0000:00:16.0/mei/mei0", map[string]string{"DEVNAME": "mei0"}, "mei", meiAttrs, efitest.NewMockSysfsDevice(
			"/sys/devices/pci0000:00:16:0", map[string]string{"DRIVER": "mei_me"}, "pci", nil, nil,
		)),
	}

	_, err := s.testRunChecks(c, &testRunChecksParams{
		env: efitest.NewMockHostEnvironmentWithOpts(
			efitest.WithVirtMode(internal_efi.VirtModeNone, internal_efi.DetectVirtModeAll),
			efitest.WithTPMDevice(newTpmDevice(tpm2_testutil.NewTransportBackedDevice(s.Transport, false, 1), nil, tpm2_device.ErrNoPPI)),
			efitest.WithLog(efitest.NewLog(c, &efitest.LogOptions{
				Algorithms: []tpm2.HashAlgorithmId{tpm2.HashAlgorithmSHA256},
			})),
			efitest.WithAMD64Environment("GenuineIntel", []uint64{cpuid.SDBG, cpuid.SMX}, 4, map[uint32]uint64{0xc80: 0x40000000, 0x13a: (3 << 1)}),
			efitest.WithSysfsDevices(devices...),
			efitest.WithMockVars(efitest.MockVars{
				{Name: "AuditMode", GUID: efi.GlobalVariable}:              &efitest.VarEntry{Attrs: efi.AttributeNonVolatile | efi.AttributeBootserviceAccess | efi.AttributeRuntimeAccess, Payload: []byte{0x0}},
				{Name: "BootCurrent", GUID: efi.GlobalVariable}:            &efitest.VarEntry{Attrs: efi.AttributeBootserviceAccess | efi.AttributeRuntimeAccess, Payload: []byte{0x3, 0x0}},
				{Name: "DeployedMode", GUID: efi.GlobalVariable}:           &efitest.VarEntry{Attrs: efi.AttributeNonVolatile | efi.AttributeBootserviceAccess | efi.AttributeRuntimeAccess, Payload: []byte{0x1}},
				{Name: "SetupMode", GUID: efi.GlobalVariable}:              &efitest.VarEntry{Attrs: efi.AttributeBootserviceAccess | efi.AttributeRuntimeAccess, Payload: []byte{0x0}},
				{Name: "OsIndicationsSupported", GUID: efi.GlobalVariable}: &efitest.VarEntry{Attrs: efi.AttributeBootserviceAccess | efi.AttributeRuntimeAccess, Payload: []byte{0x41, 0x00, 0x00, 0x00, 0x00, 0x00, 0x00, 0x00}},
			}.SetSecureBoot(true).SetPK(c, efitest.NewSignatureListX509(c, snakeoilCert, efi.MakeGUID(0x03f66fa4, 0x5eee, 0x479c, 0xa408, [...]uint8{0xc4, 0xdc, 0x0a, 0x33, 0xfc, 0xde})))),
		),
		tpmPropertyModifiers: map[tpm2.Property]uint32{
			tpm2.PropertyNVCountersMax:     0,
			tpm2.PropertyPSFamilyIndicator: 1,
			tpm2.PropertyManufacturer:      uint32(tpm2.TPMManufacturerINTC),
		},
		enabledBanks: []tpm2.HashAlgorithmId{tpm2.HashAlgorithmSHA256},
		flags:        PermitNoPlatformConfigProfileSupport | PermitNoDriversAndAppsConfigProfileSupport | PermitNoBootManagerConfigProfileSupport,
		loadedImages: []secboot_efi.Image{
			&mockImage{
				contents: []byte("mock shim executable"),
				digest:   testutil.DecodeHexString(c, "25e1b08db2f31ff5f5d2ea53e1a1e8fda6e1d81af4f26a7908071f1dec8611b7"),
				signatures: []*efi.WinCertificateAuthenticode{
					efitest.ReadWinCertificateAuthenticodeDetached(c, shimUbuntuSig4),
				},
			},
			&mockImage{contents: []byte("mock grub executable"), digest: testutil.DecodeHexString(c, "d5a9780e9f6a43c2e53fe9fda547be77f7783f31aea8013783242b040ff21dc0")},
			&mockImage{contents: []byte("mock kernel executable"), digest: testutil.DecodeHexString(c, "2ddfbd91fa1698b0d133c38ba90dbba76c9e08371ff83d03b5fb4c2e56d7e81f")},
		},
		expectedPcrAlg: tpm2.HashAlgorithmSHA256,
	})
	c.Check(err, ErrorMatches, `cannot access EFI variable: cannot obtain boot option support: variable does not exist`)

	var e *EFIVariableAccessError
	c.Assert(errors.As(err, &e), testutil.IsTrue)
}

func (s *runChecksSuite) TestRunChecksBadNoBootManagerCodeProfileSupport(c *C) {
	meiAttrs := map[string][]byte{
		"fw_ver": []byte(`0:16.1.27.2176
0:16.1.27.2176
0:16.0.15.1624
`),
		"fw_status": []byte(`94000245
09F10506
00000020
00004000
00041F03
C7E003CB
`),
	}
	devices := []internal_efi.SysfsDevice{
		efitest.NewMockSysfsDevice("/sys/devices/virtual/iommu/dmar0", nil, "iommu", nil, nil),
		efitest.NewMockSysfsDevice("/sys/devices/virtual/iommu/dmar1", nil, "iommu", nil, nil),
		efitest.NewMockSysfsDevice("/sys/devices/pci0000:00/0000:00:16.0/mei/mei0", map[string]string{"DEVNAME": "mei0"}, "mei", meiAttrs, efitest.NewMockSysfsDevice(
			"/sys/devices/pci0000:00:16:0", map[string]string{"DRIVER": "mei_me"}, "pci", nil, nil,
		)),
	}

	_, err := s.testRunChecks(c, &testRunChecksParams{
		env: efitest.NewMockHostEnvironmentWithOpts(
			efitest.WithVirtMode(internal_efi.VirtModeNone, internal_efi.DetectVirtModeAll),
			efitest.WithTPMDevice(newTpmDevice(tpm2_testutil.NewTransportBackedDevice(s.Transport, false, 1), nil, tpm2_device.ErrNoPPI)),
			efitest.WithLog(efitest.NewLog(c, &efitest.LogOptions{
				Algorithms: []tpm2.HashAlgorithmId{tpm2.HashAlgorithmSHA256},
			})),
			efitest.WithAMD64Environment("GenuineIntel", []uint64{cpuid.SDBG, cpuid.SMX}, 4, map[uint32]uint64{0xc80: 0x40000000, 0x13a: (3 << 1)}),
			efitest.WithSysfsDevices(devices...),
			efitest.WithMockVars(efitest.MockVars{
				{Name: "AuditMode", GUID: efi.GlobalVariable}:              &efitest.VarEntry{Attrs: efi.AttributeNonVolatile | efi.AttributeBootserviceAccess | efi.AttributeRuntimeAccess, Payload: []byte{0x0}},
				{Name: "BootCurrent", GUID: efi.GlobalVariable}:            &efitest.VarEntry{Attrs: efi.AttributeBootserviceAccess | efi.AttributeRuntimeAccess, Payload: []byte{0x3, 0x0}},
				{Name: "BootOptionSupport", GUID: efi.GlobalVariable}:      &efitest.VarEntry{Attrs: efi.AttributeBootserviceAccess | efi.AttributeRuntimeAccess, Payload: []byte{0x13, 0x03, 0x00, 0x00}},
				{Name: "DeployedMode", GUID: efi.GlobalVariable}:           &efitest.VarEntry{Attrs: efi.AttributeNonVolatile | efi.AttributeBootserviceAccess | efi.AttributeRuntimeAccess, Payload: []byte{0x1}},
				{Name: "SetupMode", GUID: efi.GlobalVariable}:              &efitest.VarEntry{Attrs: efi.AttributeBootserviceAccess | efi.AttributeRuntimeAccess, Payload: []byte{0x0}},
				{Name: "OsIndicationsSupported", GUID: efi.GlobalVariable}: &efitest.VarEntry{Attrs: efi.AttributeBootserviceAccess | efi.AttributeRuntimeAccess, Payload: []byte{0x41, 0x00, 0x00, 0x00, 0x00, 0x00, 0x00, 0x00}},
			}.SetSecureBoot(true).SetPK(c, efitest.NewSignatureListX509(c, snakeoilCert, efi.MakeGUID(0x03f66fa4, 0x5eee, 0x479c, 0xa408, [...]uint8{0xc4, 0xdc, 0x0a, 0x33, 0xfc, 0xde})))),
		),
		tpmPropertyModifiers: map[tpm2.Property]uint32{
			tpm2.PropertyNVCountersMax:     0,
			tpm2.PropertyPSFamilyIndicator: 1,
			tpm2.PropertyManufacturer:      uint32(tpm2.TPMManufacturerINTC),
		},
		enabledBanks: []tpm2.HashAlgorithmId{tpm2.HashAlgorithmSHA256},
		flags:        PermitNoPlatformConfigProfileSupport | PermitNoDriversAndAppsConfigProfileSupport | PermitNoBootManagerConfigProfileSupport,
		loadedImages: []secboot_efi.Image{
			&mockImage{
				contents: []byte("mock shim executable"),
				digest:   testutil.DecodeHexString(c, "25e1b08db2f31ff5f5d2ea53e1a1e8fda6e1d81af4f26a7908071f1dec8611b7"),
				signatures: []*efi.WinCertificateAuthenticode{
					efitest.ReadWinCertificateAuthenticodeDetached(c, shimUbuntuSig4),
				},
			},
			// We have to cheat a bit here because the digest is hardcoded in the test log. We set an invalid Authenticode digest for the mock image so the intial test
			// fails and then have the following code digest the same string that produces the log digest ("mock grub executable"), to get a digest that matches what's in
			// the log so the test thinks that the log contains the flat file digest.
			&mockImage{contents: []byte("mock grub executable"), digest: testutil.DecodeHexString(c, "80fd5a9364df79953369758a419f7cb167201cf580160b91f837aad455c55bcd")},
			&mockImage{contents: []byte("mock kernel executable"), digest: testutil.DecodeHexString(c, "c49a23d0315fa446781686de3ee5c04288078911c89c39618c6a54d5fedddf44")},
		},
		expectedPcrAlg: tpm2.HashAlgorithmSHA256,
	})
	c.Check(err, ErrorMatches, `error with boot manager code \(PCR4\) measurements: log contains unexpected EV_EFI_BOOT_SERVICES_APPLICATION digest for OS-present application mock image: log digest matches flat file digest \(0xd5a9780e9f6a43c2e53fe9fda547be77f7783f31aea8013783242b040ff21dc0\) which suggests an image loaded outside of the LoadImage API and firmware lacking support for the EFI_TCG2_PROTOCOL and\/or the PE_COFF_IMAGE flag`)

	var ce CompoundError
	c.Assert(err, Implements, &ce)
	ce = err.(CompoundError)
	errs := ce.Unwrap()
	c.Assert(errs, HasLen, 1)

	var bce *BootManagerCodePCRError
	c.Check(errors.As(errs[0], &bce), testutil.IsTrue)
}

func (s *runChecksSuite) TestRunChecksBadEFIVariableAccessErrorSetupMode(c *C) {
	meiAttrs := map[string][]byte{
		"fw_ver": []byte(`0:16.1.27.2176
0:16.1.27.2176
0:16.0.15.1624
`),
		"fw_status": []byte(`94000245
09F10506
00000020
00004000
00041F03
C7E003CB
`),
	}
	devices := []internal_efi.SysfsDevice{
		efitest.NewMockSysfsDevice("/sys/devices/virtual/iommu/dmar0", nil, "iommu", nil, nil),
		efitest.NewMockSysfsDevice("/sys/devices/virtual/iommu/dmar1", nil, "iommu", nil, nil),
		efitest.NewMockSysfsDevice("/sys/devices/pci0000:00/0000:00:16.0/mei/mei0", map[string]string{"DEVNAME": "mei0"}, "mei", meiAttrs, efitest.NewMockSysfsDevice(
			"/sys/devices/pci0000:00:16:0", map[string]string{"DRIVER": "mei_me"}, "pci", nil, nil,
		)),
	}

	_, err := s.testRunChecks(c, &testRunChecksParams{
		env: efitest.NewMockHostEnvironmentWithOpts(
			efitest.WithVirtMode(internal_efi.VirtModeNone, internal_efi.DetectVirtModeAll),
			efitest.WithTPMDevice(newTpmDevice(tpm2_testutil.NewTransportBackedDevice(s.Transport, false, 1), nil, tpm2_device.ErrNoPPI)),
			efitest.WithLog(efitest.NewLog(c, &efitest.LogOptions{Algorithms: []tpm2.HashAlgorithmId{tpm2.HashAlgorithmSHA256}})),
			efitest.WithAMD64Environment("GenuineIntel", []uint64{cpuid.SDBG, cpuid.SMX}, 4, map[uint32]uint64{0xc80: 0x40000000, 0x13a: (3 << 1)}),
			efitest.WithSysfsDevices(devices...),
			efitest.WithMockVars(efitest.MockVars{
				{Name: "AuditMode", GUID: efi.GlobalVariable}:              &efitest.VarEntry{Attrs: efi.AttributeNonVolatile | efi.AttributeBootserviceAccess | efi.AttributeRuntimeAccess, Payload: []byte{0x0}},
				{Name: "BootCurrent", GUID: efi.GlobalVariable}:            &efitest.VarEntry{Attrs: efi.AttributeBootserviceAccess | efi.AttributeRuntimeAccess, Payload: []byte{0x3, 0x0}},
				{Name: "BootOptionSupport", GUID: efi.GlobalVariable}:      &efitest.VarEntry{Attrs: efi.AttributeBootserviceAccess | efi.AttributeRuntimeAccess, Payload: []byte{0x13, 0x03, 0x00, 0x00}},
				{Name: "DeployedMode", GUID: efi.GlobalVariable}:           &efitest.VarEntry{Attrs: efi.AttributeNonVolatile | efi.AttributeBootserviceAccess | efi.AttributeRuntimeAccess, Payload: []byte{0x0}},
				{Name: "OsIndicationsSupported", GUID: efi.GlobalVariable}: &efitest.VarEntry{Attrs: efi.AttributeBootserviceAccess | efi.AttributeRuntimeAccess, Payload: []byte{0x41, 0x00, 0x00, 0x00, 0x00, 0x00, 0x00, 0x00}},
			}.SetSecureBoot(true).SetPK(c, efitest.NewSignatureListX509(c, snakeoilCert, efi.MakeGUID(0x03f66fa4, 0x5eee, 0x479c, 0xa408, [...]uint8{0xc4, 0xdc, 0x0a, 0x33, 0xfc, 0xde})))),
		),
		tpmPropertyModifiers: map[tpm2.Property]uint32{
			tpm2.PropertyNVCountersMax:     0,
			tpm2.PropertyPSFamilyIndicator: 1,
			tpm2.PropertyManufacturer:      uint32(tpm2.TPMManufacturerINTC),
		},
		enabledBanks: []tpm2.HashAlgorithmId{tpm2.HashAlgorithmSHA256},
		flags:        PermitNoPlatformConfigProfileSupport | PermitNoDriversAndAppsConfigProfileSupport | PermitNoBootManagerConfigProfileSupport,
		loadedImages: []secboot_efi.Image{
			&mockImage{
				contents: []byte("mock shim executable"),
				digest:   testutil.DecodeHexString(c, "25e1b08db2f31ff5f5d2ea53e1a1e8fda6e1d81af4f26a7908071f1dec8611b7"),
				signatures: []*efi.WinCertificateAuthenticode{
					efitest.ReadWinCertificateAuthenticodeDetached(c, shimUbuntuSig4),
				},
			},
			&mockImage{contents: []byte("mock grub executable"), digest: testutil.DecodeHexString(c, "d5a9780e9f6a43c2e53fe9fda547be77f7783f31aea8013783242b040ff21dc0")},
			&mockImage{contents: []byte("mock kernel executable"), digest: testutil.DecodeHexString(c, "2ddfbd91fa1698b0d133c38ba90dbba76c9e08371ff83d03b5fb4c2e56d7e81f")},
		},
		expectedPcrAlg: tpm2.HashAlgorithmSHA256,
	})
	c.Check(err, ErrorMatches, `cannot access EFI variable: cannot compute secure boot mode: cannot read SetupMode variable: variable does not exist`)

	var e *EFIVariableAccessError
	c.Assert(errors.As(err, &e), testutil.IsTrue)
}

func (s *runChecksSuite) TestRunChecksBadNoSecureBootPolicyProfileSupport(c *C) {
	meiAttrs := map[string][]byte{
		"fw_ver": []byte(`0:16.1.27.2176
0:16.1.27.2176
0:16.0.15.1624
`),
		"fw_status": []byte(`94000245
09F10506
00000020
00004000
00041F03
C7E003CB
`),
	}
	devices := []internal_efi.SysfsDevice{
		efitest.NewMockSysfsDevice("/sys/devices/virtual/iommu/dmar0", nil, "iommu", nil, nil),
		efitest.NewMockSysfsDevice("/sys/devices/virtual/iommu/dmar1", nil, "iommu", nil, nil),
		efitest.NewMockSysfsDevice("/sys/devices/pci0000:00/0000:00:16.0/mei/mei0", map[string]string{"DEVNAME": "mei0"}, "mei", meiAttrs, efitest.NewMockSysfsDevice(
			"/sys/devices/pci0000:00:16:0", map[string]string{"DRIVER": "mei_me"}, "pci", nil, nil,
		)),
	}

	_, err := s.testRunChecks(c, &testRunChecksParams{
		env: efitest.NewMockHostEnvironmentWithOpts(
			efitest.WithVirtMode(internal_efi.VirtModeNone, internal_efi.DetectVirtModeAll),
			efitest.WithTPMDevice(newTpmDevice(tpm2_testutil.NewTransportBackedDevice(s.Transport, false, 1), nil, tpm2_device.ErrNoPPI)),
			efitest.WithLog(efitest.NewLog(c, &efitest.LogOptions{Algorithms: []tpm2.HashAlgorithmId{tpm2.HashAlgorithmSHA256}})),
			efitest.WithAMD64Environment("GenuineIntel", []uint64{cpuid.SDBG, cpuid.SMX}, 4, map[uint32]uint64{0xc80: 0x40000000, 0x13a: (3 << 1)}),
			efitest.WithSysfsDevices(devices...),
			efitest.WithMockVars(efitest.MockVars{
				{Name: "AuditMode", GUID: efi.GlobalVariable}:              &efitest.VarEntry{Attrs: efi.AttributeNonVolatile | efi.AttributeBootserviceAccess | efi.AttributeRuntimeAccess, Payload: []byte{0x0}},
				{Name: "BootCurrent", GUID: efi.GlobalVariable}:            &efitest.VarEntry{Attrs: efi.AttributeBootserviceAccess | efi.AttributeRuntimeAccess, Payload: []byte{0x3, 0x0}},
				{Name: "BootOptionSupport", GUID: efi.GlobalVariable}:      &efitest.VarEntry{Attrs: efi.AttributeBootserviceAccess | efi.AttributeRuntimeAccess, Payload: []byte{0x13, 0x03, 0x00, 0x00}},
				{Name: "DeployedMode", GUID: efi.GlobalVariable}:           &efitest.VarEntry{Attrs: efi.AttributeNonVolatile | efi.AttributeBootserviceAccess | efi.AttributeRuntimeAccess, Payload: []byte{0x0}},
				{Name: "SetupMode", GUID: efi.GlobalVariable}:              &efitest.VarEntry{Attrs: efi.AttributeBootserviceAccess | efi.AttributeRuntimeAccess, Payload: []byte{0x0}},
				{Name: "OsIndicationsSupported", GUID: efi.GlobalVariable}: &efitest.VarEntry{Attrs: efi.AttributeBootserviceAccess | efi.AttributeRuntimeAccess, Payload: []byte{0x41, 0x00, 0x00, 0x00, 0x00, 0x00, 0x00, 0x00}},
			}.SetSecureBoot(true).SetPK(c, efitest.NewSignatureListX509(c, snakeoilCert, efi.MakeGUID(0x03f66fa4, 0x5eee, 0x479c, 0xa408, [...]uint8{0xc4, 0xdc, 0x0a, 0x33, 0xfc, 0xde})))),
		),
		tpmPropertyModifiers: map[tpm2.Property]uint32{
			tpm2.PropertyNVCountersMax:     0,
			tpm2.PropertyPSFamilyIndicator: 1,
			tpm2.PropertyManufacturer:      uint32(tpm2.TPMManufacturerINTC),
		},
		enabledBanks: []tpm2.HashAlgorithmId{tpm2.HashAlgorithmSHA256},
		flags:        PermitNoPlatformConfigProfileSupport | PermitNoDriversAndAppsConfigProfileSupport | PermitNoBootManagerConfigProfileSupport,
		loadedImages: []secboot_efi.Image{
			&mockImage{
				contents: []byte("mock shim executable"),
				digest:   testutil.DecodeHexString(c, "25e1b08db2f31ff5f5d2ea53e1a1e8fda6e1d81af4f26a7908071f1dec8611b7"),
				signatures: []*efi.WinCertificateAuthenticode{
					efitest.ReadWinCertificateAuthenticodeDetached(c, shimUbuntuSig4),
				},
			},
			&mockImage{contents: []byte("mock grub executable"), digest: testutil.DecodeHexString(c, "d5a9780e9f6a43c2e53fe9fda547be77f7783f31aea8013783242b040ff21dc0")},
			&mockImage{contents: []byte("mock kernel executable"), digest: testutil.DecodeHexString(c, "2ddfbd91fa1698b0d133c38ba90dbba76c9e08371ff83d03b5fb4c2e56d7e81f")},
		},
		expectedPcrAlg: tpm2.HashAlgorithmSHA256,
	})
	c.Check(err, ErrorMatches, `error with secure boot policy \(PCR7\) measurements: deployed mode should be enabled in order to generate secure boot profiles`)

	var ce CompoundError
	c.Assert(err, Implements, &ce)
	ce = err.(CompoundError)
	errs := ce.Unwrap()
	c.Assert(errs, HasLen, 1)

	var sbe *SecureBootPolicyPCRError
	c.Assert(errors.As(errs[0], &sbe), testutil.IsTrue)
	c.Check(errors.Is(sbe, ErrNoDeployedMode), testutil.IsTrue)
}

func (s *runChecksSuite) TestRunChecksBadNoSecureBootPolicyProfileSupportSecureBootDisabled(c *C) {
	meiAttrs := map[string][]byte{
		"fw_ver": []byte(`0:16.1.27.2176
0:16.1.27.2176
0:16.0.15.1624
`),
		"fw_status": []byte(`94000245
09F10506
00000020
00004000
00041F03
C7E003CB
`),
	}
	devices := []internal_efi.SysfsDevice{
		efitest.NewMockSysfsDevice("/sys/devices/virtual/iommu/dmar0", nil, "iommu", nil, nil),
		efitest.NewMockSysfsDevice("/sys/devices/virtual/iommu/dmar1", nil, "iommu", nil, nil),
		efitest.NewMockSysfsDevice("/sys/devices/pci0000:00/0000:00:16.0/mei/mei0", map[string]string{"DEVNAME": "mei0"}, "mei", meiAttrs, efitest.NewMockSysfsDevice(
			"/sys/devices/pci0000:00:16:0", map[string]string{"DRIVER": "mei_me"}, "pci", nil, nil,
		)),
	}

	_, err := s.testRunChecks(c, &testRunChecksParams{
		env: efitest.NewMockHostEnvironmentWithOpts(
			efitest.WithVirtMode(internal_efi.VirtModeNone, internal_efi.DetectVirtModeAll),
			efitest.WithTPMDevice(newTpmDevice(tpm2_testutil.NewTransportBackedDevice(s.Transport, false, 1), nil, tpm2_device.ErrNoPPI)),
			efitest.WithLog(efitest.NewLog(c, &efitest.LogOptions{
				Algorithms:         []tpm2.HashAlgorithmId{tpm2.HashAlgorithmSHA256},
				SecureBootDisabled: true,
			})),
			efitest.WithAMD64Environment("GenuineIntel", []uint64{cpuid.SDBG, cpuid.SMX}, 4, map[uint32]uint64{0xc80: 0x40000000, 0x13a: (3 << 1)}),
			efitest.WithSysfsDevices(devices...),
			efitest.WithMockVars(efitest.MockVars{
				{Name: "AuditMode", GUID: efi.GlobalVariable}:              &efitest.VarEntry{Attrs: efi.AttributeNonVolatile | efi.AttributeBootserviceAccess | efi.AttributeRuntimeAccess, Payload: []byte{0x0}},
				{Name: "BootCurrent", GUID: efi.GlobalVariable}:            &efitest.VarEntry{Attrs: efi.AttributeBootserviceAccess | efi.AttributeRuntimeAccess, Payload: []byte{0x3, 0x0}},
				{Name: "BootOptionSupport", GUID: efi.GlobalVariable}:      &efitest.VarEntry{Attrs: efi.AttributeBootserviceAccess | efi.AttributeRuntimeAccess, Payload: []byte{0x13, 0x03, 0x00, 0x00}},
				{Name: "DeployedMode", GUID: efi.GlobalVariable}:           &efitest.VarEntry{Attrs: efi.AttributeNonVolatile | efi.AttributeBootserviceAccess | efi.AttributeRuntimeAccess, Payload: []byte{0x0}},
				{Name: "SetupMode", GUID: efi.GlobalVariable}:              &efitest.VarEntry{Attrs: efi.AttributeBootserviceAccess | efi.AttributeRuntimeAccess, Payload: []byte{0x0}},
				{Name: "OsIndicationsSupported", GUID: efi.GlobalVariable}: &efitest.VarEntry{Attrs: efi.AttributeBootserviceAccess | efi.AttributeRuntimeAccess, Payload: []byte{0x41, 0x00, 0x00, 0x00, 0x00, 0x00, 0x00, 0x00}},
			}.SetSecureBoot(false).SetPK(c, efitest.NewSignatureListX509(c, snakeoilCert, efi.MakeGUID(0x03f66fa4, 0x5eee, 0x479c, 0xa408, [...]uint8{0xc4, 0xdc, 0x0a, 0x33, 0xfc, 0xde})))),
		),
		tpmPropertyModifiers: map[tpm2.Property]uint32{
			tpm2.PropertyNVCountersMax:     0,
			tpm2.PropertyPSFamilyIndicator: 1,
			tpm2.PropertyManufacturer:      uint32(tpm2.TPMManufacturerINTC),
		},
		enabledBanks: []tpm2.HashAlgorithmId{tpm2.HashAlgorithmSHA256},
		flags:        PermitNoPlatformConfigProfileSupport | PermitNoDriversAndAppsConfigProfileSupport | PermitNoBootManagerConfigProfileSupport,
		loadedImages: []secboot_efi.Image{
			&mockImage{
				contents: []byte("mock shim executable"),
				digest:   testutil.DecodeHexString(c, "25e1b08db2f31ff5f5d2ea53e1a1e8fda6e1d81af4f26a7908071f1dec8611b7"),
				signatures: []*efi.WinCertificateAuthenticode{
					efitest.ReadWinCertificateAuthenticodeDetached(c, shimUbuntuSig4),
				},
			},
			&mockImage{contents: []byte("mock grub executable"), digest: testutil.DecodeHexString(c, "d5a9780e9f6a43c2e53fe9fda547be77f7783f31aea8013783242b040ff21dc0")},
			&mockImage{contents: []byte("mock kernel executable"), digest: testutil.DecodeHexString(c, "2ddfbd91fa1698b0d133c38ba90dbba76c9e08371ff83d03b5fb4c2e56d7e81f")},
		},
		expectedPcrAlg: tpm2.HashAlgorithmSHA256,
	})
	c.Check(err, ErrorMatches, `error with secure boot policy \(PCR7\) measurements: secure boot should be enabled in order to generate secure boot profiles`)

	var ce CompoundError
	c.Assert(err, Implements, &ce)
	ce = err.(CompoundError)
	errs := ce.Unwrap()
	c.Assert(errs, HasLen, 1)

	var sbe *SecureBootPolicyPCRError
	c.Assert(errors.As(errs[0], &sbe), testutil.IsTrue)
	c.Check(errors.Is(sbe, ErrNoSecureBoot), testutil.IsTrue)
}

func (s *runChecksSuite) TestRunChecksBadNoSecureBootPolicyProfileSupportSecureBootDisabledAndNoSBATLevel(c *C) {
	// Simulate running on a machine with secure boot disabled and running
	// shim on a system with an empty SbatLevel variable. In this case,
	// there are no EV_EFI_VARIABLE_AUTHORITY events which caused
	// https://launchpad.net/bugs/2125439
	meiAttrs := map[string][]byte{
		"fw_ver": []byte(`0:16.1.27.2176
0:16.1.27.2176
0:16.0.15.1624
`),
		"fw_status": []byte(`94000245
09F10506
00000020
00004000
00041F03
C7E003CB
`),
	}
	devices := []internal_efi.SysfsDevice{
		efitest.NewMockSysfsDevice("/sys/devices/virtual/iommu/dmar0", nil, "iommu", nil, nil),
		efitest.NewMockSysfsDevice("/sys/devices/virtual/iommu/dmar1", nil, "iommu", nil, nil),
		efitest.NewMockSysfsDevice("/sys/devices/pci0000:00/0000:00:16.0/mei/mei0", map[string]string{"DEVNAME": "mei0"}, "mei", meiAttrs, efitest.NewMockSysfsDevice(
			"/sys/devices/pci0000:00:16:0", map[string]string{"DRIVER": "mei_me"}, "pci", nil, nil,
		)),
	}

	_, err := s.testRunChecks(c, &testRunChecksParams{
		env: efitest.NewMockHostEnvironmentWithOpts(
			efitest.WithVirtMode(internal_efi.VirtModeNone, internal_efi.DetectVirtModeAll),
			efitest.WithTPMDevice(newTpmDevice(tpm2_testutil.NewTransportBackedDevice(s.Transport, false, 1), nil, tpm2_device.ErrNoPPI)),
			efitest.WithLog(efitest.NewLog(c, &efitest.LogOptions{
				Algorithms:         []tpm2.HashAlgorithmId{tpm2.HashAlgorithmSHA256},
				SecureBootDisabled: true,
				NoSBAT:             true,
			})),
			efitest.WithAMD64Environment("GenuineIntel", []uint64{cpuid.SDBG, cpuid.SMX}, 4, map[uint32]uint64{0xc80: 0x40000000, 0x13a: (3 << 1)}),
			efitest.WithSysfsDevices(devices...),
			efitest.WithMockVars(efitest.MockVars{
				{Name: "AuditMode", GUID: efi.GlobalVariable}:              &efitest.VarEntry{Attrs: efi.AttributeNonVolatile | efi.AttributeBootserviceAccess | efi.AttributeRuntimeAccess, Payload: []byte{0x0}},
				{Name: "BootCurrent", GUID: efi.GlobalVariable}:            &efitest.VarEntry{Attrs: efi.AttributeBootserviceAccess | efi.AttributeRuntimeAccess, Payload: []byte{0x3, 0x0}},
				{Name: "BootOptionSupport", GUID: efi.GlobalVariable}:      &efitest.VarEntry{Attrs: efi.AttributeBootserviceAccess | efi.AttributeRuntimeAccess, Payload: []byte{0x13, 0x03, 0x00, 0x00}},
				{Name: "DeployedMode", GUID: efi.GlobalVariable}:           &efitest.VarEntry{Attrs: efi.AttributeNonVolatile | efi.AttributeBootserviceAccess | efi.AttributeRuntimeAccess, Payload: []byte{0x0}},
				{Name: "SetupMode", GUID: efi.GlobalVariable}:              &efitest.VarEntry{Attrs: efi.AttributeBootserviceAccess | efi.AttributeRuntimeAccess, Payload: []byte{0x0}},
				{Name: "OsIndicationsSupported", GUID: efi.GlobalVariable}: &efitest.VarEntry{Attrs: efi.AttributeBootserviceAccess | efi.AttributeRuntimeAccess, Payload: []byte{0x41, 0x00, 0x00, 0x00, 0x00, 0x00, 0x00, 0x00}},
			}.SetSecureBoot(false).SetPK(c, efitest.NewSignatureListX509(c, snakeoilCert, efi.MakeGUID(0x03f66fa4, 0x5eee, 0x479c, 0xa408, [...]uint8{0xc4, 0xdc, 0x0a, 0x33, 0xfc, 0xde})))),
		),
		tpmPropertyModifiers: map[tpm2.Property]uint32{
			tpm2.PropertyNVCountersMax:     0,
			tpm2.PropertyPSFamilyIndicator: 1,
			tpm2.PropertyManufacturer:      uint32(tpm2.TPMManufacturerINTC),
		},
		enabledBanks: []tpm2.HashAlgorithmId{tpm2.HashAlgorithmSHA256},
		flags:        PermitNoPlatformConfigProfileSupport | PermitNoDriversAndAppsConfigProfileSupport | PermitNoBootManagerConfigProfileSupport,
		loadedImages: []secboot_efi.Image{
			&mockImage{
				contents: []byte("mock shim executable"),
				digest:   testutil.DecodeHexString(c, "25e1b08db2f31ff5f5d2ea53e1a1e8fda6e1d81af4f26a7908071f1dec8611b7"),
				signatures: []*efi.WinCertificateAuthenticode{
					efitest.ReadWinCertificateAuthenticodeDetached(c, shimUbuntuSig4),
				},
			},
			&mockImage{contents: []byte("mock grub executable"), digest: testutil.DecodeHexString(c, "d5a9780e9f6a43c2e53fe9fda547be77f7783f31aea8013783242b040ff21dc0")},
			&mockImage{contents: []byte("mock kernel executable"), digest: testutil.DecodeHexString(c, "2ddfbd91fa1698b0d133c38ba90dbba76c9e08371ff83d03b5fb4c2e56d7e81f")},
		},
		expectedPcrAlg: tpm2.HashAlgorithmSHA256,
	})
	c.Check(err, ErrorMatches, `error with secure boot policy \(PCR7\) measurements: secure boot should be enabled in order to generate secure boot profiles`)

	var ce CompoundError
	c.Assert(err, Implements, &ce)
	ce = err.(CompoundError)
	errs := ce.Unwrap()
	c.Assert(errs, HasLen, 1)

	var sbe *SecureBootPolicyPCRError
	c.Assert(errors.As(errs[0], &sbe), testutil.IsTrue)
	c.Check(errors.Is(sbe, ErrNoSecureBoot), testutil.IsTrue)
}

<<<<<<< HEAD
func (s *runChecksSuite) TestRunChecksBadDiscreteTPMDetectedSL0NotProtected(c *C) {
	meiAttrs := map[string][]byte{
		"fw_ver": []byte(`0:16.1.27.2176
0:16.1.27.2176
0:16.0.15.1624
`),
		"fw_status": []byte(`94000245
09F10506
00000020
00004000
00041F03
C7E003CB
`),
	}
	devices := []internal_efi.SysfsDevice{
		efitest.NewMockSysfsDevice("/sys/devices/virtual/iommu/dmar0", nil, "iommu", nil, nil),
		efitest.NewMockSysfsDevice("/sys/devices/virtual/iommu/dmar1", nil, "iommu", nil, nil),
		efitest.NewMockSysfsDevice("/sys/devices/pci0000:00/0000:00:16.0/mei/mei0", map[string]string{"DEVNAME": "mei0"}, "mei", meiAttrs, efitest.NewMockSysfsDevice(
			"/sys/devices/pci0000:00:16:0", map[string]string{"DRIVER": "mei_me"}, "pci", nil, nil,
		)),
	}

	_, err := s.testRunChecks(c, &testRunChecksParams{
		env: efitest.NewMockHostEnvironmentWithOpts(
			efitest.WithVirtMode(internal_efi.VirtModeNone, internal_efi.DetectVirtModeAll),
			efitest.WithTPMDevice(newTpmDevice(tpm2_testutil.NewTransportBackedDevice(s.Transport, false, 1), nil, tpm2_device.ErrNoPPI)),
			efitest.WithLog(efitest.NewLog(c, &efitest.LogOptions{Algorithms: []tpm2.HashAlgorithmId{tpm2.HashAlgorithmSHA256}})),
			efitest.WithAMD64Environment("GenuineIntel", []uint64{cpuid.SDBG}, 4, map[uint32]uint64{0xc80: 0x40000000, 0x13a: (2 << 1)}),
			efitest.WithSysfsDevices(devices...),
			efitest.WithMockVars(efitest.MockVars{
				{Name: "AuditMode", GUID: efi.GlobalVariable}:              &efitest.VarEntry{Attrs: efi.AttributeNonVolatile | efi.AttributeBootserviceAccess | efi.AttributeRuntimeAccess, Payload: []byte{0x0}},
				{Name: "BootCurrent", GUID: efi.GlobalVariable}:            &efitest.VarEntry{Attrs: efi.AttributeBootserviceAccess | efi.AttributeRuntimeAccess, Payload: []byte{0x3, 0x0}},
				{Name: "BootOptionSupport", GUID: efi.GlobalVariable}:      &efitest.VarEntry{Attrs: efi.AttributeBootserviceAccess | efi.AttributeRuntimeAccess, Payload: []byte{0x13, 0x03, 0x00, 0x00}},
				{Name: "DeployedMode", GUID: efi.GlobalVariable}:           &efitest.VarEntry{Attrs: efi.AttributeNonVolatile | efi.AttributeBootserviceAccess | efi.AttributeRuntimeAccess, Payload: []byte{0x1}},
				{Name: "SetupMode", GUID: efi.GlobalVariable}:              &efitest.VarEntry{Attrs: efi.AttributeBootserviceAccess | efi.AttributeRuntimeAccess, Payload: []byte{0x0}},
				{Name: "OsIndicationsSupported", GUID: efi.GlobalVariable}: &efitest.VarEntry{Attrs: efi.AttributeBootserviceAccess | efi.AttributeRuntimeAccess, Payload: []byte{0x41, 0x00, 0x00, 0x00, 0x00, 0x00, 0x00, 0x00}},
			}.SetSecureBoot(true).SetPK(c, efitest.NewSignatureListX509(c, snakeoilCert, efi.MakeGUID(0x03f66fa4, 0x5eee, 0x479c, 0xa408, [...]uint8{0xc4, 0xdc, 0x0a, 0x33, 0xfc, 0xde})))),
		),
		tpmPropertyModifiers: map[tpm2.Property]uint32{
			tpm2.PropertyNVCountersMax:     0,
			tpm2.PropertyPSFamilyIndicator: 1,
			tpm2.PropertyManufacturer:      uint32(tpm2.TPMManufacturerNTC),
		},
		enabledBanks: []tpm2.HashAlgorithmId{tpm2.HashAlgorithmSHA256},
		flags:        PermitNoPlatformConfigProfileSupport | PermitNoDriversAndAppsConfigProfileSupport | PermitNoBootManagerConfigProfileSupport,
		loadedImages: []secboot_efi.Image{
			&mockImage{
				contents: []byte("mock shim executable"),
				digest:   testutil.DecodeHexString(c, "25e1b08db2f31ff5f5d2ea53e1a1e8fda6e1d81af4f26a7908071f1dec8611b7"),
				signatures: []*efi.WinCertificateAuthenticode{
					efitest.ReadWinCertificateAuthenticodeDetached(c, shimUbuntuSig4),
				},
			},
			&mockImage{contents: []byte("mock grub executable"), digest: testutil.DecodeHexString(c, "d5a9780e9f6a43c2e53fe9fda547be77f7783f31aea8013783242b040ff21dc0")},
			&mockImage{contents: []byte("mock kernel executable"), digest: testutil.DecodeHexString(c, "2ddfbd91fa1698b0d133c38ba90dbba76c9e08371ff83d03b5fb4c2e56d7e81f")},
		},
		expectedPcrAlg: tpm2.HashAlgorithmSHA256,
	})
	c.Check(err, ErrorMatches, `error with system security: access to the discrete TPM's startup locality is available to platform firmware and privileged OS code, preventing any mitigation against reset attacks`)

	var ce CompoundError
	c.Assert(err, Implements, &ce)
	ce = err.(CompoundError)
	errs := ce.Unwrap()
	c.Assert(errs, HasLen, 1)

	var hse *HostSecurityError
	c.Assert(errors.As(errs[0], &hse), testutil.IsTrue)
	c.Check(errors.Is(hse, ErrTPMStartupLocalityNotProtected), testutil.IsTrue)
}

func (s *runChecksSuite) TestRunChecksBadDiscreteTPMDetectedSL3NotProtected(c *C) {
	meiAttrs := map[string][]byte{
		"fw_ver": []byte(`0:16.1.27.2176
0:16.1.27.2176
0:16.0.15.1624
`),
		"fw_status": []byte(`94000245
09F10506
00000020
00004000
00041F03
C7E003CB
`),
	}
	devices := []internal_efi.SysfsDevice{
		efitest.NewMockSysfsDevice("/sys/devices/virtual/iommu/dmar0", nil, "iommu", nil, nil),
		efitest.NewMockSysfsDevice("/sys/devices/virtual/iommu/dmar1", nil, "iommu", nil, nil),
		efitest.NewMockSysfsDevice("/sys/devices/pci0000:00/0000:00:16.0/mei/mei0", map[string]string{"DEVNAME": "mei0"}, "mei", meiAttrs, efitest.NewMockSysfsDevice(
			"/sys/devices/pci0000:00:16:0", map[string]string{"DRIVER": "mei_me"}, "pci", nil, nil,
		)),
	}

	_, err := s.testRunChecks(c, &testRunChecksParams{
		env: efitest.NewMockHostEnvironmentWithOpts(
			efitest.WithVirtMode(internal_efi.VirtModeNone, internal_efi.DetectVirtModeAll),
			efitest.WithTPMDevice(newTpmDevice(tpm2_testutil.NewTransportBackedDevice(s.Transport, false, 1), nil, tpm2_device.ErrNoPPI)),
			efitest.WithLog(efitest.NewLog(c, &efitest.LogOptions{
				Algorithms:      []tpm2.HashAlgorithmId{tpm2.HashAlgorithmSHA256},
				StartupLocality: 3,
			})),
			efitest.WithAMD64Environment("GenuineIntel", []uint64{cpuid.SDBG}, 4, map[uint32]uint64{0xc80: 0x40000000, 0x13a: (2 << 1)}),
			efitest.WithSysfsDevices(devices...),
			efitest.WithMockVars(efitest.MockVars{
				{Name: "AuditMode", GUID: efi.GlobalVariable}:              &efitest.VarEntry{Attrs: efi.AttributeNonVolatile | efi.AttributeBootserviceAccess | efi.AttributeRuntimeAccess, Payload: []byte{0x0}},
				{Name: "BootCurrent", GUID: efi.GlobalVariable}:            &efitest.VarEntry{Attrs: efi.AttributeBootserviceAccess | efi.AttributeRuntimeAccess, Payload: []byte{0x3, 0x0}},
				{Name: "BootOptionSupport", GUID: efi.GlobalVariable}:      &efitest.VarEntry{Attrs: efi.AttributeBootserviceAccess | efi.AttributeRuntimeAccess, Payload: []byte{0x13, 0x03, 0x00, 0x00}},
				{Name: "DeployedMode", GUID: efi.GlobalVariable}:           &efitest.VarEntry{Attrs: efi.AttributeNonVolatile | efi.AttributeBootserviceAccess | efi.AttributeRuntimeAccess, Payload: []byte{0x1}},
				{Name: "SetupMode", GUID: efi.GlobalVariable}:              &efitest.VarEntry{Attrs: efi.AttributeBootserviceAccess | efi.AttributeRuntimeAccess, Payload: []byte{0x0}},
				{Name: "OsIndicationsSupported", GUID: efi.GlobalVariable}: &efitest.VarEntry{Attrs: efi.AttributeBootserviceAccess | efi.AttributeRuntimeAccess, Payload: []byte{0x41, 0x00, 0x00, 0x00, 0x00, 0x00, 0x00, 0x00}},
			}.SetSecureBoot(true).SetPK(c, efitest.NewSignatureListX509(c, snakeoilCert, efi.MakeGUID(0x03f66fa4, 0x5eee, 0x479c, 0xa408, [...]uint8{0xc4, 0xdc, 0x0a, 0x33, 0xfc, 0xde})))),
		),
		tpmPropertyModifiers: map[tpm2.Property]uint32{
			tpm2.PropertyNVCountersMax:     0,
			tpm2.PropertyPSFamilyIndicator: 1,
			tpm2.PropertyManufacturer:      uint32(tpm2.TPMManufacturerNTC),
		},
		enabledBanks: []tpm2.HashAlgorithmId{tpm2.HashAlgorithmSHA256},
		flags:        PermitNoPlatformConfigProfileSupport | PermitNoDriversAndAppsConfigProfileSupport | PermitNoBootManagerConfigProfileSupport,
		loadedImages: []secboot_efi.Image{
			&mockImage{
				contents: []byte("mock shim executable"),
				digest:   testutil.DecodeHexString(c, "25e1b08db2f31ff5f5d2ea53e1a1e8fda6e1d81af4f26a7908071f1dec8611b7"),
				signatures: []*efi.WinCertificateAuthenticode{
					efitest.ReadWinCertificateAuthenticodeDetached(c, shimUbuntuSig4),
				},
			},
			&mockImage{contents: []byte("mock grub executable"), digest: testutil.DecodeHexString(c, "d5a9780e9f6a43c2e53fe9fda547be77f7783f31aea8013783242b040ff21dc0")},
			&mockImage{contents: []byte("mock kernel executable"), digest: testutil.DecodeHexString(c, "2ddfbd91fa1698b0d133c38ba90dbba76c9e08371ff83d03b5fb4c2e56d7e81f")},
		},
		expectedPcrAlg: tpm2.HashAlgorithmSHA256,
	})
	c.Check(err, ErrorMatches, `error with system security: access to the discrete TPM's startup locality is available to platform firmware and privileged OS code, preventing any mitigation against reset attacks`)

	var ce CompoundError
	c.Assert(err, Implements, &ce)
	ce = err.(CompoundError)
	errs := ce.Unwrap()
	c.Assert(errs, HasLen, 1)

	var hse *HostSecurityError
	c.Assert(errors.As(errs[0], &hse), testutil.IsTrue)
	c.Check(errors.Is(hse, ErrTPMStartupLocalityNotProtected), testutil.IsTrue)
}

func (s *runChecksSuite) TestRunChecksBadDiscreteTPMDetectedHCRTMLocality4NotProtected(c *C) {
	meiAttrs := map[string][]byte{
		"fw_ver": []byte(`0:16.1.27.2176
0:16.1.27.2176
0:16.0.15.1624
`),
		"fw_status": []byte(`94000245
09F10506
00000020
00004000
00041F03
C7E003CB
`),
	}
	devices := []internal_efi.SysfsDevice{
		efitest.NewMockSysfsDevice("/sys/devices/virtual/iommu/dmar0", nil, "iommu", nil, nil),
		efitest.NewMockSysfsDevice("/sys/devices/virtual/iommu/dmar1", nil, "iommu", nil, nil),
		efitest.NewMockSysfsDevice("/sys/devices/pci0000:00/0000:00:16.0/mei/mei0", map[string]string{"DEVNAME": "mei0"}, "mei", meiAttrs, efitest.NewMockSysfsDevice(
			"/sys/devices/pci0000:00:16:0", map[string]string{"DRIVER": "mei_me"}, "pci", nil, nil,
		)),
	}

	_, err := s.testRunChecks(c, &testRunChecksParams{
		env: efitest.NewMockHostEnvironmentWithOpts(
			efitest.WithVirtMode(internal_efi.VirtModeNone, internal_efi.DetectVirtModeAll),
			efitest.WithTPMDevice(newTpmDevice(tpm2_testutil.NewTransportBackedDevice(s.Transport, false, 1), nil, tpm2_device.ErrNoPPI)),
			efitest.WithLog(efitest.NewLog(c, &efitest.LogOptions{
				Algorithms:      []tpm2.HashAlgorithmId{tpm2.HashAlgorithmSHA256},
				StartupLocality: 4,
			})),
			efitest.WithAMD64Environment("GenuineIntel", []uint64{cpuid.SDBG}, 4, map[uint32]uint64{0xc80: 0x40000000, 0x13a: (2 << 1)}),
			efitest.WithSysfsDevices(devices...),
			efitest.WithMockVars(efitest.MockVars{
				{Name: "AuditMode", GUID: efi.GlobalVariable}:              &efitest.VarEntry{Attrs: efi.AttributeNonVolatile | efi.AttributeBootserviceAccess | efi.AttributeRuntimeAccess, Payload: []byte{0x0}},
				{Name: "BootCurrent", GUID: efi.GlobalVariable}:            &efitest.VarEntry{Attrs: efi.AttributeBootserviceAccess | efi.AttributeRuntimeAccess, Payload: []byte{0x3, 0x0}},
				{Name: "BootOptionSupport", GUID: efi.GlobalVariable}:      &efitest.VarEntry{Attrs: efi.AttributeBootserviceAccess | efi.AttributeRuntimeAccess, Payload: []byte{0x13, 0x03, 0x00, 0x00}},
				{Name: "DeployedMode", GUID: efi.GlobalVariable}:           &efitest.VarEntry{Attrs: efi.AttributeNonVolatile | efi.AttributeBootserviceAccess | efi.AttributeRuntimeAccess, Payload: []byte{0x1}},
				{Name: "SetupMode", GUID: efi.GlobalVariable}:              &efitest.VarEntry{Attrs: efi.AttributeBootserviceAccess | efi.AttributeRuntimeAccess, Payload: []byte{0x0}},
				{Name: "OsIndicationsSupported", GUID: efi.GlobalVariable}: &efitest.VarEntry{Attrs: efi.AttributeBootserviceAccess | efi.AttributeRuntimeAccess, Payload: []byte{0x41, 0x00, 0x00, 0x00, 0x00, 0x00, 0x00, 0x00}},
			}.SetSecureBoot(true).SetPK(c, efitest.NewSignatureListX509(c, snakeoilCert, efi.MakeGUID(0x03f66fa4, 0x5eee, 0x479c, 0xa408, [...]uint8{0xc4, 0xdc, 0x0a, 0x33, 0xfc, 0xde})))),
		),
		tpmPropertyModifiers: map[tpm2.Property]uint32{
			tpm2.PropertyNVCountersMax:     0,
			tpm2.PropertyPSFamilyIndicator: 1,
			tpm2.PropertyManufacturer:      uint32(tpm2.TPMManufacturerNTC),
		},
		enabledBanks: []tpm2.HashAlgorithmId{tpm2.HashAlgorithmSHA256},
		flags:        PermitNoPlatformConfigProfileSupport | PermitNoDriversAndAppsConfigProfileSupport | PermitNoBootManagerConfigProfileSupport,
		loadedImages: []secboot_efi.Image{
			&mockImage{
				contents: []byte("mock shim executable"),
				digest:   testutil.DecodeHexString(c, "25e1b08db2f31ff5f5d2ea53e1a1e8fda6e1d81af4f26a7908071f1dec8611b7"),
				signatures: []*efi.WinCertificateAuthenticode{
					efitest.ReadWinCertificateAuthenticodeDetached(c, shimUbuntuSig4),
				},
			},
			&mockImage{contents: []byte("mock grub executable"), digest: testutil.DecodeHexString(c, "d5a9780e9f6a43c2e53fe9fda547be77f7783f31aea8013783242b040ff21dc0")},
			&mockImage{contents: []byte("mock kernel executable"), digest: testutil.DecodeHexString(c, "2ddfbd91fa1698b0d133c38ba90dbba76c9e08371ff83d03b5fb4c2e56d7e81f")},
		},
		expectedPcrAlg: tpm2.HashAlgorithmSHA256,
	})
	c.Check(err, ErrorMatches, `error with system security: access to the discrete TPM's startup locality is available to platform firmware and privileged OS code, preventing any mitigation against reset attacks`)

	var ce CompoundError
	c.Assert(err, Implements, &ce)
	ce = err.(CompoundError)
	errs := ce.Unwrap()
	c.Assert(errs, HasLen, 1)

	var hse *HostSecurityError
	c.Assert(errors.As(errs[0], &hse), testutil.IsTrue)
	c.Check(errors.Is(hse, ErrTPMStartupLocalityNotProtected), testutil.IsTrue)
}

=======
>>>>>>> fcaa786f
func (s *runChecksSuite) TestRunChecksBadEmptySHA384(c *C) {
	meiAttrs := map[string][]byte{
		"fw_ver": []byte(`0:16.1.27.2176
0:16.1.27.2176
0:16.0.15.1624
`),
		"fw_status": []byte(`94000245
09F10506
00000020
00004000
00041F03
C7E003CB
`),
	}
	devices := []internal_efi.SysfsDevice{
		efitest.NewMockSysfsDevice("/sys/devices/virtual/iommu/dmar0", nil, "iommu", nil, nil),
		efitest.NewMockSysfsDevice("/sys/devices/virtual/iommu/dmar1", nil, "iommu", nil, nil),
		efitest.NewMockSysfsDevice("/sys/devices/pci0000:00/0000:00:16.0/mei/mei0", map[string]string{"DEVNAME": "mei0"}, "mei", meiAttrs, efitest.NewMockSysfsDevice(
			"/sys/devices/pci0000:00:16:0", map[string]string{"DRIVER": "mei_me"}, "pci", nil, nil,
		)),
	}

	_, err := s.testRunChecks(c, &testRunChecksParams{
		env: efitest.NewMockHostEnvironmentWithOpts(
			efitest.WithVirtMode(internal_efi.VirtModeNone, internal_efi.DetectVirtModeAll),
			efitest.WithTPMDevice(newTpmDevice(tpm2_testutil.NewTransportBackedDevice(s.Transport, false, 1), nil, tpm2_device.ErrNoPPI)),
			efitest.WithLog(efitest.NewLog(c, &efitest.LogOptions{Algorithms: []tpm2.HashAlgorithmId{tpm2.HashAlgorithmSHA256}})),
			efitest.WithAMD64Environment("GenuineIntel", []uint64{cpuid.SDBG, cpuid.SMX}, 4, map[uint32]uint64{0xc80: 0x40000000, 0x13a: (3 << 1)}),
			efitest.WithSysfsDevices(devices...),
			efitest.WithMockVars(efitest.MockVars{
				{Name: "AuditMode", GUID: efi.GlobalVariable}:              &efitest.VarEntry{Attrs: efi.AttributeNonVolatile | efi.AttributeBootserviceAccess | efi.AttributeRuntimeAccess, Payload: []byte{0x0}},
				{Name: "BootCurrent", GUID: efi.GlobalVariable}:            &efitest.VarEntry{Attrs: efi.AttributeBootserviceAccess | efi.AttributeRuntimeAccess, Payload: []byte{0x3, 0x0}},
				{Name: "BootOptionSupport", GUID: efi.GlobalVariable}:      &efitest.VarEntry{Attrs: efi.AttributeBootserviceAccess | efi.AttributeRuntimeAccess, Payload: []byte{0x13, 0x03, 0x00, 0x00}},
				{Name: "DeployedMode", GUID: efi.GlobalVariable}:           &efitest.VarEntry{Attrs: efi.AttributeNonVolatile | efi.AttributeBootserviceAccess | efi.AttributeRuntimeAccess, Payload: []byte{0x1}},
				{Name: "SetupMode", GUID: efi.GlobalVariable}:              &efitest.VarEntry{Attrs: efi.AttributeBootserviceAccess | efi.AttributeRuntimeAccess, Payload: []byte{0x0}},
				{Name: "OsIndicationsSupported", GUID: efi.GlobalVariable}: &efitest.VarEntry{Attrs: efi.AttributeBootserviceAccess | efi.AttributeRuntimeAccess, Payload: []byte{0x41, 0x00, 0x00, 0x00, 0x00, 0x00, 0x00, 0x00}},
			}.SetSecureBoot(true).SetPK(c, efitest.NewSignatureListX509(c, snakeoilCert, efi.MakeGUID(0x03f66fa4, 0x5eee, 0x479c, 0xa408, [...]uint8{0xc4, 0xdc, 0x0a, 0x33, 0xfc, 0xde})))),
		),
		tpmPropertyModifiers: map[tpm2.Property]uint32{
			tpm2.PropertyNVCountersMax:     0,
			tpm2.PropertyPSFamilyIndicator: 1,
			tpm2.PropertyManufacturer:      uint32(tpm2.TPMManufacturerINTC),
		},
		enabledBanks: []tpm2.HashAlgorithmId{tpm2.HashAlgorithmSHA256, tpm2.HashAlgorithmSHA384},
		flags:        PermitNoPlatformConfigProfileSupport | PermitNoDriversAndAppsConfigProfileSupport | PermitNoBootManagerConfigProfileSupport,
		loadedImages: []secboot_efi.Image{
			&mockImage{
				contents: []byte("mock shim executable"),
				digest:   testutil.DecodeHexString(c, "25e1b08db2f31ff5f5d2ea53e1a1e8fda6e1d81af4f26a7908071f1dec8611b7"),
				signatures: []*efi.WinCertificateAuthenticode{
					efitest.ReadWinCertificateAuthenticodeDetached(c, shimUbuntuSig4),
				},
			},
			&mockImage{contents: []byte("mock grub executable"), digest: testutil.DecodeHexString(c, "d5a9780e9f6a43c2e53fe9fda547be77f7783f31aea8013783242b040ff21dc0")},
			&mockImage{contents: []byte("mock kernel executable"), digest: testutil.DecodeHexString(c, "2ddfbd91fa1698b0d133c38ba90dbba76c9e08371ff83d03b5fb4c2e56d7e81f")},
		},
		expectedPcrAlg:            tpm2.HashAlgorithmSHA256,
		expectedUsedSecureBootCAs: []*X509CertificateID{NewX509CertificateID(testutil.ParseCertificate(c, msUefiCACert))},
		expectedFlags:             NoPlatformConfigProfileSupport | NoDriversAndAppsConfigProfileSupport | NoBootManagerConfigProfileSupport,
	})
	c.Assert(err, ErrorMatches, `the PCR bank for TPM_ALG_SHA384 is missing from the TCG log but active and with one or more empty PCRs on the TPM`)

	var ce CompoundError
	c.Assert(err, Implements, &ce)
	ce = err.(CompoundError)
	errs := ce.Unwrap()
	c.Assert(errs, HasLen, 1)

	var be *EmptyPCRBanksError
	c.Check(errors.As(errs[0], &be), testutil.IsTrue)
}

func (s *runChecksSuite) TestRunChecksBadTPMHierarchiesOwnedAndNoSecureBootPolicySupport(c *C) {
	meiAttrs := map[string][]byte{
		"fw_ver": []byte(`0:16.1.27.2176
0:16.1.27.2176
0:16.0.15.1624
`),
		"fw_status": []byte(`94000245
09F10506
00000020
00004000
00041F03
C7E003CB
`),
	}
	devices := []internal_efi.SysfsDevice{
		efitest.NewMockSysfsDevice("/sys/devices/virtual/iommu/dmar0", nil, "iommu", nil, nil),
		efitest.NewMockSysfsDevice("/sys/devices/virtual/iommu/dmar1", nil, "iommu", nil, nil),
		efitest.NewMockSysfsDevice("/sys/devices/pci0000:00/0000:00:16.0/mei/mei0", map[string]string{"DEVNAME": "mei0"}, "mei", meiAttrs, efitest.NewMockSysfsDevice(
			"/sys/devices/pci0000:00:16:0", map[string]string{"DRIVER": "mei_me"}, "pci", nil, nil,
		)),
	}

	_, err := s.testRunChecks(c, &testRunChecksParams{
		env: efitest.NewMockHostEnvironmentWithOpts(
			efitest.WithVirtMode(internal_efi.VirtModeNone, internal_efi.DetectVirtModeAll),
			efitest.WithTPMDevice(newTpmDevice(tpm2_testutil.NewTransportBackedDevice(s.Transport, false, 1), nil, tpm2_device.ErrNoPPI)),
			efitest.WithLog(efitest.NewLog(c, &efitest.LogOptions{Algorithms: []tpm2.HashAlgorithmId{tpm2.HashAlgorithmSHA256}})),
			efitest.WithAMD64Environment("GenuineIntel", []uint64{cpuid.SDBG, cpuid.SMX}, 4, map[uint32]uint64{0xc80: 0x40000000, 0x13a: (3 << 1)}),
			efitest.WithSysfsDevices(devices...),
			efitest.WithMockVars(efitest.MockVars{
				{Name: "AuditMode", GUID: efi.GlobalVariable}:              &efitest.VarEntry{Attrs: efi.AttributeNonVolatile | efi.AttributeBootserviceAccess | efi.AttributeRuntimeAccess, Payload: []byte{0x0}},
				{Name: "BootCurrent", GUID: efi.GlobalVariable}:            &efitest.VarEntry{Attrs: efi.AttributeBootserviceAccess | efi.AttributeRuntimeAccess, Payload: []byte{0x3, 0x0}},
				{Name: "BootOptionSupport", GUID: efi.GlobalVariable}:      &efitest.VarEntry{Attrs: efi.AttributeBootserviceAccess | efi.AttributeRuntimeAccess, Payload: []byte{0x13, 0x03, 0x00, 0x00}},
				{Name: "DeployedMode", GUID: efi.GlobalVariable}:           &efitest.VarEntry{Attrs: efi.AttributeNonVolatile | efi.AttributeBootserviceAccess | efi.AttributeRuntimeAccess, Payload: []byte{0x0}},
				{Name: "SetupMode", GUID: efi.GlobalVariable}:              &efitest.VarEntry{Attrs: efi.AttributeBootserviceAccess | efi.AttributeRuntimeAccess, Payload: []byte{0x0}},
				{Name: "OsIndicationsSupported", GUID: efi.GlobalVariable}: &efitest.VarEntry{Attrs: efi.AttributeBootserviceAccess | efi.AttributeRuntimeAccess, Payload: []byte{0x41, 0x00, 0x00, 0x00, 0x00, 0x00, 0x00, 0x00}},
			}.SetSecureBoot(true).SetPK(c, efitest.NewSignatureListX509(c, snakeoilCert, efi.MakeGUID(0x03f66fa4, 0x5eee, 0x479c, 0xa408, [...]uint8{0xc4, 0xdc, 0x0a, 0x33, 0xfc, 0xde})))),
		),
		tpmPropertyModifiers: map[tpm2.Property]uint32{
			tpm2.PropertyNVCountersMax:     0,
			tpm2.PropertyPSFamilyIndicator: 1,
			tpm2.PropertyManufacturer:      uint32(tpm2.TPMManufacturerINTC),
		},
		enabledBanks: []tpm2.HashAlgorithmId{tpm2.HashAlgorithmSHA256},
		prepare: func() {
			c.Assert(s.TPM.HierarchyChangeAuth(s.TPM.LockoutHandleContext(), []byte{1, 2, 3, 4}, nil), IsNil)
		},
		flags: PermitNoPlatformConfigProfileSupport | PermitNoDriversAndAppsConfigProfileSupport | PermitNoBootManagerConfigProfileSupport,
		loadedImages: []secboot_efi.Image{
			&mockImage{
				contents: []byte("mock shim executable"),
				digest:   testutil.DecodeHexString(c, "25e1b08db2f31ff5f5d2ea53e1a1e8fda6e1d81af4f26a7908071f1dec8611b7"),
				signatures: []*efi.WinCertificateAuthenticode{
					efitest.ReadWinCertificateAuthenticodeDetached(c, shimUbuntuSig4),
				},
			},
			&mockImage{contents: []byte("mock grub executable"), digest: testutil.DecodeHexString(c, "d5a9780e9f6a43c2e53fe9fda547be77f7783f31aea8013783242b040ff21dc0")},
			&mockImage{contents: []byte("mock kernel executable"), digest: testutil.DecodeHexString(c, "2ddfbd91fa1698b0d133c38ba90dbba76c9e08371ff83d03b5fb4c2e56d7e81f")},
		},
		expectedPcrAlg:            tpm2.HashAlgorithmSHA256,
		expectedUsedSecureBootCAs: []*X509CertificateID{NewX509CertificateID(testutil.ParseCertificate(c, msUefiCACert))},
		expectedFlags:             NoPlatformConfigProfileSupport | NoDriversAndAppsConfigProfileSupport | NoBootManagerConfigProfileSupport,
	})
	c.Assert(err, ErrorMatches, `2 errors detected:
- error with TPM2 device: one or more of the TPM hierarchies is already owned:
  - TPM_RH_LOCKOUT has an authorization value
- error with secure boot policy \(PCR7\) measurements: deployed mode should be enabled in order to generate secure boot profiles
`)

	var ce CompoundError
	c.Assert(err, Implements, &ce)
	ce = err.(CompoundError)
	errs := ce.Unwrap()
	c.Assert(errs, HasLen, 2)

	var te *TPM2DeviceError
	c.Assert(errors.As(errs[0], &te), testutil.IsTrue)
	var ohe *TPM2OwnedHierarchiesError
	c.Check(errors.As(te, &ohe), testutil.IsTrue)

	var sbpe *SecureBootPolicyPCRError
	c.Check(errors.As(errs[1], &sbpe), testutil.IsTrue)
}

func (s *runChecksSuite) TestRunChecksBadEmptyPCRBankAndNoBootManagerCodeProfileSupport(c *C) {
	s.RequireAlgorithm(c, tpm2.AlgorithmSHA384)

	meiAttrs := map[string][]byte{
		"fw_ver": []byte(`0:16.1.27.2176
0:16.1.27.2176
0:16.0.15.1624
`),
		"fw_status": []byte(`94000245
09F10506
00000020
00004000
00041F03
C7E003CB
`),
	}
	devices := []internal_efi.SysfsDevice{
		efitest.NewMockSysfsDevice("/sys/devices/virtual/iommu/dmar0", nil, "iommu", nil, nil),
		efitest.NewMockSysfsDevice("/sys/devices/virtual/iommu/dmar1", nil, "iommu", nil, nil),
		efitest.NewMockSysfsDevice("/sys/devices/pci0000:00/0000:00:16.0/mei/mei0", map[string]string{"DEVNAME": "mei0"}, "mei", meiAttrs, efitest.NewMockSysfsDevice(
			"/sys/devices/pci0000:00:16:0", map[string]string{"DRIVER": "mei_me"}, "pci", nil, nil,
		)),
	}

	_, err := s.testRunChecks(c, &testRunChecksParams{
		env: efitest.NewMockHostEnvironmentWithOpts(
			efitest.WithVirtMode(internal_efi.VirtModeNone, internal_efi.DetectVirtModeAll),
			efitest.WithTPMDevice(newTpmDevice(tpm2_testutil.NewTransportBackedDevice(s.Transport, false, 1), nil, tpm2_device.ErrNoPPI)),
			efitest.WithLog(efitest.NewLog(c, &efitest.LogOptions{Algorithms: []tpm2.HashAlgorithmId{tpm2.HashAlgorithmSHA256}})),
			efitest.WithAMD64Environment("GenuineIntel", []uint64{cpuid.SDBG, cpuid.SMX}, 4, map[uint32]uint64{0xc80: 0x40000000, 0x13a: (3 << 1)}),
			efitest.WithSysfsDevices(devices...),
			efitest.WithMockVars(efitest.MockVars{
				{Name: "AuditMode", GUID: efi.GlobalVariable}:              &efitest.VarEntry{Attrs: efi.AttributeNonVolatile | efi.AttributeBootserviceAccess | efi.AttributeRuntimeAccess, Payload: []byte{0x0}},
				{Name: "BootCurrent", GUID: efi.GlobalVariable}:            &efitest.VarEntry{Attrs: efi.AttributeBootserviceAccess | efi.AttributeRuntimeAccess, Payload: []byte{0x3, 0x0}},
				{Name: "BootOptionSupport", GUID: efi.GlobalVariable}:      &efitest.VarEntry{Attrs: efi.AttributeBootserviceAccess | efi.AttributeRuntimeAccess, Payload: []byte{0x13, 0x03, 0x00, 0x00}},
				{Name: "DeployedMode", GUID: efi.GlobalVariable}:           &efitest.VarEntry{Attrs: efi.AttributeNonVolatile | efi.AttributeBootserviceAccess | efi.AttributeRuntimeAccess, Payload: []byte{0x1}},
				{Name: "SetupMode", GUID: efi.GlobalVariable}:              &efitest.VarEntry{Attrs: efi.AttributeBootserviceAccess | efi.AttributeRuntimeAccess, Payload: []byte{0x0}},
				{Name: "OsIndicationsSupported", GUID: efi.GlobalVariable}: &efitest.VarEntry{Attrs: efi.AttributeBootserviceAccess | efi.AttributeRuntimeAccess, Payload: []byte{0x41, 0x00, 0x00, 0x00, 0x00, 0x00, 0x00, 0x00}},
			}.SetSecureBoot(true).SetPK(c, efitest.NewSignatureListX509(c, snakeoilCert, efi.MakeGUID(0x03f66fa4, 0x5eee, 0x479c, 0xa408, [...]uint8{0xc4, 0xdc, 0x0a, 0x33, 0xfc, 0xde})))),
		),
		tpmPropertyModifiers: map[tpm2.Property]uint32{
			tpm2.PropertyNVCountersMax:     0,
			tpm2.PropertyPSFamilyIndicator: 1,
			tpm2.PropertyManufacturer:      uint32(tpm2.TPMManufacturerINTC),
		},
		enabledBanks: []tpm2.HashAlgorithmId{tpm2.HashAlgorithmSHA256, tpm2.HashAlgorithmSHA384},
		flags:        PermitNoPlatformConfigProfileSupport | PermitNoDriversAndAppsConfigProfileSupport | PermitNoBootManagerConfigProfileSupport,
		loadedImages: []secboot_efi.Image{
			&mockImage{
				contents: []byte("mock shim executable"),
				digest:   testutil.DecodeHexString(c, "25e1b08db2f31ff5f5d2ea53e1a1e8fda6e1d81af4f26a7908071f1dec8611b7"),
				signatures: []*efi.WinCertificateAuthenticode{
					efitest.ReadWinCertificateAuthenticodeDetached(c, shimUbuntuSig4),
				},
			},
			&mockImage{contents: []byte("mock grub executable"), digest: testutil.DecodeHexString(c, "d5a9780e9f6a43c2e53fe9fda547be77f7783f31aea8013783242b040ff21dc0")},
		},
		expectedPcrAlg:            tpm2.HashAlgorithmSHA256,
		expectedUsedSecureBootCAs: []*X509CertificateID{NewX509CertificateID(testutil.ParseCertificate(c, msUefiCACert))},
		expectedFlags:             NoPlatformConfigProfileSupport | NoDriversAndAppsConfigProfileSupport | NoBootManagerConfigProfileSupport,
	})
	c.Assert(err, ErrorMatches, `2 errors detected:
- the PCR bank for TPM_ALG_SHA384 is missing from the TCG log but active and with one or more empty PCRs on the TPM
- error with boot manager code \(PCR4\) measurements: cannot verify the correctness of all EV_EFI_BOOT_SERVICES_APPLICATION boot manager launch event digests
`)

	var ce CompoundError
	c.Assert(err, Implements, &ce)
	ce = err.(CompoundError)
	errs := ce.Unwrap()
	c.Assert(errs, HasLen, 2)

	var be *EmptyPCRBanksError
	c.Check(errors.As(errs[0], &be), testutil.IsTrue)

	var bme *BootManagerCodePCRError
	c.Check(errors.As(errs[1], &bme), testutil.IsTrue)
}

func (s *runChecksSuite) TestRunChecksBadEmptyPCRBankAndNoKernelIOMMU(c *C) {
	s.RequireAlgorithm(c, tpm2.AlgorithmSHA384)

	meiAttrs := map[string][]byte{
		"fw_ver": []byte(`0:16.1.27.2176
0:16.1.27.2176
0:16.0.15.1624
`),
		"fw_status": []byte(`94000245
09F10506
00000020
00004000
00041F03
C7E003CB
`),
	}
	devices := []internal_efi.SysfsDevice{
		efitest.NewMockSysfsDevice("/sys/devices/pci0000:00/0000:00:16.0/mei/mei0", map[string]string{"DEVNAME": "mei0"}, "mei", meiAttrs, efitest.NewMockSysfsDevice(
			"/sys/devices/pci0000:00:16:0", map[string]string{"DRIVER": "mei_me"}, "pci", nil, nil,
		)),
	}

	_, err := s.testRunChecks(c, &testRunChecksParams{
		env: efitest.NewMockHostEnvironmentWithOpts(
			efitest.WithVirtMode(internal_efi.VirtModeNone, internal_efi.DetectVirtModeAll),
			efitest.WithTPMDevice(newTpmDevice(tpm2_testutil.NewTransportBackedDevice(s.Transport, false, 1), nil, tpm2_device.ErrNoPPI)),
			efitest.WithLog(efitest.NewLog(c, &efitest.LogOptions{Algorithms: []tpm2.HashAlgorithmId{tpm2.HashAlgorithmSHA256}})),
			efitest.WithAMD64Environment("GenuineIntel", []uint64{cpuid.SDBG, cpuid.SMX}, 4, map[uint32]uint64{0xc80: 0x40000000, 0x13a: (3 << 1)}),
			efitest.WithSysfsDevices(devices...),
			efitest.WithMockVars(efitest.MockVars{
				{Name: "AuditMode", GUID: efi.GlobalVariable}:              &efitest.VarEntry{Attrs: efi.AttributeNonVolatile | efi.AttributeBootserviceAccess | efi.AttributeRuntimeAccess, Payload: []byte{0x0}},
				{Name: "BootCurrent", GUID: efi.GlobalVariable}:            &efitest.VarEntry{Attrs: efi.AttributeBootserviceAccess | efi.AttributeRuntimeAccess, Payload: []byte{0x3, 0x0}},
				{Name: "BootOptionSupport", GUID: efi.GlobalVariable}:      &efitest.VarEntry{Attrs: efi.AttributeBootserviceAccess | efi.AttributeRuntimeAccess, Payload: []byte{0x13, 0x03, 0x00, 0x00}},
				{Name: "DeployedMode", GUID: efi.GlobalVariable}:           &efitest.VarEntry{Attrs: efi.AttributeNonVolatile | efi.AttributeBootserviceAccess | efi.AttributeRuntimeAccess, Payload: []byte{0x1}},
				{Name: "SetupMode", GUID: efi.GlobalVariable}:              &efitest.VarEntry{Attrs: efi.AttributeBootserviceAccess | efi.AttributeRuntimeAccess, Payload: []byte{0x0}},
				{Name: "OsIndicationsSupported", GUID: efi.GlobalVariable}: &efitest.VarEntry{Attrs: efi.AttributeBootserviceAccess | efi.AttributeRuntimeAccess, Payload: []byte{0x41, 0x00, 0x00, 0x00, 0x00, 0x00, 0x00, 0x00}},
			}.SetSecureBoot(true).SetPK(c, efitest.NewSignatureListX509(c, snakeoilCert, efi.MakeGUID(0x03f66fa4, 0x5eee, 0x479c, 0xa408, [...]uint8{0xc4, 0xdc, 0x0a, 0x33, 0xfc, 0xde})))),
		),
		tpmPropertyModifiers: map[tpm2.Property]uint32{
			tpm2.PropertyNVCountersMax:     0,
			tpm2.PropertyPSFamilyIndicator: 1,
			tpm2.PropertyManufacturer:      uint32(tpm2.TPMManufacturerINTC),
		},
		enabledBanks: []tpm2.HashAlgorithmId{tpm2.HashAlgorithmSHA256, tpm2.HashAlgorithmSHA384},
		flags:        PermitNoPlatformConfigProfileSupport | PermitNoDriversAndAppsConfigProfileSupport | PermitNoBootManagerConfigProfileSupport,
		loadedImages: []secboot_efi.Image{
			&mockImage{
				contents: []byte("mock shim executable"),
				digest:   testutil.DecodeHexString(c, "25e1b08db2f31ff5f5d2ea53e1a1e8fda6e1d81af4f26a7908071f1dec8611b7"),
				signatures: []*efi.WinCertificateAuthenticode{
					efitest.ReadWinCertificateAuthenticodeDetached(c, shimUbuntuSig4),
				},
			},
			&mockImage{contents: []byte("mock grub executable"), digest: testutil.DecodeHexString(c, "d5a9780e9f6a43c2e53fe9fda547be77f7783f31aea8013783242b040ff21dc0")},
			&mockImage{contents: []byte("mock kernel executable"), digest: testutil.DecodeHexString(c, "2ddfbd91fa1698b0d133c38ba90dbba76c9e08371ff83d03b5fb4c2e56d7e81f")},
		},
		expectedPcrAlg:            tpm2.HashAlgorithmSHA256,
		expectedUsedSecureBootCAs: []*X509CertificateID{NewX509CertificateID(testutil.ParseCertificate(c, msUefiCACert))},
		expectedFlags:             NoPlatformConfigProfileSupport | NoDriversAndAppsConfigProfileSupport | NoBootManagerConfigProfileSupport,
	})
	c.Assert(err, ErrorMatches, `2 errors detected:
- the PCR bank for TPM_ALG_SHA384 is missing from the TCG log but active and with one or more empty PCRs on the TPM
- error with system security: no kernel IOMMU support was detected
`)

	var ce CompoundError
	c.Assert(err, Implements, &ce)
	ce = err.(CompoundError)
	errs := ce.Unwrap()
	c.Assert(errs, HasLen, 2)

	var be *EmptyPCRBanksError
	c.Check(errors.As(errs[0], &be), testutil.IsTrue)

	var hse *HostSecurityError
	c.Assert(errors.As(errs[1], &hse), testutil.IsTrue)
	c.Check(errors.Is(hse, ErrNoKernelIOMMU), testutil.IsTrue)
}

func (s *runChecksSuite) TestRunChecksAllowInsufficientDMAProtection(c *C) {
	meiAttrs := map[string][]byte{
		"fw_ver": []byte(`0:16.1.27.2176
0:16.1.27.2176
0:16.0.15.1624
`),
		"fw_status": []byte(`94000245
09F10506
00000020
00004000
00041F03
C7E003CB
`),
	}
	devices := []internal_efi.SysfsDevice{
		efitest.NewMockSysfsDevice("/sys/devices/pci0000:00/0000:00:16.0/mei/mei0", map[string]string{"DEVNAME": "mei0"}, "mei", meiAttrs, efitest.NewMockSysfsDevice(
			"/sys/devices/pci0000:00:16:0", map[string]string{"DRIVER": "mei_me"}, "pci", nil, nil,
		)),
	}

	_, err := s.testRunChecks(c, &testRunChecksParams{
		env: efitest.NewMockHostEnvironmentWithOpts(
			efitest.WithVirtMode(internal_efi.VirtModeNone, internal_efi.DetectVirtModeAll),
			efitest.WithTPMDevice(newTpmDevice(tpm2_testutil.NewTransportBackedDevice(s.Transport, false, 1), nil, tpm2_device.ErrNoPPI)),
			efitest.WithLog(efitest.NewLog(c, &efitest.LogOptions{
				Algorithms:    []tpm2.HashAlgorithmId{tpm2.HashAlgorithmSHA256},
				DMAProtection: efitest.DMAProtectionDisabled,
			})),
			efitest.WithAMD64Environment("GenuineIntel", []uint64{cpuid.SDBG, cpuid.SMX}, 4, map[uint32]uint64{0xc80: 0x40000000, 0x13a: (3 << 1)}),
			efitest.WithSysfsDevices(devices...),
			efitest.WithMockVars(efitest.MockVars{
				{Name: "AuditMode", GUID: efi.GlobalVariable}:              &efitest.VarEntry{Attrs: efi.AttributeNonVolatile | efi.AttributeBootserviceAccess | efi.AttributeRuntimeAccess, Payload: []byte{0x0}},
				{Name: "BootCurrent", GUID: efi.GlobalVariable}:            &efitest.VarEntry{Attrs: efi.AttributeBootserviceAccess | efi.AttributeRuntimeAccess, Payload: []byte{0x3, 0x0}},
				{Name: "BootOptionSupport", GUID: efi.GlobalVariable}:      &efitest.VarEntry{Attrs: efi.AttributeBootserviceAccess | efi.AttributeRuntimeAccess, Payload: []byte{0x13, 0x03, 0x00, 0x00}},
				{Name: "DeployedMode", GUID: efi.GlobalVariable}:           &efitest.VarEntry{Attrs: efi.AttributeNonVolatile | efi.AttributeBootserviceAccess | efi.AttributeRuntimeAccess, Payload: []byte{0x1}},
				{Name: "SetupMode", GUID: efi.GlobalVariable}:              &efitest.VarEntry{Attrs: efi.AttributeBootserviceAccess | efi.AttributeRuntimeAccess, Payload: []byte{0x0}},
				{Name: "OsIndicationsSupported", GUID: efi.GlobalVariable}: &efitest.VarEntry{Attrs: efi.AttributeBootserviceAccess | efi.AttributeRuntimeAccess, Payload: []byte{0x41, 0x00, 0x00, 0x00, 0x00, 0x00, 0x00, 0x00}},
			}.SetSecureBoot(true).SetPK(c, efitest.NewSignatureListX509(c, snakeoilCert, efi.MakeGUID(0x03f66fa4, 0x5eee, 0x479c, 0xa408, [...]uint8{0xc4, 0xdc, 0x0a, 0x33, 0xfc, 0xde})))),
		),
		tpmPropertyModifiers: map[tpm2.Property]uint32{
			tpm2.PropertyNVCountersMax:     0,
			tpm2.PropertyPSFamilyIndicator: 1,
			tpm2.PropertyManufacturer:      uint32(tpm2.TPMManufacturerINTC),
		},
		enabledBanks: []tpm2.HashAlgorithmId{tpm2.HashAlgorithmSHA256},
		flags:        PermitNoPlatformConfigProfileSupport | PermitNoDriversAndAppsConfigProfileSupport | PermitNoBootManagerConfigProfileSupport | PermitInsufficientDMAProtection,
		loadedImages: []secboot_efi.Image{
			&mockImage{
				contents: []byte("mock shim executable"),
				digest:   testutil.DecodeHexString(c, "25e1b08db2f31ff5f5d2ea53e1a1e8fda6e1d81af4f26a7908071f1dec8611b7"),
				signatures: []*efi.WinCertificateAuthenticode{
					efitest.ReadWinCertificateAuthenticodeDetached(c, shimUbuntuSig4),
				},
			},
			&mockImage{contents: []byte("mock grub executable"), digest: testutil.DecodeHexString(c, "d5a9780e9f6a43c2e53fe9fda547be77f7783f31aea8013783242b040ff21dc0")},
			&mockImage{contents: []byte("mock kernel executable"), digest: testutil.DecodeHexString(c, "2ddfbd91fa1698b0d133c38ba90dbba76c9e08371ff83d03b5fb4c2e56d7e81f")},
		},
		expectedPcrAlg:            tpm2.HashAlgorithmSHA256,
		expectedUsedSecureBootCAs: []*X509CertificateID{NewX509CertificateID(testutil.ParseCertificate(c, msUefiCACert))},
		expectedFlags:             NoPlatformConfigProfileSupport | NoDriversAndAppsConfigProfileSupport | NoBootManagerConfigProfileSupport | InsufficientDMAProtectionDetected,
	})
	c.Assert(err, IsNil)
}<|MERGE_RESOLUTION|>--- conflicted
+++ resolved
@@ -4378,8 +4378,7 @@
 	c.Check(errors.Is(sbe, ErrNoSecureBoot), testutil.IsTrue)
 }
 
-<<<<<<< HEAD
-func (s *runChecksSuite) TestRunChecksBadDiscreteTPMDetectedSL0NotProtected(c *C) {
+func (s *runChecksSuite) TestRunChecksBadEmptySHA384(c *C) {
 	meiAttrs := map[string][]byte{
 		"fw_ver": []byte(`0:16.1.27.2176
 0:16.1.27.2176
@@ -4406,7 +4405,7 @@
 			efitest.WithVirtMode(internal_efi.VirtModeNone, internal_efi.DetectVirtModeAll),
 			efitest.WithTPMDevice(newTpmDevice(tpm2_testutil.NewTransportBackedDevice(s.Transport, false, 1), nil, tpm2_device.ErrNoPPI)),
 			efitest.WithLog(efitest.NewLog(c, &efitest.LogOptions{Algorithms: []tpm2.HashAlgorithmId{tpm2.HashAlgorithmSHA256}})),
-			efitest.WithAMD64Environment("GenuineIntel", []uint64{cpuid.SDBG}, 4, map[uint32]uint64{0xc80: 0x40000000, 0x13a: (2 << 1)}),
+			efitest.WithAMD64Environment("GenuineIntel", []uint64{cpuid.SDBG, cpuid.SMX}, 4, map[uint32]uint64{0xc80: 0x40000000, 0x13a: (3 << 1)}),
 			efitest.WithSysfsDevices(devices...),
 			efitest.WithMockVars(efitest.MockVars{
 				{Name: "AuditMode", GUID: efi.GlobalVariable}:              &efitest.VarEntry{Attrs: efi.AttributeNonVolatile | efi.AttributeBootserviceAccess | efi.AttributeRuntimeAccess, Payload: []byte{0x0}},
@@ -4420,9 +4419,9 @@
 		tpmPropertyModifiers: map[tpm2.Property]uint32{
 			tpm2.PropertyNVCountersMax:     0,
 			tpm2.PropertyPSFamilyIndicator: 1,
-			tpm2.PropertyManufacturer:      uint32(tpm2.TPMManufacturerNTC),
-		},
-		enabledBanks: []tpm2.HashAlgorithmId{tpm2.HashAlgorithmSHA256},
+			tpm2.PropertyManufacturer:      uint32(tpm2.TPMManufacturerINTC),
+		},
+		enabledBanks: []tpm2.HashAlgorithmId{tpm2.HashAlgorithmSHA256, tpm2.HashAlgorithmSHA384},
 		flags:        PermitNoPlatformConfigProfileSupport | PermitNoDriversAndAppsConfigProfileSupport | PermitNoBootManagerConfigProfileSupport,
 		loadedImages: []secboot_efi.Image{
 			&mockImage{
@@ -4435,9 +4434,11 @@
 			&mockImage{contents: []byte("mock grub executable"), digest: testutil.DecodeHexString(c, "d5a9780e9f6a43c2e53fe9fda547be77f7783f31aea8013783242b040ff21dc0")},
 			&mockImage{contents: []byte("mock kernel executable"), digest: testutil.DecodeHexString(c, "2ddfbd91fa1698b0d133c38ba90dbba76c9e08371ff83d03b5fb4c2e56d7e81f")},
 		},
-		expectedPcrAlg: tpm2.HashAlgorithmSHA256,
-	})
-	c.Check(err, ErrorMatches, `error with system security: access to the discrete TPM's startup locality is available to platform firmware and privileged OS code, preventing any mitigation against reset attacks`)
+		expectedPcrAlg:            tpm2.HashAlgorithmSHA256,
+		expectedUsedSecureBootCAs: []*X509CertificateID{NewX509CertificateID(testutil.ParseCertificate(c, msUefiCACert))},
+		expectedFlags:             NoPlatformConfigProfileSupport | NoDriversAndAppsConfigProfileSupport | NoBootManagerConfigProfileSupport,
+	})
+	c.Assert(err, ErrorMatches, `the PCR bank for TPM_ALG_SHA384 is missing from the TCG log but active and with one or more empty PCRs on the TPM`)
 
 	var ce CompoundError
 	c.Assert(err, Implements, &ce)
@@ -4445,229 +4446,6 @@
 	errs := ce.Unwrap()
 	c.Assert(errs, HasLen, 1)
 
-	var hse *HostSecurityError
-	c.Assert(errors.As(errs[0], &hse), testutil.IsTrue)
-	c.Check(errors.Is(hse, ErrTPMStartupLocalityNotProtected), testutil.IsTrue)
-}
-
-func (s *runChecksSuite) TestRunChecksBadDiscreteTPMDetectedSL3NotProtected(c *C) {
-	meiAttrs := map[string][]byte{
-		"fw_ver": []byte(`0:16.1.27.2176
-0:16.1.27.2176
-0:16.0.15.1624
-`),
-		"fw_status": []byte(`94000245
-09F10506
-00000020
-00004000
-00041F03
-C7E003CB
-`),
-	}
-	devices := []internal_efi.SysfsDevice{
-		efitest.NewMockSysfsDevice("/sys/devices/virtual/iommu/dmar0", nil, "iommu", nil, nil),
-		efitest.NewMockSysfsDevice("/sys/devices/virtual/iommu/dmar1", nil, "iommu", nil, nil),
-		efitest.NewMockSysfsDevice("/sys/devices/pci0000:00/0000:00:16.0/mei/mei0", map[string]string{"DEVNAME": "mei0"}, "mei", meiAttrs, efitest.NewMockSysfsDevice(
-			"/sys/devices/pci0000:00:16:0", map[string]string{"DRIVER": "mei_me"}, "pci", nil, nil,
-		)),
-	}
-
-	_, err := s.testRunChecks(c, &testRunChecksParams{
-		env: efitest.NewMockHostEnvironmentWithOpts(
-			efitest.WithVirtMode(internal_efi.VirtModeNone, internal_efi.DetectVirtModeAll),
-			efitest.WithTPMDevice(newTpmDevice(tpm2_testutil.NewTransportBackedDevice(s.Transport, false, 1), nil, tpm2_device.ErrNoPPI)),
-			efitest.WithLog(efitest.NewLog(c, &efitest.LogOptions{
-				Algorithms:      []tpm2.HashAlgorithmId{tpm2.HashAlgorithmSHA256},
-				StartupLocality: 3,
-			})),
-			efitest.WithAMD64Environment("GenuineIntel", []uint64{cpuid.SDBG}, 4, map[uint32]uint64{0xc80: 0x40000000, 0x13a: (2 << 1)}),
-			efitest.WithSysfsDevices(devices...),
-			efitest.WithMockVars(efitest.MockVars{
-				{Name: "AuditMode", GUID: efi.GlobalVariable}:              &efitest.VarEntry{Attrs: efi.AttributeNonVolatile | efi.AttributeBootserviceAccess | efi.AttributeRuntimeAccess, Payload: []byte{0x0}},
-				{Name: "BootCurrent", GUID: efi.GlobalVariable}:            &efitest.VarEntry{Attrs: efi.AttributeBootserviceAccess | efi.AttributeRuntimeAccess, Payload: []byte{0x3, 0x0}},
-				{Name: "BootOptionSupport", GUID: efi.GlobalVariable}:      &efitest.VarEntry{Attrs: efi.AttributeBootserviceAccess | efi.AttributeRuntimeAccess, Payload: []byte{0x13, 0x03, 0x00, 0x00}},
-				{Name: "DeployedMode", GUID: efi.GlobalVariable}:           &efitest.VarEntry{Attrs: efi.AttributeNonVolatile | efi.AttributeBootserviceAccess | efi.AttributeRuntimeAccess, Payload: []byte{0x1}},
-				{Name: "SetupMode", GUID: efi.GlobalVariable}:              &efitest.VarEntry{Attrs: efi.AttributeBootserviceAccess | efi.AttributeRuntimeAccess, Payload: []byte{0x0}},
-				{Name: "OsIndicationsSupported", GUID: efi.GlobalVariable}: &efitest.VarEntry{Attrs: efi.AttributeBootserviceAccess | efi.AttributeRuntimeAccess, Payload: []byte{0x41, 0x00, 0x00, 0x00, 0x00, 0x00, 0x00, 0x00}},
-			}.SetSecureBoot(true).SetPK(c, efitest.NewSignatureListX509(c, snakeoilCert, efi.MakeGUID(0x03f66fa4, 0x5eee, 0x479c, 0xa408, [...]uint8{0xc4, 0xdc, 0x0a, 0x33, 0xfc, 0xde})))),
-		),
-		tpmPropertyModifiers: map[tpm2.Property]uint32{
-			tpm2.PropertyNVCountersMax:     0,
-			tpm2.PropertyPSFamilyIndicator: 1,
-			tpm2.PropertyManufacturer:      uint32(tpm2.TPMManufacturerNTC),
-		},
-		enabledBanks: []tpm2.HashAlgorithmId{tpm2.HashAlgorithmSHA256},
-		flags:        PermitNoPlatformConfigProfileSupport | PermitNoDriversAndAppsConfigProfileSupport | PermitNoBootManagerConfigProfileSupport,
-		loadedImages: []secboot_efi.Image{
-			&mockImage{
-				contents: []byte("mock shim executable"),
-				digest:   testutil.DecodeHexString(c, "25e1b08db2f31ff5f5d2ea53e1a1e8fda6e1d81af4f26a7908071f1dec8611b7"),
-				signatures: []*efi.WinCertificateAuthenticode{
-					efitest.ReadWinCertificateAuthenticodeDetached(c, shimUbuntuSig4),
-				},
-			},
-			&mockImage{contents: []byte("mock grub executable"), digest: testutil.DecodeHexString(c, "d5a9780e9f6a43c2e53fe9fda547be77f7783f31aea8013783242b040ff21dc0")},
-			&mockImage{contents: []byte("mock kernel executable"), digest: testutil.DecodeHexString(c, "2ddfbd91fa1698b0d133c38ba90dbba76c9e08371ff83d03b5fb4c2e56d7e81f")},
-		},
-		expectedPcrAlg: tpm2.HashAlgorithmSHA256,
-	})
-	c.Check(err, ErrorMatches, `error with system security: access to the discrete TPM's startup locality is available to platform firmware and privileged OS code, preventing any mitigation against reset attacks`)
-
-	var ce CompoundError
-	c.Assert(err, Implements, &ce)
-	ce = err.(CompoundError)
-	errs := ce.Unwrap()
-	c.Assert(errs, HasLen, 1)
-
-	var hse *HostSecurityError
-	c.Assert(errors.As(errs[0], &hse), testutil.IsTrue)
-	c.Check(errors.Is(hse, ErrTPMStartupLocalityNotProtected), testutil.IsTrue)
-}
-
-func (s *runChecksSuite) TestRunChecksBadDiscreteTPMDetectedHCRTMLocality4NotProtected(c *C) {
-	meiAttrs := map[string][]byte{
-		"fw_ver": []byte(`0:16.1.27.2176
-0:16.1.27.2176
-0:16.0.15.1624
-`),
-		"fw_status": []byte(`94000245
-09F10506
-00000020
-00004000
-00041F03
-C7E003CB
-`),
-	}
-	devices := []internal_efi.SysfsDevice{
-		efitest.NewMockSysfsDevice("/sys/devices/virtual/iommu/dmar0", nil, "iommu", nil, nil),
-		efitest.NewMockSysfsDevice("/sys/devices/virtual/iommu/dmar1", nil, "iommu", nil, nil),
-		efitest.NewMockSysfsDevice("/sys/devices/pci0000:00/0000:00:16.0/mei/mei0", map[string]string{"DEVNAME": "mei0"}, "mei", meiAttrs, efitest.NewMockSysfsDevice(
-			"/sys/devices/pci0000:00:16:0", map[string]string{"DRIVER": "mei_me"}, "pci", nil, nil,
-		)),
-	}
-
-	_, err := s.testRunChecks(c, &testRunChecksParams{
-		env: efitest.NewMockHostEnvironmentWithOpts(
-			efitest.WithVirtMode(internal_efi.VirtModeNone, internal_efi.DetectVirtModeAll),
-			efitest.WithTPMDevice(newTpmDevice(tpm2_testutil.NewTransportBackedDevice(s.Transport, false, 1), nil, tpm2_device.ErrNoPPI)),
-			efitest.WithLog(efitest.NewLog(c, &efitest.LogOptions{
-				Algorithms:      []tpm2.HashAlgorithmId{tpm2.HashAlgorithmSHA256},
-				StartupLocality: 4,
-			})),
-			efitest.WithAMD64Environment("GenuineIntel", []uint64{cpuid.SDBG}, 4, map[uint32]uint64{0xc80: 0x40000000, 0x13a: (2 << 1)}),
-			efitest.WithSysfsDevices(devices...),
-			efitest.WithMockVars(efitest.MockVars{
-				{Name: "AuditMode", GUID: efi.GlobalVariable}:              &efitest.VarEntry{Attrs: efi.AttributeNonVolatile | efi.AttributeBootserviceAccess | efi.AttributeRuntimeAccess, Payload: []byte{0x0}},
-				{Name: "BootCurrent", GUID: efi.GlobalVariable}:            &efitest.VarEntry{Attrs: efi.AttributeBootserviceAccess | efi.AttributeRuntimeAccess, Payload: []byte{0x3, 0x0}},
-				{Name: "BootOptionSupport", GUID: efi.GlobalVariable}:      &efitest.VarEntry{Attrs: efi.AttributeBootserviceAccess | efi.AttributeRuntimeAccess, Payload: []byte{0x13, 0x03, 0x00, 0x00}},
-				{Name: "DeployedMode", GUID: efi.GlobalVariable}:           &efitest.VarEntry{Attrs: efi.AttributeNonVolatile | efi.AttributeBootserviceAccess | efi.AttributeRuntimeAccess, Payload: []byte{0x1}},
-				{Name: "SetupMode", GUID: efi.GlobalVariable}:              &efitest.VarEntry{Attrs: efi.AttributeBootserviceAccess | efi.AttributeRuntimeAccess, Payload: []byte{0x0}},
-				{Name: "OsIndicationsSupported", GUID: efi.GlobalVariable}: &efitest.VarEntry{Attrs: efi.AttributeBootserviceAccess | efi.AttributeRuntimeAccess, Payload: []byte{0x41, 0x00, 0x00, 0x00, 0x00, 0x00, 0x00, 0x00}},
-			}.SetSecureBoot(true).SetPK(c, efitest.NewSignatureListX509(c, snakeoilCert, efi.MakeGUID(0x03f66fa4, 0x5eee, 0x479c, 0xa408, [...]uint8{0xc4, 0xdc, 0x0a, 0x33, 0xfc, 0xde})))),
-		),
-		tpmPropertyModifiers: map[tpm2.Property]uint32{
-			tpm2.PropertyNVCountersMax:     0,
-			tpm2.PropertyPSFamilyIndicator: 1,
-			tpm2.PropertyManufacturer:      uint32(tpm2.TPMManufacturerNTC),
-		},
-		enabledBanks: []tpm2.HashAlgorithmId{tpm2.HashAlgorithmSHA256},
-		flags:        PermitNoPlatformConfigProfileSupport | PermitNoDriversAndAppsConfigProfileSupport | PermitNoBootManagerConfigProfileSupport,
-		loadedImages: []secboot_efi.Image{
-			&mockImage{
-				contents: []byte("mock shim executable"),
-				digest:   testutil.DecodeHexString(c, "25e1b08db2f31ff5f5d2ea53e1a1e8fda6e1d81af4f26a7908071f1dec8611b7"),
-				signatures: []*efi.WinCertificateAuthenticode{
-					efitest.ReadWinCertificateAuthenticodeDetached(c, shimUbuntuSig4),
-				},
-			},
-			&mockImage{contents: []byte("mock grub executable"), digest: testutil.DecodeHexString(c, "d5a9780e9f6a43c2e53fe9fda547be77f7783f31aea8013783242b040ff21dc0")},
-			&mockImage{contents: []byte("mock kernel executable"), digest: testutil.DecodeHexString(c, "2ddfbd91fa1698b0d133c38ba90dbba76c9e08371ff83d03b5fb4c2e56d7e81f")},
-		},
-		expectedPcrAlg: tpm2.HashAlgorithmSHA256,
-	})
-	c.Check(err, ErrorMatches, `error with system security: access to the discrete TPM's startup locality is available to platform firmware and privileged OS code, preventing any mitigation against reset attacks`)
-
-	var ce CompoundError
-	c.Assert(err, Implements, &ce)
-	ce = err.(CompoundError)
-	errs := ce.Unwrap()
-	c.Assert(errs, HasLen, 1)
-
-	var hse *HostSecurityError
-	c.Assert(errors.As(errs[0], &hse), testutil.IsTrue)
-	c.Check(errors.Is(hse, ErrTPMStartupLocalityNotProtected), testutil.IsTrue)
-}
-
-=======
->>>>>>> fcaa786f
-func (s *runChecksSuite) TestRunChecksBadEmptySHA384(c *C) {
-	meiAttrs := map[string][]byte{
-		"fw_ver": []byte(`0:16.1.27.2176
-0:16.1.27.2176
-0:16.0.15.1624
-`),
-		"fw_status": []byte(`94000245
-09F10506
-00000020
-00004000
-00041F03
-C7E003CB
-`),
-	}
-	devices := []internal_efi.SysfsDevice{
-		efitest.NewMockSysfsDevice("/sys/devices/virtual/iommu/dmar0", nil, "iommu", nil, nil),
-		efitest.NewMockSysfsDevice("/sys/devices/virtual/iommu/dmar1", nil, "iommu", nil, nil),
-		efitest.NewMockSysfsDevice("/sys/devices/pci0000:00/0000:00:16.0/mei/mei0", map[string]string{"DEVNAME": "mei0"}, "mei", meiAttrs, efitest.NewMockSysfsDevice(
-			"/sys/devices/pci0000:00:16:0", map[string]string{"DRIVER": "mei_me"}, "pci", nil, nil,
-		)),
-	}
-
-	_, err := s.testRunChecks(c, &testRunChecksParams{
-		env: efitest.NewMockHostEnvironmentWithOpts(
-			efitest.WithVirtMode(internal_efi.VirtModeNone, internal_efi.DetectVirtModeAll),
-			efitest.WithTPMDevice(newTpmDevice(tpm2_testutil.NewTransportBackedDevice(s.Transport, false, 1), nil, tpm2_device.ErrNoPPI)),
-			efitest.WithLog(efitest.NewLog(c, &efitest.LogOptions{Algorithms: []tpm2.HashAlgorithmId{tpm2.HashAlgorithmSHA256}})),
-			efitest.WithAMD64Environment("GenuineIntel", []uint64{cpuid.SDBG, cpuid.SMX}, 4, map[uint32]uint64{0xc80: 0x40000000, 0x13a: (3 << 1)}),
-			efitest.WithSysfsDevices(devices...),
-			efitest.WithMockVars(efitest.MockVars{
-				{Name: "AuditMode", GUID: efi.GlobalVariable}:              &efitest.VarEntry{Attrs: efi.AttributeNonVolatile | efi.AttributeBootserviceAccess | efi.AttributeRuntimeAccess, Payload: []byte{0x0}},
-				{Name: "BootCurrent", GUID: efi.GlobalVariable}:            &efitest.VarEntry{Attrs: efi.AttributeBootserviceAccess | efi.AttributeRuntimeAccess, Payload: []byte{0x3, 0x0}},
-				{Name: "BootOptionSupport", GUID: efi.GlobalVariable}:      &efitest.VarEntry{Attrs: efi.AttributeBootserviceAccess | efi.AttributeRuntimeAccess, Payload: []byte{0x13, 0x03, 0x00, 0x00}},
-				{Name: "DeployedMode", GUID: efi.GlobalVariable}:           &efitest.VarEntry{Attrs: efi.AttributeNonVolatile | efi.AttributeBootserviceAccess | efi.AttributeRuntimeAccess, Payload: []byte{0x1}},
-				{Name: "SetupMode", GUID: efi.GlobalVariable}:              &efitest.VarEntry{Attrs: efi.AttributeBootserviceAccess | efi.AttributeRuntimeAccess, Payload: []byte{0x0}},
-				{Name: "OsIndicationsSupported", GUID: efi.GlobalVariable}: &efitest.VarEntry{Attrs: efi.AttributeBootserviceAccess | efi.AttributeRuntimeAccess, Payload: []byte{0x41, 0x00, 0x00, 0x00, 0x00, 0x00, 0x00, 0x00}},
-			}.SetSecureBoot(true).SetPK(c, efitest.NewSignatureListX509(c, snakeoilCert, efi.MakeGUID(0x03f66fa4, 0x5eee, 0x479c, 0xa408, [...]uint8{0xc4, 0xdc, 0x0a, 0x33, 0xfc, 0xde})))),
-		),
-		tpmPropertyModifiers: map[tpm2.Property]uint32{
-			tpm2.PropertyNVCountersMax:     0,
-			tpm2.PropertyPSFamilyIndicator: 1,
-			tpm2.PropertyManufacturer:      uint32(tpm2.TPMManufacturerINTC),
-		},
-		enabledBanks: []tpm2.HashAlgorithmId{tpm2.HashAlgorithmSHA256, tpm2.HashAlgorithmSHA384},
-		flags:        PermitNoPlatformConfigProfileSupport | PermitNoDriversAndAppsConfigProfileSupport | PermitNoBootManagerConfigProfileSupport,
-		loadedImages: []secboot_efi.Image{
-			&mockImage{
-				contents: []byte("mock shim executable"),
-				digest:   testutil.DecodeHexString(c, "25e1b08db2f31ff5f5d2ea53e1a1e8fda6e1d81af4f26a7908071f1dec8611b7"),
-				signatures: []*efi.WinCertificateAuthenticode{
-					efitest.ReadWinCertificateAuthenticodeDetached(c, shimUbuntuSig4),
-				},
-			},
-			&mockImage{contents: []byte("mock grub executable"), digest: testutil.DecodeHexString(c, "d5a9780e9f6a43c2e53fe9fda547be77f7783f31aea8013783242b040ff21dc0")},
-			&mockImage{contents: []byte("mock kernel executable"), digest: testutil.DecodeHexString(c, "2ddfbd91fa1698b0d133c38ba90dbba76c9e08371ff83d03b5fb4c2e56d7e81f")},
-		},
-		expectedPcrAlg:            tpm2.HashAlgorithmSHA256,
-		expectedUsedSecureBootCAs: []*X509CertificateID{NewX509CertificateID(testutil.ParseCertificate(c, msUefiCACert))},
-		expectedFlags:             NoPlatformConfigProfileSupport | NoDriversAndAppsConfigProfileSupport | NoBootManagerConfigProfileSupport,
-	})
-	c.Assert(err, ErrorMatches, `the PCR bank for TPM_ALG_SHA384 is missing from the TCG log but active and with one or more empty PCRs on the TPM`)
-
-	var ce CompoundError
-	c.Assert(err, Implements, &ce)
-	ce = err.(CompoundError)
-	errs := ce.Unwrap()
-	c.Assert(errs, HasLen, 1)
-
 	var be *EmptyPCRBanksError
 	c.Check(errors.As(errs[0], &be), testutil.IsTrue)
 }
