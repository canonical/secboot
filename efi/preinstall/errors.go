// -*- Mode: Go; indent-tabs-mode: t -*-

/*
 * Copyright (C) 2024 Canonical Ltd
 *
 * This program is free software: you can redistribute it and/or modify
 * it under the terms of the GNU General Public License version 3 as
 * published by the Free Software Foundation.
 *
 * This program is distributed in the hope that it will be useful,
 * but WITHOUT ANY WARRANTY; without even the implied warranty of
 * MERCHANTABILITY or FITNESS FOR A PARTICULAR PURPOSE.  See the
 * GNU General Public License for more details.
 *
 * You should have received a copy of the GNU General Public License
 * along with this program.  If not, see <http://www.gnu.org/licenses/>.
 *
 */

package preinstall

import (
	"bufio"
	"bytes"
	"errors"
	"fmt"
	"io"

	"github.com/canonical/go-tpm2"
	internal_efi "github.com/snapcore/secboot/internal/efi"
)

// indentLines is a helper for managing indenting in nested multi-line
// errors.
func indentLines(n int, str string) string {
	r := bytes.NewReader([]byte(str))
	w := new(bytes.Buffer)
	br := bufio.NewReader(r)
	for {
		line, err := br.ReadString('\n')
		fmt.Fprintf(w, "%*s%s", n, "", line)
		if err == io.EOF {
			break
		}
		if err != nil {
			fmt.Fprintf(w, "%*serror occurred whilst indenting: %v", n, "", err)
			break
		}
	}
	return w.String()
}

// RunChecksErrors may be returned unwrapped from [RunChecks] containing a collection
// of errors found during the process of running various tests on the platform.
// It provides a mechanism to access each individual error. This is used as an alternative
// to aborting early, in order for the caller to gather as much information as possible.
type RunChecksErrors struct {
	Errs []error // All of the errors collected during the execution of RunChecks.
}

func (e *RunChecksErrors) Error() string {
	w := new(bytes.Buffer)
	fmt.Fprintf(w, "one or more errors detected:\n")
	for _, err := range e.Errs {
		fmt.Fprintf(w, "%s\n", indentLines(2, "- "+err.Error()))
	}
	return w.String()
}

func (e *RunChecksErrors) addErr(err error) {
	e.Errs = append(e.Errs, err)
}

// Errors related to checking platform firmware protections.

// NoHardwareRootOfTrustError is returned wrapped from [RunChecks] if the platform
// firmware is not protected by a hardware root-of-trust. This won't be returned if
// the PermitVirtualMachine flag is supplied to [RunChecks] and the current
// environment is a virtual machine.
type NoHardwareRootOfTrustError struct {
	err error
}

func (e *NoHardwareRootOfTrustError) Error() string {
	return "no hardware root-of-trust properly configured: " + e.err.Error()
}

func (e *NoHardwareRootOfTrustError) Unwrap() error {
	return e.err
}

// UnsupportedPlatformError is returned wrapped from [RunChecks] if this platform
// is not supported for FDE.
type UnsupportedPlatformError struct {
	err error
}

func (e *UnsupportedPlatformError) Error() string {
	return "unsupported platform: " + e.err.Error()
}

func (e *UnsupportedPlatformError) Unwrap() error {
	return e.err
}

var (
	// ErrCPUDebuggingNotLocked is returned wrapped from RunChecks if the CPU
	// has silicon debugging features but these have not been disabled and
	// locked by the platform firmware. This won't be returned if the
	// PermitVirtualMachine flag is supplied to RunChecks and the current
	// environment is a virtual machine.
	ErrCPUDebuggingNotLocked = errors.New("CPU debugging features are not disabled and locked")

	// ErrInsufficientDMAProtection is returned wrapped from RunChecks if the platform
	// firmware indicates that I/O DMA protection was disabled at some point. This won't
	// be returned if the PermitVirtualMachine flag is supplied to RunChecks and the current
	// environment is a virtual machine.
	ErrInsufficientDMAProtection = errors.New("the platform firmware indicates that DMA protections are insufficient")

	// ErrNoKernelIOMMU is returned wrapped from RunChecks if there is no IOMMU active. This
	// won't be returned if the PermitVirtualMachine flag is supplied to RunChecks and
	// the current environment is a virtual machine.
	ErrNoKernelIOMMU = errors.New("no kernel IOMMU support was detected")

	// ErrUEFIDebuggingEnabled is returned wrapped from RunChecks if the platform firmware
	// has a debugging endpoint enabled. This won't be returned if the PermitVirtualMachine
	// flag is supplied to RunChecks and the current environment is a virtual machine.
	ErrUEFIDebuggingEnabled = errors.New("the platform firmware contains a debugging endpoint enabled")
)

// Errors related to checking the TPM device.

var (
	// ErrNoTPM2Device is returned wrapped from RunChecks if there is no
	// TPM2 device available.
	ErrNoTPM2Device = internal_efi.ErrNoTPM2Device

	// ErrTPMLockout is returned wrapped from RunChecks if the TPM is in DA
	// lockout mode. If the existing lockout hierarchy authorization value is not
	// known then the TPM will most likely need to be cleared in order to fix this.
	ErrTPMLockout = errors.New("TPM is in DA lockout mode")

<<<<<<< HEAD
	// ErrTPMLockoutAlreadyOwned is returned wrapped from RunChecks if the authorization
	// value for the lockout hierarchy is already set but the PostInstallChecks flag isn't
	// supplied. If the lockout hierarchy is set at pre-install time, then the TPM will
	// most likely need to be cleared.
	ErrTPMLockoutAlreadyOwned = errors.New("TPM lockout hierarchy is already owned")

	// ErrUnsupportedTPMOwnership is returned wrapped from RunChecks if the authorization
	// value for the owner or endorsement hierarchies are set, which currently isn't
	// supported by snapd. Snapd needs the use of both of these hierarchies, so if we
	// want to support something other than snapd taking ownership of these in the future,
	// this will need coordination with snapd.
	ErrUnsupportedTPMOwnership = errors.New("either the TPM's storage or endorsement hierarchy is owned and this isn't currently supported")

	// ErrTPMInsufficientNVCounters is returned wrapped from RunChecks if there are
=======
	// ErrTPMInsufficientNVCounters is returned wrapped in TPM2DeviceError if there are
>>>>>>> b5ca4802
	// insufficient NV counters available for PCR policy revocation. If this is still
	// the case after a TPM clear then it means that the platform firmware is using most
	// of the allocation of available counters for itself, and maybe the feature needs
	// to be disabled by snapd (although this would require an option to skip this check).
	// This test only runs during pre-install, and not if the PostInstall flag is passed
	// to RunChecks.
	ErrTPMInsufficientNVCounters = errors.New("insufficient NV counters available")

	// ErrNoPCClientTPM is returned wrapped from RunChecks if a TPM2 device exists
	// but it doesn't claim to be meet the requirements for PC-Client. Note that swtpm
	// used by VM's don't behave correctly here, so we account for that instead of
	// returning an error.
	ErrNoPCClientTPM = errors.New("TPM2 device is present but it is not a PC-Client TPM")

	// ErrTPMDisabled is returned wrapped from RunChecks if a TPM2 device exists but
	// it is currently disabled. It can be reenabled by the firmware by making use of the
	// [github.com/canonical/go-tpm2/ppi.PPI] interface, obtained by using
	// [github.com/canonical/go-tpm2/linux/RawDevice.PhysicalPresenceInterface].
	ErrTPMDisabled = errors.New("TPM2 device is present but is currently disabled by the platform firmware")
)

// TPMHierarchyOwnedError is returned wrapped in TPM2DeviceError if the authorization value
// for the specified hierarchy is set, but the PostInstallChecks flag isn't set. If a
// hierarchy is owned during pre-install, the TPM will most likely need to be cleared.
type TPM2HierarchyOwnedError struct {
	Hierarchy tpm2.Handle
}

func (e *TPM2HierarchyOwnedError) Error() string {
	var hierarchy string
	switch e.Hierarchy {
	case tpm2.HandleOwner:
		hierarchy = "owner"
	case tpm2.HandleLockout:
		hierarchy = "lockout"
	case tpm2.HandleEndorsement:
		hierarchy = "endorsement"
	default:
		hierarchy = "unknwon"
	}

	return "TPM " + hierarchy + " hierarchy is currently owned"
}

// Errors related to general TCG log checks and PCR bank selection.

var (
	// ErrPCRBankMissingFromLog may be returned wrapped by NoSuitablePCRAlgorithmError
	// in the event where a PCR bank does not exist in the TCG log. It may be obtained from
	// the BankErrs field.
	ErrPCRBankMissingFromLog = errors.New("the PCR bank is missing from the TCG log")
)

// PCRValueMismatchError may be returned wrapped by NoSuitablePCRAlgorithmError for a specific
// PCR in the event where there is a mismatch between the actual PCR value and the value reconstructed
// from the TCG log. It may be obtained from the PCRErrs field.
type PCRValueMismatchError struct {
	PCRValue tpm2.Digest // The PCR value obtained from the TPM.
	LogValue tpm2.Digest // The expected value reconstructed from the TCG log.
}

func (e *PCRValueMismatchError) Error() string {
	return fmt.Sprintf("PCR value mismatch (actual from TPM %#x, reconstructed from log %#x)", e.PCRValue, e.LogValue)
}

// NoSuitablePCRAlgorithmError is returned wrapped from [RunChecks] if there is no suitable PCR bank
// where the log matches the TPM values when reconstructed. As multiple errors can occur during
// testing (multiple banks and multiple PCRs), this error tries to keep as much information as
// possible
type NoSuitablePCRAlgorithmError struct {
	BankErrs map[tpm2.HashAlgorithmId]error                 // BankErrs apply to an entire PCR bank
	PCRErrs  map[tpm2.HashAlgorithmId]map[tpm2.Handle]error // PCRErrs apply to a single PCR in a single bank
}

func (e *NoSuitablePCRAlgorithmError) Error() string {
	w := new(bytes.Buffer)
	fmt.Fprintf(w, "no suitable PCR algorithm available:\n")

	// Note that this function iterates over the supportedAlgs and supportedPcrs
	// slices rather than the maps directly to ensure consistent ordering (which
	// go maps don't guarantee when iterating over keys).
	for _, alg := range supportedAlgs {
		// Print error for this PCR bank first, if there is one.
		if err, isErr := e.BankErrs[alg]; isErr {
			// We have a general error for this PCR bank
			fmt.Fprintf(w, "- %v: %v.\n", alg, err)
		}

		// Then print errors associated with individual PCRs in this bank.
		pcrErrs, hasPcrErrs := e.PCRErrs[alg]
		if !hasPcrErrs {
			// We have no individual PCR errors for this bank
			continue
		}
		for _, pcr := range supportedPcrs {
			if err, isErr := pcrErrs[pcr]; isErr {
				// We have an error for this PCR
				fmt.Fprintf(w, "- %v(PCR%d): %v.\n", alg, pcr, err)
			}
		}
	}
	return w.String()
}

// setBankErr sets an error for an entire PCR bank
func (e *NoSuitablePCRAlgorithmError) setBankErr(alg tpm2.HashAlgorithmId, err error) {
	e.BankErrs[alg] = err
}

// setPcrErrs sets errors for individual PCRs associated with a bank
func (e *NoSuitablePCRAlgorithmError) setPcrErrs(results *pcrBankResults) {
	e.PCRErrs[results.Alg] = results.pcrErrs()
}

// Errors related to secure boot policy PCR checks.

var (
	// ErrNoSecureBoot is returned wrapped from DetectSupport to indicate that secure boot is disabled
	ErrNoSecureBoot = errors.New("secure boot should be enabled in order to generate secure boot profiles")

	// ErrNoDeployedMode is returned wrapped from DetectSupport to indicate that deployed mode is not
	// enabled. In the future, this package will permit generation of profiles on systems that implement
	// UEFI >= 2.5 that are in user mode, but this is not the case today.
	ErrNoDeployedMode = errors.New("deployed mode should be enabled in order to generate secure boot profiles")
)

// UnsupportedReqiredPCRsError is returned from methods of [PCRProfileAutoEnablePCRsOption]
// when a valid PCR configuration cannot be created based on the supplied [PCRProfileOptionsFlags]
// and [CheckResult].
type UnsupportedRequiredPCRsError struct {
	PCRs tpm2.HandleList
}

func newUnsupportedRequiredPCRsError(required tpm2.HandleList, flags CheckResultFlags) *UnsupportedRequiredPCRsError {
	var pcrs tpm2.HandleList
	for _, pcr := range required {
		var flag CheckResultFlags
		switch pcr {
		case 0:
			flag = NoPlatformFirmwareProfileSupport
		case 1:
			flag = NoPlatformConfigProfileSupport
		case 2:
			flag = NoDriversAndAppsProfileSupport
		case 3:
			flag = NoDriversAndAppsConfigProfileSupport
		case 4:
			flag = NoBootManagerCodeProfileSupport
		case 5:
			flag = NoBootManagerConfigProfileSupport
		case 7:
			flag = NoSecureBootPolicyProfileSupport
		}

		if flags&flag > 0 {
			pcrs = append(pcrs, pcr)
		}
	}

	return &UnsupportedRequiredPCRsError{pcrs}
}

func (e *UnsupportedRequiredPCRsError) Error() string {
	switch len(e.PCRs) {
	case 1:
		return fmt.Sprintf("PCR %v is required, but is unsupported", e.PCRs[0])
	default:
		return fmt.Sprintf("PCRs %v are required, but are unsupported", e.PCRs)
	}
}<|MERGE_RESOLUTION|>--- conflicted
+++ resolved
@@ -140,24 +140,7 @@
 	// known then the TPM will most likely need to be cleared in order to fix this.
 	ErrTPMLockout = errors.New("TPM is in DA lockout mode")
 
-<<<<<<< HEAD
-	// ErrTPMLockoutAlreadyOwned is returned wrapped from RunChecks if the authorization
-	// value for the lockout hierarchy is already set but the PostInstallChecks flag isn't
-	// supplied. If the lockout hierarchy is set at pre-install time, then the TPM will
-	// most likely need to be cleared.
-	ErrTPMLockoutAlreadyOwned = errors.New("TPM lockout hierarchy is already owned")
-
-	// ErrUnsupportedTPMOwnership is returned wrapped from RunChecks if the authorization
-	// value for the owner or endorsement hierarchies are set, which currently isn't
-	// supported by snapd. Snapd needs the use of both of these hierarchies, so if we
-	// want to support something other than snapd taking ownership of these in the future,
-	// this will need coordination with snapd.
-	ErrUnsupportedTPMOwnership = errors.New("either the TPM's storage or endorsement hierarchy is owned and this isn't currently supported")
-
-	// ErrTPMInsufficientNVCounters is returned wrapped from RunChecks if there are
-=======
 	// ErrTPMInsufficientNVCounters is returned wrapped in TPM2DeviceError if there are
->>>>>>> b5ca4802
 	// insufficient NV counters available for PCR policy revocation. If this is still
 	// the case after a TPM clear then it means that the platform firmware is using most
 	// of the allocation of available counters for itself, and maybe the feature needs
