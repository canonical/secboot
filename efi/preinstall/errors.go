// -*- Mode: Go; indent-tabs-mode: t -*-

/*
 * Copyright (C) 2024 Canonical Ltd
 *
 * This program is free software: you can redistribute it and/or modify
 * it under the terms of the GNU General Public License version 3 as
 * published by the Free Software Foundation.
 *
 * This program is distributed in the hope that it will be useful,
 * but WITHOUT ANY WARRANTY; without even the implied warranty of
 * MERCHANTABILITY or FITNESS FOR A PARTICULAR PURPOSE.  See the
 * GNU General Public License for more details.
 *
 * You should have received a copy of the GNU General Public License
 * along with this program.  If not, see <http://www.gnu.org/licenses/>.
 *
 */

package preinstall

import (
	"bufio"
	"bytes"
	"encoding/json"
	"errors"
	"fmt"
	"io"
	"strings"

	"github.com/canonical/go-tpm2"
	internal_efi "github.com/snapcore/secboot/internal/efi"
)

// makeIndentedListItem turns the supplied string into a list item by prepending
// the supplied marker string (which could be a bullet point or numeric character)
// to the supplied string, useful for displaying multiple errors. In a multi-line
// string, subsequent lines in the supplied string will all be aligned with the start
// of the first line after the marker. The indentation argument specifies the
// indentation of the marker, in the number of characters.
func makeIndentedListItem(indentation int, marker, str string) string {
	scanner := bufio.NewScanner(bytes.NewReader([]byte(str)))

	// lastLineEndsInNewline is needed as a flag to determine whether we need
	// to return our string with a newline terminator. This is because, whilst
	// the default bufio.Scanner implementation, which uses bufio.ScanLines,
	// returns each line of text separately, it does not return the newline
	// characters. We do a bit of a hack here to intercept the bufio.ScanLines
	// call to determine if the last line was terminated with a newline character.
	lastLineEndsInNewline := false
	scanner.Split(func(data []byte, atEOF bool) (adv int, token []byte, err error) {
		adv, token, err = bufio.ScanLines(data, atEOF)
		if atEOF {
			switch {
			case len(data) == 0:
				// The last call was with data and !atEOF, so the last byte
				// had to have been a newline in order to end up here.
				lastLineEndsInNewline = true
			case adv == len(data) && data[len(data)-1] == byte('\n'):
				// The data argument contains all of the remaining data, we
				// advanced to the end of it, and the last character is a
				// newline.
				lastLineEndsInNewline = true
			}
		}
		return adv, token, err
	})

	w := new(bytes.Buffer)

	// Start the first line with a hyphen, at the specified indentation.
	fmt.Fprintf(w, "%*s%s ", indentation, "", marker)
	firstLine := true // we treat the first and subsequent lines differently.
	for scanner.Scan() {
		if firstLine {
			io.WriteString(w, scanner.Text())
			firstLine = false
			continue
		}

		// Subsequent lines should be aligned with the first line.
		fmt.Fprintf(w, "\n%*s%s", indentation+2, "", scanner.Text())
	}
	if scanner.Err() != nil {
		// If an error occurred in scanning, add the error message to our output.
		fmt.Fprintf(w, "\n%*s<scanner error: %v>", indentation+2, "", scanner.Err())
	}
	if lastLineEndsInNewline {
		io.WriteString(w, "\n")
	}
	return w.String()
}

// CompoundError is an interface for accessing wrapped errors from an error type that
// wraps more than one error. The [RunChecks] and [RunChecksContext.Run] APIs may return
// multiple errors that are wrapped by a type implementing this interface, as an
// alternative to aborting early and returning individual errors as they occur. This is
// to ensure as much information is gathered as possible.
type CompoundError interface {
	Unwrap() []error
}

func unwrapCompoundError(err error) []error {
	errs, ok := err.(CompoundError)
	if !ok {
		return []error{err}
	}
	return errs.Unwrap()
}

// joinError is a simple implementation of the type of the same name from the
// errors package in go 1.20, with slightly nicer formatting in the Error
// implementation.
type joinError struct {
	errs []error
}

func joinErrors(errs ...error) error {
	return &joinError{errs: errs}
}

func (e *joinError) Error() string {
	switch {
	case len(e.errs) == 0:
		return "internal error: empty joinError"
	case len(e.errs) == 1:
		return e.errs[0].Error()
	}

	var b strings.Builder
	fmt.Fprintf(&b, "%d errors detected:\n", len(e.errs))
	for _, err := range e.errs {
		io.WriteString(&b, makeIndentedListItem(0, "-", err.Error()))
	}
	return b.String()
}

func (e *joinError) Unwrap() []error {
	return e.errs
}

// MissingKernelModuleError is returned unwrapped from [RunChecks] to indicate that
// the specified kernel module is not built as part of the currently executing kernel,
// but is required to be loaded in order for tests to continue. The caller is expected
// to load the required kernel module, which it can obtain by calling
// [MissingKernelModuleError.Module].
type MissingKernelModuleError string

func (e MissingKernelModuleError) Error() string {
	return fmt.Sprintf("the kernel module %q must be loaded", string(e))
}

// Module returns the name of the kernel module associated with this error, and
// which should be loaded before calling [RunChecks].
func (e MissingKernelModuleError) Module() string {
	return string(e)
}

var (
	// ErrVirtualMachineDetected is returned unwrapped from RunChecks when the current
	// OS is running in a virtual machine and the PermitVirtualMachine flag was not supplied.
	// As parts of the TCB, such as the initial firmware code and the vTPM are under the control
	// of the host environment, a system running in a virtual machine offers little benefit other
	// than being useful for testing. This error can be bypassed with the PermitVirtualMachine flag,
	// in which case it will be returned as a warning via CheckResult. Note that if the
	// PermitVirtualMachine flag is provided and the current OS is running in a virtual machine,
	// the host security checks will be skipped.
	ErrVirtualMachineDetected = errors.New("virtual machine environment detected")
)

// EFIVariableAccessError describes an error that occurred when reading an EFI variable and
// is returned unwrapped from [RunChecks].
type EFIVariableAccessError struct {
	err error
}

func (e *EFIVariableAccessError) Error() string {
	return fmt.Sprintf("cannot access EFI variable: %v", e.err)
}

func (e *EFIVariableAccessError) Unwrap() error {
	return e.err
}

var (
	// ErrSystemNotEFI is returned unwrapped from RunChecks if the current host
	// system does not appear to be an EFI system.
	ErrSystemNotEFI = errors.New("host system is not an EFI system")
)

// Errors related to checking platform firmware protections.

// HostSecurityError may be returned unwrapped or wrapped in [RunChecksError] if there is
// an issue with the security properties of the system. This won't be returned if the
// PermitVirtualMachine flag is supplied to [RunChecks] and the current environment is a
// virtual machine. This will only be returned unwrapped for errors that can't be
// resolved or which prevent execution of the remaining checks.
type HostSecurityError struct {
	err error
}

func (e *HostSecurityError) Error() string {
	return "error with system security: " + e.err.Error()
}

func (e *HostSecurityError) Unwrap() error {
	return e.err
}

// NoHardwareRootOfTrustError is returned wrapped in [HostSecurityError] if the platform
// firmware is not protected by a properly configured hardware root-of-trust. This won't
// be returned if the PermitVirtualMachine flag is supplied to [RunChecks] and the current
// environment is a virtual machine.
type NoHardwareRootOfTrustError struct {
	err error
}

func (e *NoHardwareRootOfTrustError) Error() string {
	return "no hardware root-of-trust properly configured: " + e.err.Error()
}

func (e *NoHardwareRootOfTrustError) Unwrap() error {
	return e.err
}

// UnsupportedPlatformError is returned wrapped in [HostSecurityError] if this platform
// is not supported for FDE. This won't be returned if the PermitVirtualMachine flag is
// supplied to [RunChecks] and the current environment is a virtual machine.
type UnsupportedPlatformError struct {
	err error
}

func (e *UnsupportedPlatformError) Error() string {
	return "unsupported platform: " + e.err.Error()
}

func (e *UnsupportedPlatformError) Unwrap() error {
	return e.err
}

var (
	// ErrCPUDebuggingNotLocked is returned wrapped in HostSecurityError if the CPU has
	// silicon debugging features but these have not been disabled and locked by the
	// platform firmware. This won't be returned if the PermitVirtualMachine flag is
	// supplied to RunChecks and the current environment is a virtual machine.
	ErrCPUDebuggingNotLocked = errors.New("CPU debugging features are not disabled and locked")

	// ErrInsufficientDMAProtection is returned wrapped in HostSecurityError if the platform
	// firmware indicates that I/O DMA protection was disabled at some point. This won't be
	// returned if the PermitVirtualMachine flag is supplied to RunChecks and the current
	// environment is a virtual machine.
	ErrInsufficientDMAProtection = errors.New("the platform firmware indicates that DMA protections are insufficient")

	// ErrNoKernelIOMMU is returned wrapped in HostSecurityError if there is no IOMMU active.
	// This won't be returned if the PermitVirtualMachine flag is supplied to RunChecks and
	// the current environment is a virtual machine.
	ErrNoKernelIOMMU = errors.New("no kernel IOMMU support was detected")

	// ErrUEFIDebuggingEnabled is returned wrapped in HostSecurityError if the platform
	// firmware has a debugging endpoint enabled. This won't be returned if the PermitVirtualMachine
	// flag is supplied to RunChecks and the current environment is a virtual machine.
	ErrUEFIDebuggingEnabled = errors.New("the platform firmware contains a debugging endpoint enabled")

<<<<<<< HEAD
	// ErrNoPartialDiscreteTPMResetAttackMitigation is returned wrapped in HostSecurityError as
	// a warning in CheckResult if a partial mitigation against TPM reset attacks cannot be used
	// when required.
	ErrNoPartialDiscreteTPMResetAttackMitigation = errors.New("cannot enable partial mitigation against discrete TPM reset attacks")
=======
	// ErrTPMStartupLocalityNotProtected is returned wrapped in HostSecurityError if access to
	// the TPM's startup locality is available to platform firmware or privileged code. This
	// means that it's not possible to provide a mitigation against reset attacks (see the
	// description of DiscreteTPMDetected). This error is only relevant for discrete TPMs.
	// It can be permitted by passing the PermitNoDiscreteTPMResetMitigation flag to RunChecks.
	ErrTPMStartupLocalityNotProtected = errors.New("access to the discrete TPM's startup locality is available to platform firmware and privileged OS code, preventing any mitigation against reset attacks")
>>>>>>> 508de288
)

// Errors related to checking the TPM device.

// TPM2DeviceError is returned unwrapped from [RunChecks] if there is an issue with
// the TPM device, or any TPM commands fail unexpectedly.
type TPM2DeviceError struct {
	err error
}

func (e *TPM2DeviceError) Error() string {
	return "error with TPM2 device: " + e.err.Error()
}

func (e *TPM2DeviceError) Unwrap() error {
	return e.err
}

var (
	// ErrNoTPM2Device is returned wrapped in TPM2DeviceError if there is no TPM2
	// device available.
	ErrNoTPM2Device = internal_efi.ErrNoTPM2Device

	// ErrTPMLockout is returned wrapped in TPM2DeviceError as a warning if the TPM is in
	// DA lockout mode. This only applies to the protection that is provided to DA protected
	// resources other than the lockout hierarchy. This error is only returned as a warning
	// because the failedTries counter should be reset to zero as part of the install
	// process (eg, via a subsequent call to [secboot_tpm2.Connection.EnsureProvisioned])
	// and should be reset to zero as part of a successful boot. If the lockout hierarchy
	// cannot be used, ErrTPMLockoutLockedOut will be returned for that. If there is no
	// authorization value for the lockout hierarchy and the lockout hierarchy is available
	// when RunChecks is called, a DA lockout will be cleared as part of the checks and this
	// error will not be returned.
	ErrTPMLockout = errors.New("TPM is in DA lockout mode")

	// ErrTPMLockoutLockoutOut is returned wrapped in TPM2DeviceError if the TPM's
	// lockout hierarchy is unavailable because it is locked out. This is not the same as
	// ErrTPMLockout. As there is no way to test for this other than by attempting an
	// operation that requires authorization of the lockout hierarchy, this test is only
	// performed after first verifying that the lockout hierarchy is not protected by an
	// authorization value. If it isn't, then the test attempts to use the lockout hierarchy
	// with an empty authorization value in order to clear the DA counter using the
	// TPM2_DictionaryAttackLockReset command. If this operation fails with TPM_RC_LOCKOUT
	// then this error will be returned to indicate that the lockout hierarchy is unavailable
	// due to it being locked out. It will remain locked out for the pre-programmed
	// lockoutRecovery time, or until the TPM is cleared using the platform hierarchy.
	ErrTPMLockoutLockedOut = errors.New("TPM's lockout hierarchy is unavailable because it is locked out")

	// ErrTPMLockoutAvailabilityNotChecked is returned as a warning if the availability of
	// the lockout hierarchy cannot be checked because the lockout hierarchy has a non-empty
	// authorization value.
	ErrTPMLockoutAvailabilityNotChecked = errors.New("availability of TPM's lockout hierarchy was not checked because the lockout hierarchy has an authorization value set")

	// ErrTPMInsufficientNVCounters is returned wrapped in TPM2DeviceError if there are
	// insufficient NV counters available for PCR policy revocation. If this is still
	// the case after a TPM clear then it means that the platform firmware is using most
	// of the allocation of available counters for itself, and maybe the feature needs
	// to be disabled by snapd (although this would require an option to skip this check).
	// This test only runs during pre-install, and not if the PostInstall flag is passed
	// to RunChecks.
	ErrTPMInsufficientNVCounters = errors.New("insufficient NV counters available")

	// ErrNoPCClientTPM is returned wrapped in TPM2DeviceError if a TPM2 device exists but
	// it doesn't claim to be meet the requirements for PC-Client. Note that swtpm used
	// by VMs don't behave correctly here, so we account for that instead of returning
	// an error.
	ErrNoPCClientTPM = errors.New("TPM2 device is present but it is not a PC-Client TPM")

	// ErrTPMDisabled is returned wrapped in TPM2DeviceError if a TPM2 device exists but
	// it is currently disabled. It can be reenabled by the firmware by making use of the
	// [github.com/canonical/go-tpm2/ppi.PPI] interface, obtained by using
	// [github.com/canonical/go-tpm2/linux/RawDevice.PhysicalPresenceInterface].
	ErrTPMDisabled = errors.New("TPM2 device is present but is currently disabled by the platform firmware")

	// ErrTPMFailure is returned wrapped in TPM2DeviceError is the TPM device is in
	// failure mode. A TPM device in failure mode can only execute commands to obtain
	// test results, or fetch a limited set of permanent properties to determine the
	// manufacturer, vendor name or firmware version. Resetting a device in failure mode
	// may clear it but it's possible that the failure may occur again during the next
	// boot cycle, in which case, it's likely that there is a fault somewhere with the
	// TPM's hardware (in the case of dTPMs) or the TPM's firmware.
	ErrTPMFailure = errors.New("TPM2 device is in failure mode")
)

// TPM2OwnedHierarchiesError is returned wrapped in [TPM2DeviceError] if any hierarchies
// are owned in some way, either because they have an authorization value set or because
// they have an authorization policy set, and the PostInstallChecks flag isn't set. If
// a hierarchy is owned with an authorization value during pre-install, the TPM will
// probably have to be cleared. If a hierarchy has an authorization policy set but no
// authorization value, then it is trivial to rectify using the TPM2_SetPrimaryPolicy
// command.
type TPM2OwnedHierarchiesError struct {
	WithAuthValue  tpm2.HandleList `json:"with-auth-value"`
	WithAuthPolicy tpm2.HandleList `json:"with-auth-policy"`
}

func (e *TPM2OwnedHierarchiesError) Error() string {
	str := new(bytes.Buffer)
	io.WriteString(str, "one or more of the TPM hierarchies is already owned:\n")
	for _, handle := range e.WithAuthValue {
		io.WriteString(str, makeIndentedListItem(0, "-", fmt.Sprintf("%v has an authorization value\n", handle)))
	}
	for _, handle := range e.WithAuthPolicy {
		io.WriteString(str, makeIndentedListItem(0, "-", fmt.Sprintf("%v has an authorization policy\n", handle)))
	}
	return str.String()
}

func (e *TPM2OwnedHierarchiesError) addAuthValue(hierarchy tpm2.Handle) {
	e.WithAuthValue = append(e.WithAuthValue, hierarchy)
}

func (e *TPM2OwnedHierarchiesError) addAuthPolicy(hierarchy tpm2.Handle) {
	e.WithAuthPolicy = append(e.WithAuthPolicy, hierarchy)
}

func (e *TPM2OwnedHierarchiesError) isEmpty() bool {
	return len(e.WithAuthValue) == 0 && len(e.WithAuthPolicy) == 0
}

// Errors related to general TCG log checks and PCR bank selection.

var (
	// ErrPCRBankMissingFromLog may be returned wrapped by NoSuitablePCRAlgorithmError
	// in the event where a PCR bank does not exist in the TCG log.
	ErrPCRBankMissingFromLog = errors.New("the PCR bank is missing from the TCG log")
)

// PCRValueMismatchError may be returned, indirectly wrapped (via a PCR-specific error type) by
// NoSuitablePCRAlgorithmError for a specific PCR, in the case where there is a mismatch between
// the actual PCR value and the value reconstructed from the TCG log.
type PCRValueMismatchError struct {
	PCRValue tpm2.Digest // The PCR value obtained from the TPM.
	LogValue tpm2.Digest // The expected value reconstructed from the TCG log.
}

func (e *PCRValueMismatchError) Error() string {
	return fmt.Sprintf("PCR value mismatch (actual from TPM %#x, reconstructed from log %#x)", e.PCRValue, e.LogValue)
}

// EmptyPCRBanksError may be returned unwrapped in the event where one or more TCG defined PCR
// banks seem to be active but not extended by firmware and not present in the log. This doesn't
// matter so much for FDE because we can select a good bank, but is a serious firmware bug for
// any scenario that requires remote attestation, because it permits an entire trusted computing
// environment to be spoofed by an adversary in software.
//
// If a PCR bank is missing from the TCG log but is enabled on the TPM with empty PCRs, the bank
// will be recorded to the Algs field.
//
// This error can be ignored by passing the PermitEmptyPCRBanks flag to [RunChecks]. This is
// generally ok, as long as the device is not going to be used for any kind of remote attestation.
type EmptyPCRBanksError struct {
	Algs []tpm2.HashAlgorithmId `json:"algs"`
}

func (e *EmptyPCRBanksError) Error() string {
	var algs []string
	for _, alg := range e.Algs {
		algs = append(algs, fmt.Sprintf("%v", alg))
	}

	var s string
	switch len(algs) {
	case 0:
		return "internal error: invalid EmptyPCRBanksError"
	case 1:
		s = fmt.Sprintf("bank for %s is", algs[0])
	default:
		s = fmt.Sprintf("banks for %s are", strings.Join(algs, ", "))
	}
	return fmt.Sprintf("the PCR %s missing from the TCG log but active and with one or more empty PCRs on the TPM", s)
}

func isEmptyPCRBanksError(err error) bool {
	var e *EmptyPCRBanksError
	return errors.As(err, &e)
}

// NoSuitablePCRAlgorithmError is returned wrapped in [MeasuredBootError] if it wasn't possible to
// select a suitable PCR bank, which may happen under the following conditions:
//   - The TCG log doesn't contain digests for a supported digest algorithm (SHA-256, SHA-384
//     or SHA-512).
//   - The TCG log is inconsistent with the TPM values when the log is reconstructed for one
//     or more mandatory PCRs, for all algorithms in the log.
//   - PCR 0 is mandatory and there is an issue with the way that the startup locality event
//     (if present) is recorded.
//   - There is a problem with the sequence of measurements that isn't specific to a PCR or
//     a PCR bank, and which is incompatible with predicting PCR policies.
//
// As multiple errors can occur during testing, this error wraps each individual error that
// occurred and provides access to them, keyed by the PCR bank. Where an error is related to
// a specific PCR, the error will be wrapped by one of the PCR-specific error types:
// [PlatformFirmwarePCRError] (0), [PlatformConfigPCRError] (1), [DriversAndAppsPCRError] (2),
// [DriversAndAppsConfigPCRError] (3), [BootManagerCodePCRError] (4), [BootManagerConfigPCRError]
// (5), or [SecureBootPolicyPCRError] (7).
type NoSuitablePCRAlgorithmError struct {
	Errs map[tpm2.HashAlgorithmId][]error
}

func (e *NoSuitablePCRAlgorithmError) Error() string {
	w := new(bytes.Buffer)
	fmt.Fprintf(w, "no suitable PCR algorithm available:\n")

	// Note that this function iterates over the supportedAlgs slice rather than
	// the map directly to ensure consistent ordering (which go maps don't guarantee
	// when iterating over keys).
	for _, alg := range supportedAlgs {
		for _, err := range e.Errs[alg] {
			fmt.Fprintf(w, "- %v: %v.\n", alg, err)
		}
	}
	return w.String()
}

// MeasuredBootError is returned unwrapped from [RunChecks] if there is a general issue with
// or detected from the TCG measurement log supplied by the firmware.
type MeasuredBootError struct {
	err error
}

func (e *MeasuredBootError) Error() string {
	return "error with or detected from measurement log: " + e.err.Error()
}

func (e *MeasuredBootError) Unwrap() error {
	return e.err
}

// Errors related to platform firmware PCR checks

// PlatformFirmwarePCRError may be returned if the PCR 0 value is inconsistent with
// the value reconstructed from the TCG log or there is an issue with the way the
// startup locality event (if present) is recorded.
//
// If an error occurs, this error will be returned as a warning in [CheckResult] if
// the PermitNoPlatformFirmwareProfileSupport flag is supplied to [RunChecks],
// to indicate that [github.com/snapcore/secboot/efi.WithPlatformFirmwareProfile]
// cannot be used to generate profiles for PCR 0.
//
// If an error occurs, this error will be returned wrapped in
// [NoSuitablePCRAlgorithmError] if the PermitNoPlatformFirmwareProfileSupport flag
// is not supplied to [RunChecks].
type PlatformFirmwarePCRError struct {
	err error
}

func (e *PlatformFirmwarePCRError) Error() string {
	return "error with platform firmware (PCR0) measurements: " + e.err.Error()
}

func (e *PlatformFirmwarePCRError) Unwrap() error {
	return e.err
}

// Errors related to platform config PCR checks

// PlatformConfigPCRError may be returned if the PCR 1 value is inconsistent with the
// value reconstructed from the TCG log.
//
// This error will currently always be returned as a warning in [CheckResult] if
// the PermitNoPlatformConfigProfileSupport flag is supplied to [RunChecks],
// because there is currently no support in [github.com/snapcore/secboot/efi] for
// generating profiles for PCR 1.
//
// This error will be returned wrapped in [NoSuitablePCRAlgorithmError] if the
// PermitNoPlatformConfigProfileSupport flag is not supplied to [RunChecks] and the
// PCR 1 value is inconsistent with the value recorded from the TCG log.
//
// This error will otherwise currently always be returned wrapped in a type that
// implements [CompoundError] if the PermitNoPlatformConfigProfileSupport flag is
// not supplied to [RunChecks] because there is currently no support in
// [github.com/snapcore/secboot/efi] for generating profiles for PCR 1.
type PlatformConfigPCRError struct {
	err error
}

func (e *PlatformConfigPCRError) Error() string {
	return "error with platform config (PCR1) measurements: " + e.err.Error()
}

func (e *PlatformConfigPCRError) Unwrap() error {
	return e.err
}

// Errors related to drivers and apps PCR checks.

// DriversAndAppsPCRError may be returned if the PCR 2 value is inconsistent with the
// value reconstructed from the TCG log.
//
// If an error occurs, this error will be returned as a warning in [CheckResult] if
// the PermitNoDriversAndAppsProfileSupport flag is supplied to [RunChecks],
// to indicate that [github.com/snapcore/secboot/efi.WithDriversAndAppsProfile]
// cannot be used to generate profiles for PCR 2.
//
// If an error occurs, this error will be returned wrapped in
// [NoSuitablePCRAlgorithmError] if the PermitNoDriversAndAppsProfileSupport flag
// is not supplied to [RunChecks].
type DriversAndAppsPCRError struct {
	err error
}

func (e *DriversAndAppsPCRError) Error() string {
	return "error with drivers and apps (PCR2) measurements: " + e.err.Error()
}

func (e *DriversAndAppsPCRError) Unwrap() error {
	return e.err
}

var (
	// ErrVARSuppliedDriversPresent is returned wrapped in a type that implements
	// CompoundError if value-added-retailer drivers are detected to be running. These
	// can be running either because they are loaded by BDS by the presence of Driver####
	// load options and the DriverOrder global variable, or because the firmware finds a
	// loadable PE image in the ROM area of a connected PCI device. They are included in
	// a PCR policy when using efi.WithDriversAndAppsProfile.
	// These can be permitted by supplying the PermitVARSuppliedDrivers flag to RunChecks,
	// in which case, this error will be returned as a warning via CheckResult.
	ErrVARSuppliedDriversPresent = errors.New("value added retailer supplied drivers were detected to be running")
)

// Errors related to drivers and apps config PCR checks

// DriversAndAppsConfigPCRError may be returned if the PCR 3 value is inconsistent
// with the value reconstructed from the TCG log.
//
// This error will currently always be returned as a warning in [CheckResult] if
// the PermitNoDriversAndAppsConfigProfileSupport flag is supplied to
// [RunChecks], because there is currently no support in
// [github.com/snapcore/secboot/efi] for generating profiles for PCR 3.
//
// This error will be returned wrapped in [NoSuitablePCRAlgorithmError] if the
// PermitNoDriversAndAppsConfigProfileSupport flag is not supplied to [RunChecks]
// and the PCR 3 value is inconsistent with the value recorded from the TCG log.
//
// This error will otherwise currently always be returned wrapped in a type that
// implements [CompoundError] if the PermitNoDriversAndAppsConfigProfileSupport flag
// is not supplied to [RunChecks] because there is currently no support in
// [github.com/snapcore/secboot/efi] for generating profiles for PCR 3.
type DriversAndAppsConfigPCRError struct {
	err error
}

func (e *DriversAndAppsConfigPCRError) Error() string {
	return "error with drivers and apps config (PCR3) measurements: " + e.err.Error()
}

func (e *DriversAndAppsConfigPCRError) Unwrap() error {
	return e.err
}

// Errors related to boot manager code PCR checks

// BootManagerCodePCRError may be returned if the PCR 4 value is inconsistent with
// the value reconstructed from the TCG log, or if there are any other errors with
// the way that measurements are performed to PCR 4, or any errors occur when
// checking the measurements performed to PCR 4, eg:
//   - Errors that occur when trying to read required EFI variables.
//   - Event data decode errors from PCR 4 events in the TCG log.
//   - Duplicated EV_OMIT_BOOT_DEVICE_EVENTS event.
//   - Unexpected or misplaced EV_EFI_ACTION events.
//   - EV_EFI_BOOT_SERVICES_APPLICATION events that occur before secure boot policy
//     is measured.
//   - Unexpected event types before the OS-present phase.
//   - The presence of system preparation apps when the firmware indicates they are
//     not supported.
//   - EV_EFI_BOOT_SERVICES_APPLICATION events that occur in the OS-present phase
//     but aren't associated with the OS launch or Absolute.
//   - Duplicated EV_EFI_BOOT_SERVICES_APPLICATION events associated with Absolute.
//   - It wasn't possible to check the EV_EFI_BOOT_SERVICES_APPLICATION event digests
//     are consistent with the current IBL (initial boot loader) and SBL (secondary
//     boot loader) because they were not supplied to [RunChecks].
//   - The EV_EFI_BOOT_SERVICES_APPLICATION event digests are not consistent with
//     the Authenticode digests of the current boot applications, as supplied to
//     [RunChecks].
//
// If an error occurs, this error will be returned as a warning in [CheckResult] if
// the PermitNoBootManagerCodeProfileSupport flag is supplied to [RunChecks],
// to indicate that [github.com/snapcore/secboot/efi.WithBootManagerCodeProfile]
// cannot be used to generate profiles for PCR 4.
//
// This error will be returned wrapped in [NoSuitablePCRAlgorithmError] if the
// PermitNoBootManagerCodeProfileSupport flag is not supplied to [RunChecks] and the
// PCR 4 value is inconsistent with the value recorded from the TCG log.
//
// If any other error occurs and the PermitNoBootManagerCodeProfileSupport flag is
// not supplied to [RunChecks], this error will be returned wrapped in a type that
// implements [CompoundError].
type BootManagerCodePCRError struct {
	err error
}

func (e *BootManagerCodePCRError) Error() string {
	return "error with boot manager code (PCR4) measurements: " + e.err.Error()
}

func (e *BootManagerCodePCRError) Unwrap() error {
	return e.err
}

var (
	// ErrSysPrepApplicationsPresent is returned wrapped in a type that implements
	// CompoundError if system preparation applications were detected to be running. These
	// are loaded by BDS as part of the pre-OS environment because there are SysPrep####
	// load options and a SysPrepOrder global variable defined. As these aren't under the
	// control of the OS, these can increase the fragility of profiles that include
	// efi.WithBootManagerCodeProfile, which includes the measurements of these applications.
	// These can be permitted by supplying the PermitSysPrepApplications flag to RunChecks,
	// in which case, this error is returned as a warning via CheckResult.
	//
	// The check for system preparation applications may not execute if a
	// BootManagerCodePCRError error is returned, either as an error or as a warning.
	ErrSysPrepApplicationsPresent = errors.New("system preparation applications were detected to be running")

	// ErrAbsoluteComputraceActive is returned wrapped in a type that implements CompoundError
	// if Absolute was detected to be active. Absolute is an endpoint management component. As
	// it is a component of the firmware, it increases fragility of profiles that include
	// efi.WithBootManagerCodeProfile, which includes the measurement of Absolute. Therefore,
	// it is advised that this is disabled if possible.
	// This can be permitted by supplying the PermitAbsoluteComputrace flag to RunChecks,
	// in which case, this error is returned as a warning via CheckResult.
	//
	// The check for Absolute may not execute if a BootManagerCodePCRError error is returned,
	// either as an error or as a warning.
	ErrAbsoluteComputraceActive = errors.New("Absolute was detected to be active and it is advised that this is disabled")
)

// Errors related to boot manager config PCR checks

// BootManagerConfigPCRError may be returned if the PCR 5 value is inconsistent
// with the value reconstructed from the TCG log.
//
// This error will currently always be returned as a warning in [CheckResult] if
// the PermitNoBootManagerConfigProfileSupport flag is supplied to [RunChecks],
// because there is currently no support in [github.com/snapcore/secboot/efi]
// for generating profiles for PCR 5.
//
// This error will be returned wrapped in [NoSuitablePCRAlgorithmError] if the
// PermitNoBootManagerConfigProfileSupport flag is not supplied to [RunChecks] and
// the PCR 5 value is inconsistent with the value recorded from the TCG log.
//
// This error will otherwise currently always be returned wrapped in a type that
// implements [CompoundError] if the PermitNoBootManagerConfigProfileSupport flag
// is not supplied to [RunChecks] because there is currently no support in
// [github.com/snapcore/secboot/efi] for generating profiles for PCR 5.
type BootManagerConfigPCRError struct {
	err error
}

func (e *BootManagerConfigPCRError) Error() string {
	return "error with boot manager config (PCR5) measurements: " + e.err.Error()
}

func (e *BootManagerConfigPCRError) Unwrap() error {
	return e.err
}

// Errors related to secure boot policy PCR checks.

// SecureBootPolicyPCRError may be returned if the PCR 7 value is inconsistent with
// the value reconstructed from the TCG log, or if there are any other errors with
// the way that measurements are performed to PCR 7, or any errors occur when
// checking the measurements performed to PCR 7, eg:
//   - Errors that occur when trying to read required EFI variables.
//   - Event data decode errors from PCR 7 events in the TCG log.
//   - The IBL (initial boot loader) for the current boot was not supplied to
//     [RunChecks].
//   - Secure boot is not enabled, or if supported, the system is not in deployed
//     mode, as [github.com/snapcore/secboot/efi.WithSecureBootPolicyProfile] only
//     generates profiles compatible with deployed mode.
//   - The firmware supports timestamp revocation or OS recovery, as these result
//     in additional measurements that are not yet supported by
//     [github.com/snapcore/secboot/efi.WithSecureBootPolicyProfile].
//   - There are insufficient, unexpected or out-of-order secure boot configuration
//     measurements.
//   - Measurement digests are not the tagged hash of the event data where that is
//     required.
//   - The variable data part of the event data for secure boot configuration events
//     is incorrectly formed (eg, SecureBoot is not a valid boolean, PK does not
//     contain a single X.509 EFI_SIGNATURE_LIST, other measurements do not contain
//     a valid signature database).
//   - Unexpected event types such as EV_EFI_ACTION events with the strings "UEFI
//     Debug Mode" (to indicate the presence of a firmware debugging endpoint) or
//     "DMA Protection Disabled" (to indicate that pre-boot DMA remapping was
//     disabled).
//   - Misplaced EV_EFI_VARIABLE_DRIVER_CONFIG or EV_EFI_VARIABLE_AUTHORITY events.
//   - The variable data part of the event data for secure boot verification events
//     is incorrectly formed (ie, not an EFI_SIGNATURE_DATA structure).
//   - There are EV_EFI_VARIABLE_AUTHORITY events measured by the firmware with
//     duplicate digests.
//   - There are EV_EFI_VARIABLE_AUTHORITY events measured by the firmware with
//     signatures that aren't present in the UEFI authorized signature database.
//   - There are EV_EFI_VARIABLE_AUTHORITY events measured by the firmware with
//     sources other than the UEFI authorized signature database.
//   - There is an EV_EFI_VARIABLE_AUTHORITY event during OS-present that isn't
//     followed immediately by an EV_EFI_BOOT_SERVICES_APPLICATION in PCR 4 for
//     the IBL launch.
//   - The secure boot signature attached to the IBL doesn't chain to a trust
//     anchor associated with an EV_EFI_VARIABLE_AUTHORITY event previously measured
//     by the firmware.
//   - There are EVI_EFI_VARIABLE_AUTHORITY events during OS-present that are
//     related to non X.509 EFI_SIGNATURE_LISTs.
//
// If an error occurs, this error will be returned as a warning in [CheckResult] if
// the PermitNoSecureBootPolicyProfileSupport flag is supplied to [RunChecks],
// to indicate that [github.com/snapcore/secboot/efi.WithSecureBootPolicyProfile]
// cannot be used to generate profiles for PCR 7.
//
// This error will be returned wrapped in [NoSuitablePCRAlgorithmError] if the
// PermitNoSecureBootPolicyProfileSupport flag is not supplied to [RunChecks] and
// the PCR 7 value is inconsistent with the value recorded from the TCG log.
//
// If any other error occurs and the PermitNoSecureBootPolicyProfileSupport flag is
// not supplied to [RunChecks], this error will be returned wrapped in a type that
// implements [CompoundError].
type SecureBootPolicyPCRError struct {
	err error
}

func (e *SecureBootPolicyPCRError) Error() string {
	return "error with secure boot policy (PCR7) measurements: " + e.err.Error()
}

func (e *SecureBootPolicyPCRError) Unwrap() error {
	return e.err
}

var (
	// ErrNoSecureBoot is returned wrapped in SecureBootPolicyPCRError to indicate
	// that secure boot is disabled.
	ErrNoSecureBoot = errors.New("secure boot should be enabled in order to generate secure boot profiles")

	// ErrNoDeployedMode is returned wrapped in SecureBootPolicyPCRError to indicate
	// that deployed mode is not enabled. In the future, this package will permit
	// generation of profiles on systems that implement UEFI >= 2.5 that are in user
	// mode, but this is not the case today.
	ErrNoDeployedMode = errors.New("deployed mode should be enabled in order to generate secure boot profiles")

	// ErrWeakSecureBootAlgorithmDetected is returned wrapped in a type that implements CompoundError and
	// indicates that weak algorithms were detected during secure boot verification, such as authenticating
	// a binary with SHA-1, or a CA with a 1024-bit RSA public key, or the signer of the initial boot
	// loader having a 1024-bit RSA public key. This does have some limitations because the TCG log doesn't
	// indicate the properties of the actual signing certificates or the algorithms used to sign each
	// binary, so it's not possible to determine whether signing certificates for non-OS components are
	// strong enough.
	// This can be bypassed by supplying the PermitWeakSecureBootAlgorithms flag to RunChecks, in which case,
	// the error is returned as a warning via CheckResult.
	//
	// The check for weak secure boot algorithms may not execute if a SecureBootPolicyPCRError error is
	// returned, either as an error or as a warning.
	ErrWeakSecureBootAlgorithmDetected = errors.New("a weak cryptographic algorithm was detected during secure boot verification")

	// ErrPreOSVerificationUsingDigests is returned wrapped in a type that implements CompoundError and
	// indicates that pre-OS components were authenticated using Authenticode digests rather than a
	// X.509 certificate. This makes PCR7 inherently fragile with regards to firmware updates because db
	// has to be changed accordingly each time.
	// This can be bypassed by supplying the PermitPreOSVerificationUsingDigests flag to RunChecks, in
	// which case, the error is returned as a warning via CheckResult.
	//
	// The check for pre-OS components authenticated using a digest may not execute if a
	// SecureBootPolicyPCRError error is returned, either as an error or as a warning.
	ErrPreOSVerificationUsingDigests = errors.New("some pre-OS components were authenticated from the authorized signature database using an Authenticode digest")
)

// wrapPCRError wraps the supplied error with an error type for the specified PCR.
// This will panic if PCR isn't 0-5 or 7.
func wrapPCRError(pcr tpm2.Handle, err error) error {
	switch pcr {
	case 0:
		return &PlatformFirmwarePCRError{err}
	case 1:
		return &PlatformConfigPCRError{err}
	case 2:
		return &DriversAndAppsPCRError{err}
	case 3:
		return &DriversAndAppsConfigPCRError{err}
	case 4:
		return &BootManagerCodePCRError{err}
	case 5:
		return &BootManagerConfigPCRError{err}
	case 7:
		return &SecureBootPolicyPCRError{err}
	default:
		panic("invalid PCR")
	}
}

// UnsupportedRequiredPCRsError is returned from methods of [PCRProfileAutoEnablePCRsOption]
// when a valid PCR configuration cannot be created based on the supplied [PCRProfileOptionsFlags]
// and [CheckResult].
type UnsupportedRequiredPCRsError struct {
	PCRs tpm2.HandleList
}

func newUnsupportedRequiredPCRsError(required tpm2.HandleList, flags CheckResultFlags) *UnsupportedRequiredPCRsError {
	var pcrs tpm2.HandleList
	for _, pcr := range required {
		var flag CheckResultFlags
		switch pcr {
		case 0:
			flag = NoPlatformFirmwareProfileSupport
		case 1:
			flag = NoPlatformConfigProfileSupport
		case 2:
			flag = NoDriversAndAppsProfileSupport
		case 3:
			flag = NoDriversAndAppsConfigProfileSupport
		case 4:
			flag = NoBootManagerCodeProfileSupport
		case 5:
			flag = NoBootManagerConfigProfileSupport
		case 7:
			flag = NoSecureBootPolicyProfileSupport
		}

		if flags&flag > 0 {
			pcrs = append(pcrs, pcr)
		}
	}

	return &UnsupportedRequiredPCRsError{pcrs}
}

func (e *UnsupportedRequiredPCRsError) Error() string {
	switch len(e.PCRs) {
	case 1:
		return fmt.Sprintf("PCR %v is required, but is unsupported", e.PCRs[0])
	default:
		return fmt.Sprintf("PCRs %v are required, but are unsupported", e.PCRs)
	}
}

// WithKindAndActionsError is an error type that can be serialized to JSON, represented by
// an error kind, associated argument map and a set of potential remedial actions.
type WithKindAndActionsError struct {
	Kind    ErrorKind                  `json:"kind"`    // The error kind
	Args    map[string]json.RawMessage `json:"args"`    // A map of arguments associated with the error. See the documentation for the ErrorKind for the meaning of these.
	Actions []Action                   `json:"actions"` // Potential remedial actions. This may be empty. Note that not all actions can be supplied to RunChecksContext.Run.

	err error `json:"-"` // The original error. This is not serialized to JSON.
}

// NewWithKindAndActionsError returns a new WithKindAndActionsError for the specified
// error kind, arguments, actions and error. The arguments must be any value that can
// be serialized to a JSON map. If an argument cannot be serialized to a JSON map, this
// will panic with an error that explains why.
func NewWithKindAndActionsError(kind ErrorKind, args any, actions []Action, err error) *WithKindAndActionsError {
	// Serialize the supplied arguments to JSON.
	jsonArgs, jsonErr := json.Marshal(args)
	if jsonErr != nil {
		panic(fmt.Errorf("cannot serialize arguments to JSON: %w", jsonErr))
	}

	// Unserialize the serialized arguments to a JSON map, which
	// is how it will be stored.
	var jsonArgsMap map[string]json.RawMessage
	if jsonErr := json.Unmarshal(jsonArgs, &jsonArgsMap); jsonErr != nil {
		panic(fmt.Errorf("cannot deserialize arguments JSON to map: %w", jsonErr))
	}

	return &WithKindAndActionsError{
		Kind:    kind,
		Args:    jsonArgsMap,
		Actions: actions,
		err:     err,
	}
}

// GetArgByName returns the value of the argument with the specified name from the map
// of arguments. An error will be returned if the argument does not exist or is
// not valid JSON.
func (e *WithKindAndActionsError) GetArgByName(name string) (arg any, err error) {
	argJson, exists := e.Args[name]
	if !exists {
		return nil, fmt.Errorf("argument %q does not exist", name)
	}
	if err := json.Unmarshal(argJson, &arg); err != nil {
		return nil, fmt.Errorf("cannot deserialize argument %q from JSON: %w", name, err)
	}
	return arg, nil
}

// GetArgMap returns the arguments for this error as a map of any. An error will be
// returned if any of the arguments are not valid JSON.
func (e *WithKindAndActionsError) GetArgMap() (args map[string]any, err error) {
	args = make(map[string]any)
	for k, v := range e.Args {
		var arg any
		if err := json.Unmarshal(v, &arg); err != nil {
			return nil, fmt.Errorf("cannot deserialize argument %q from JSON: %w", k, err)
		}
		args[k] = arg
	}
	return args, nil
}

func (e *WithKindAndActionsError) Error() string {
	if e.err == nil {
		return "<nil>"
	}
	return e.err.Error()
}

func (e *WithKindAndActionsError) Unwrap() error {
	return e.err
}

// GetWithKindAndActionsErrorArg returns the argument map for a [WithKindAndActionsError]
// as the specified type. If any values in the argument map cannot be serialized or the
// serialized argument map cannot be unserialized to the specified type, an error will be
// returned. This is a global function due to go's restriction of not allowing methods of
// types to have arbitrary type parameters.
func GetWithKindAndActionsErrorArg[T any](e *WithKindAndActionsError) (T, error) {
	return GetValueFromJSONMap[T](e.Args)
}<|MERGE_RESOLUTION|>--- conflicted
+++ resolved
@@ -261,19 +261,10 @@
 	// flag is supplied to RunChecks and the current environment is a virtual machine.
 	ErrUEFIDebuggingEnabled = errors.New("the platform firmware contains a debugging endpoint enabled")
 
-<<<<<<< HEAD
 	// ErrNoPartialDiscreteTPMResetAttackMitigation is returned wrapped in HostSecurityError as
 	// a warning in CheckResult if a partial mitigation against TPM reset attacks cannot be used
 	// when required.
 	ErrNoPartialDiscreteTPMResetAttackMitigation = errors.New("cannot enable partial mitigation against discrete TPM reset attacks")
-=======
-	// ErrTPMStartupLocalityNotProtected is returned wrapped in HostSecurityError if access to
-	// the TPM's startup locality is available to platform firmware or privileged code. This
-	// means that it's not possible to provide a mitigation against reset attacks (see the
-	// description of DiscreteTPMDetected). This error is only relevant for discrete TPMs.
-	// It can be permitted by passing the PermitNoDiscreteTPMResetMitigation flag to RunChecks.
-	ErrTPMStartupLocalityNotProtected = errors.New("access to the discrete TPM's startup locality is available to platform firmware and privileged OS code, preventing any mitigation against reset attacks")
->>>>>>> 508de288
 )
 
 // Errors related to checking the TPM device.
