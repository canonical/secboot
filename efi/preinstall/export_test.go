--- conflicted
+++ resolved
@@ -31,63 +31,22 @@
 )
 
 type (
-<<<<<<< HEAD
 	AuthorityTrust              = authorityTrust
 	AuthorityTrustData          = authorityTrustData
 	AuthorityTrustDataSet       = authorityTrustDataSet
 	BootManagerCodeResult       = bootManagerCodeResult
 	CheckFirmwareLogFlags       = checkFirmwareLogFlags
 	CheckTPM2DeviceFlags        = checkTPM2DeviceFlags
-	CpuVendor                   = cpuVendor
 	DetectVirtResult            = detectVirtResult
-	HfstsRegisters              = hfstsRegisters
-	HfstsRegistersCsme11        = hfstsRegistersCsme11
-	HfstsRegistersCsme18        = hfstsRegistersCsme18
 	JoinError                   = joinError
-	MeVersion                   = meVersion
+	PcrResults                  = pcrResults
 	SecureBootPolicyResult      = secureBootPolicyResult
 	SecureBootPolicyResultFlags = secureBootPolicyResultFlags
 )
 
 const (
-	AuthorityTrustBootCode                    = authorityTrustBootCode
-	AuthorityTrustDrivers                     = authorityTrustDrivers
-	CheckFirmwareLogPermitEmptyPCRBanks       = checkFirmwareLogPermitEmptyPCRBanks
-	CheckFirmwareLogPermitWeakPCRBanks        = checkFirmwareLogPermitWeakPCRBanks
-	CheckTPM2DeviceInVM                       = checkTPM2DeviceInVM
-	CheckTPM2DevicePostInstall                = checkTPM2DevicePostInstall
-	CpuVendorIntel                            = cpuVendorIntel
-	CpuVendorAMD                              = cpuVendorAMD
-	DetectVirtNone                            = detectVirtNone
-	DetectVirtVM                              = detectVirtVM
-	MeFamilyUnknown                           = meFamilyUnknown
-	MeFamilySps                               = meFamilySps
-	MeFamilyTxe                               = meFamilyTxe
-	MeFamilyMe                                = meFamilyMe
-	MeFamilyCsme                              = meFamilyCsme
-	SecureBootIncludesWeakAlg                 = secureBootIncludesWeakAlg
-	SecureBootPreOSVerificationIncludesDigest = secureBootPreOSVerificationIncludesDigest
-=======
-	AuthorityTrust                        = authorityTrust
-	AuthorityTrustData                    = authorityTrustData
-	AuthorityTrustDataSet                 = authorityTrustDataSet
-	BootManagerCodeResultFlags            = bootManagerCodeResultFlags
-	CheckDriversAndAppsMeasurementsResult = checkDriversAndAppsMeasurementsResult
-	CheckFirmwareLogFlags                 = checkFirmwareLogFlags
-	CheckTPM2DeviceFlags                  = checkTPM2DeviceFlags
-	DetectVirtResult                      = detectVirtResult
-	JoinError                             = joinError
-	PcrResults                            = pcrResults
-	SecureBootPolicyResult                = secureBootPolicyResult
-	SecureBootPolicyResultFlags           = secureBootPolicyResultFlags
-)
-
-const (
 	AuthorityTrustBootCode                      = authorityTrustBootCode
 	AuthorityTrustDrivers                       = authorityTrustDrivers
-	BootManagerCodeSysprepAppsPresent           = bootManagerCodeSysprepAppsPresent
-	BootManagerCodeAbsoluteComputraceRunning    = bootManagerCodeAbsoluteComputraceRunning
-	BootManagerCodeNotAllLaunchDigestsVerified  = bootManagerCodeNotAllLaunchDigestsVerified
 	CheckFirmwareLogPermitEmptyPCRBanks         = checkFirmwareLogPermitEmptyPCRBanks
 	CheckFirmwareLogPermitWeakPCRBanks          = checkFirmwareLogPermitWeakPCRBanks
 	CheckTPM2DeviceInVM                         = checkTPM2DeviceInVM
@@ -95,15 +54,12 @@
 	DetectVirtNone                              = detectVirtNone
 	DetectVirtVM                                = detectVirtVM
 	DiscreteTPMDetected                         = discreteTPMDetected
-	DriversAndAppsPresent                       = driversAndAppsPresent
 	DtpmPartialResetAttackMitigationNotRequired = dtpmPartialResetAttackMitigationNotRequired
 	DtpmPartialResetAttackMitigationPreferred   = dtpmPartialResetAttackMitigationPreferred
 	DtpmPartialResetAttackMitigationUnavailable = dtpmPartialResetAttackMitigationUnavailable
-	NoDriversAndAppsPresent                     = noDriversAndAppsPresent
 	SecureBootIncludesWeakAlg                   = secureBootIncludesWeakAlg
 	SecureBootPreOSVerificationIncludesDigest   = secureBootPreOSVerificationIncludesDigest
 	StartupLocalityNotProtected                 = startupLocalityNotProtected
->>>>>>> 229fedd7
 )
 
 var (
@@ -129,11 +85,8 @@
 	OpenAndCheckTPM2Device                                = openAndCheckTPM2Device
 	ReadCurrentBootLoadOptionFromLog                      = readCurrentBootLoadOptionFromLog
 	ReadLoadOptionFromLog                                 = readLoadOptionFromLog
-<<<<<<< HEAD
 	ReadOrderedLoadOptionVariables                        = readOrderedLoadOptionVariables
-=======
 	RestrictedTPMLocalitiesIntel                          = restrictedTPMLocalitiesIntel
->>>>>>> 229fedd7
 	RunPPIAction                                          = runPPIAction
 	UnwrapCompoundError                                   = unwrapCompoundError
 )
