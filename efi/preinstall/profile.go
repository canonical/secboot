// -*- Mode: Go; indent-tabs-mode: t -*-

/*
 * Copyright (C) 2024 Canonical Ltd
 *
 * This program is free software: you can redistribute it and/or modify
 * it under the terms of the GNU General Public License version 3 as
 * published by the Free Software Foundation.
 *
 * This program is distributed in the hope that it will be useful,
 * but WITHOUT ANY WARRANTY; without even the implied warranty of
 * MERCHANTABILITY or FITNESS FOR A PARTICULAR PURPOSE.  See the
 * GNU General Public License for more details.
 *
 * You should have received a copy of the GNU General Public License
 * along with this program.  If not, see <http://www.gnu.org/licenses/>.
 *
 */

package preinstall

import (
	"bytes"
	"encoding/json"
	"errors"
	"fmt"
	"math/bits"
	"strconv"
	"strings"

	"github.com/canonical/go-tpm2"
	secboot_efi "github.com/snapcore/secboot/efi"
	internal_efi "github.com/snapcore/secboot/internal/efi"
)

type authorityTrust int

const (
	authorityTrustBootCode authorityTrust = 1 << iota // authority is trusted to load boot code (we don't need PCR4)
	authorityTrustDrivers                             // authority is trusted to load drivers (we may not need PCR2)
)

type authorityTrustDataSet []authorityTrustData

func (s authorityTrustDataSet) determineTrust(certs []*X509CertificateID) authorityTrust {
	trust := authorityTrustBootCode | authorityTrustDrivers
	for _, cert := range certs {
		var certTrust authorityTrust
		for _, auth := range s {
			if !bytes.Equal(auth.Authority.Subject, cert.RawSubject()) {
				continue
			}
			if !bytes.Equal(auth.Authority.SubjectKeyId, cert.SubjectKeyId()) {
				continue
			}
			if auth.Authority.PublicKeyAlgorithm != cert.PublicKeyAlgorithm() {
				continue
			}
			if !bytes.Equal(auth.Authority.Issuer, cert.RawIssuer()) {
				continue
			}
			if !bytes.Equal(auth.Authority.AuthorityKeyId, cert.AuthorityKeyId()) {
				continue
			}
			if auth.Authority.SignatureAlgorithm != cert.SignatureAlgorithm() {
				continue
			}
			certTrust = auth.Trust
			break
		}
		trust &= certTrust
	}

	return trust
}

func (s authorityTrustDataSet) trustedForBootManager(certs []*X509CertificateID) bool {
	return s.determineTrust(certs)&authorityTrustBootCode > 0
}

func (s authorityTrustDataSet) trustedForDrivers(certs []*X509CertificateID) bool {
	return s.determineTrust(certs)&authorityTrustDrivers > 0
}

type authorityTrustData struct {
	Authority *internal_efi.SecureBootAuthorityIdentity
	Trust     authorityTrust
}

var (
	knownCAs = authorityTrustDataSet{
		{internal_efi.MSUefiCA2011, 0},
		{internal_efi.MSUefiCA2023, 0}, // be conservative here for now, but will we be able to set the authorityTrustDrivers flag for the MS2023 CA?
	}
)

// PCRProfileOptionsFlags provides a way to customize [WithAutoTCGPCRProfile].
type PCRProfileOptionsFlags uint32

const (
	// PCRProfileOptionMostSecure is the most secure configuration by
	// including all relevant TCG defined PCRs supported by the efi package
	// (PCRs 0, 1, 2, 3, 4, 5 and 7).
	//
	// Note that this option will currently not work because the efi package
	// does not support PCRs 1, 3 and 5, but will do in the future.
	PCRProfileOptionMostSecure PCRProfileOptionsFlags = 1 << iota

	// PCRProfileOptionTrustCAsForBootCode can omit PCR4 if CAs in the authorized
	// signature database that were used to authenticate code on the current boot
	// are not directly trusted to sign boot code, but a system administrator makes
	// an explicit decision to trust these CAs. This might be because it uses custom
	// CAs that are unrecognized for trust by this package.
	PCRProfileOptionTrustCAsForBootCode

	// PCRProfileOptionTrustCAsForVARSuppliedDrivers can omit PCR2 if the CAs in the
	// authorized signature database that were used to authenticate code on the current
	// boot are not directly trusted to sign UEFI drivers, but a system administrator
	// makes an explicit decision to trust these CAs. This might be because it uses
	// custom CAs that are unrecognized for trust by this package.
	PCRProfileOptionTrustCAsForVARSuppliedDrivers

	// PCRProfileOptionDistrustVARSuppliedNonHostCode can be used to include PCR2 if a
	// system administrator makes an explicit decision to not trust non host code running
	// on attached embedded controllers in value-added-retailer components - this is code
	// that is not part of the host's trust chain but may still affect trust in the platform.
	PCRProfileOptionDistrustVARSuppliedNonHostCode

	// PCRProfileOptionPermitNoSecureBootPolicyProfle can be used to permit a fallback to
	// a configuration without the secure boot policy included if the supplied CheckResult
	// indicates that PCR7 cannot be used.
	PCRProfileOptionPermitNoSecureBootPolicyProfile

	// PCRProfileOptionNoPartialDiscreteTPMResetAttackMitigation can be used to omit PCR0
	// from the profile on platforms that have a discrete TPM and where including PCR0 can
	// provide limited mitigation of TPM reset attacks by preventing the PCR values from
	// being reconstructed from software. This should only be used if a system administrator
	// makes an explicit decision that they don't want the additional PCR fragility caused by
	// this mitigation, perhaps because they consider that discrete TPMs still have other
	// weaknesses to anyone with physical access to the device without any of their own
<<<<<<< HEAD
	// mitigations. See the RequestPartialDiscreteTPMResetAttackMitigation CheckResultFlags
	// flag description for more information.
	PCRProfileOptionNoPartialDiscreteTPMResetAttackMitigation
=======
	// mitigations. See the DiscreteTPMDetected CheckResultFlags flag description for more
	// information.
	PCRProfileOptionNoDiscreteTPMResetMitigation

	// PCRProfileOptionsDefault is the default PCR configuration. WithAutoTCGPCRProfile
	// will select the most appropriate configuration depending on the CheckResult.
	PCRProfileOptionsDefault PCRProfileOptionsFlags = 0
>>>>>>> e67750cd
)

func (o PCRProfileOptionsFlags) toStringSlice() []string {
	out := make([]string, 0, bits.OnesCount32(uint32(o)))
	for i := 0; i < 32; i++ {
		flag := PCRProfileOptionsFlags(1 << i)
		if o&flag == 0 {
			continue
		}

		var str string
		switch flag {
		case PCRProfileOptionMostSecure:
			str = "most-secure"
		case PCRProfileOptionTrustCAsForBootCode:
			str = "trust-cas-for-boot-code"
		case PCRProfileOptionTrustCAsForVARSuppliedDrivers:
			str = "trust-cas-for-var-supplied-drivers"
		case PCRProfileOptionDistrustVARSuppliedNonHostCode:
			str = "distrust-var-supplied-nonhost-code"
		case PCRProfileOptionPermitNoSecureBootPolicyProfile:
			str = "permit-no-secure-boot-policy-profile"
		case PCRProfileOptionNoDiscreteTPMResetMitigation:
			str = "no-discrete-tpm-reset-mitigation"
		default:
			str = fmt.Sprintf("%#08x", uint32(flag))
		}

		out = append(out, str)
	}

	return out
}

// MarshalJSON implements [json.Marshaler].
func (o PCRProfileOptionsFlags) MarshalJSON() ([]byte, error) {
	return json.Marshal(o.toStringSlice())
}

// UnmarshalJSON implements [json.Unmarshaler].
func (o *PCRProfileOptionsFlags) UnmarshalJSON(data []byte) error {
	var flags []string
	if err := json.Unmarshal(data, &flags); err != nil {
		return err
	}

	var out PCRProfileOptionsFlags
	for _, flag := range flags {
		var val PCRProfileOptionsFlags

		switch flag {
		case "most-secure":
			val = PCRProfileOptionMostSecure
		case "trust-cas-for-boot-code":
			val = PCRProfileOptionTrustCAsForBootCode
		case "trust-cas-for-var-supplied-drivers":
			val = PCRProfileOptionTrustCAsForVARSuppliedDrivers
		case "distrust-var-supplied-nonhost-code":
			val = PCRProfileOptionDistrustVARSuppliedNonHostCode
		case "permit-no-secure-boot-policy-profile":
			val = PCRProfileOptionPermitNoSecureBootPolicyProfile
		case "no-discrete-tpm-reset-mitigation":
			val = PCRProfileOptionNoDiscreteTPMResetMitigation
		default:
			v, err := strconv.ParseUint(flag, 0, 32)
			switch {
			case errors.Is(err, strconv.ErrSyntax) || errors.Is(err, strconv.ErrRange):
				return fmt.Errorf("unrecognized flag %q", flag)
			case err != nil:
				return err
			}
			val = PCRProfileOptionsFlags(v)
		}

		out |= val
	}

	*o = out
	return nil
}

func (o PCRProfileOptionsFlags) String() string {
	return strings.Join(o.toStringSlice(), ",")
}

// PCRProfileAutoEnablePCRsOption is an option for AddPCRProfile that adds one or more PCRs
// based on a set of tests done at some point in the past.
type PCRProfileAutoEnablePCRsOption interface {
	secboot_efi.PCRProfileEnablePCRsOption

	// Options returns a new PCRProfileAutoEnablePCRsOption instance with
	// the specified options applied.
	Options(opts PCRProfileOptionsFlags) PCRProfileAutoEnablePCRsOption
}

type pcrProfileAutoSetPcrsOption struct {
	secboot_efi.PCRProfileEnablePCRsOption

	result *CheckResult
	opts   PCRProfileOptionsFlags
}

// WithAutoTCGPCRProfile returns a profile for the TCG defined PCRs based on the supplied result
// of [RunChecks] and the specified user options.
func WithAutoTCGPCRProfile(r *CheckResult, opts PCRProfileOptionsFlags) PCRProfileAutoEnablePCRsOption {
	out := &pcrProfileAutoSetPcrsOption{
		result: r,
		opts:   opts,
	}
	out.PCRProfileEnablePCRsOption = out
	return out
}

func (o *pcrProfileAutoSetPcrsOption) pcrOptions() ([]secboot_efi.PCRProfileEnablePCRsOption, error) {
	switch {
	case o.opts&PCRProfileOptionMostSecure > 0:
		if o.opts != PCRProfileOptionMostSecure {
			return nil, errors.New("PCRProfileOptionMostSecure can only be used on its own")
		}
		const mask = NoPlatformFirmwareProfileSupport |
			NoPlatformConfigProfileSupport |
			NoDriversAndAppsProfileSupport |
			NoDriversAndAppsConfigProfileSupport |
			NoBootManagerCodeProfileSupport |
			NoBootManagerConfigProfileSupport |
			NoSecureBootPolicyProfileSupport
		if o.result.Flags&mask > 0 {
			return nil, fmt.Errorf("PCRProfileOptionMostSecure cannot be used: %w", newUnsupportedRequiredPCRsError(tpm2.HandleList{0, 1, 2, 3, 4, 5, 7}, o.result.Flags))
		}

		// TODO: remove this once the secboot_efi package implements support for the remaining PCRs
		return nil, fmt.Errorf("PCRProfileOptionMostSecure cannot be used because it is currently unsupported: %w",
			newUnsupportedRequiredPCRsError(tpm2.HandleList{0, 1, 2, 3, 4, 5, 7}, NoPlatformConfigProfileSupport|NoDriversAndAppsConfigProfileSupport|NoBootManagerConfigProfileSupport))
		//		return []secboot_efi.PCRProfileEnablePCRsOption{
		//			secboot_efi.WithPlatformFirmwareProfile(),
		//			//secboot_efi.WithPlatformConfigProfile(), // TODO: implement in secboot_efi package
		//			secboot_efi.WithDriversAndAppsProfile(),
		//			//secboot_efi.WithDriversAndAppsConfigProfile() // TODO: implement in secboot_efi package
		//			secboot_efi.WithBootManagerCodeProfile(),
		//			//secboot_efi.WithBootManagerConfigProfile(), // TODO: implement in secboot_efi package
		//			efi.WithSecureBootPolicyProfile(),
		//		}, nil
	default:
		var opts []secboot_efi.PCRProfileEnablePCRsOption
		switch {
		case o.result.Flags&NoSecureBootPolicyProfileSupport == 0:
			// If PCR7 usage is ok, always include it
			opts = append(opts, secboot_efi.WithSecureBootPolicyProfile())

			if !knownCAs.trustedForBootManager(o.result.UsedSecureBootCAs) && o.opts&PCRProfileOptionTrustCAsForBootCode == 0 {
				// We need to include PCR4 if any CAs used for verification are not generally trusted to sign boot applications
				// (ie, they may have signed code in the past that can defeat our security model, such as versions of shim that
				// don't extend anything to the TPM, breaking the root-of-trust. This is true of the Microsoft UEFI CA 2011,
				// and for now, we assume to be true of the 2023 UEFI CA unless Microsoft are more transparent about what is
				// signed under this CA). It's also assumed to be true for any unrecognized CAs.
				// This can be overridden with PCRProfileOptionTrustCAsForBootCode.
				if o.result.Flags&NoBootManagerCodeProfileSupport > 0 {
					return nil, fmt.Errorf("cannot create a valid secure boot configuration: one or more CAs used for secure boot "+
						"verification are not trusted to authenticate boot code and the PCRProfileOptionTrustCAsForBootCode "+
						"option was not supplied: %w", newUnsupportedRequiredPCRsError(tpm2.HandleList{4}, o.result.Flags))
				}
				opts = append(opts, secboot_efi.WithBootManagerCodeProfile())
			}

			isPcr2Supported := o.result.Flags&NoDriversAndAppsProfileSupport == 0

			includePcr2 := o.opts&PCRProfileOptionDistrustVARSuppliedNonHostCode > 0
			if includePcr2 && !isPcr2Supported {
				// Include PCR2 if the user explicitly distrusts non-host code running
				// in attached embedded controllers.
				return nil, fmt.Errorf("PCRProfileOptionDistrustVARSuppliedNonHostCode cannot be used: %w", newUnsupportedRequiredPCRsError(tpm2.HandleList{2}, o.result.Flags))
			}
			if !knownCAs.trustedForDrivers(o.result.UsedSecureBootCAs) && o.opts&PCRProfileOptionTrustCAsForVARSuppliedDrivers == 0 {
				// We need to include PCR2 if any CAs used for verification are not generally trusted to sign UEFI drivers
				// (ie, they may have signed code in the past that can defeat our security model. This is true of the Microsoft
				// UEFI CA 2011, and for now, we assume to be true of the 2023 UEFI CA unless Microsoft are more transparent about
				// what they sign under this CA). It's also assumed to be true for any unrecognized CAs.
				// This can be overridden with PCRProfileOptionTrustCAsForVARSuppliedDrivers.
				includePcr2 = true
				if !isPcr2Supported {
					return nil, fmt.Errorf("cannot create a valid secure boot configuration: one or more CAs used for secure boot "+
						"verification are not trusted to authenticate value-added-retailer suppled drivers and the "+
						"PCRProfileOptionTrustCAsForVARSuppliedDrivers option was not supplied: %w",
						newUnsupportedRequiredPCRsError(tpm2.HandleList{2}, o.result.Flags))
				}
			}
			if includePcr2 {
				opts = append(opts, secboot_efi.WithDriversAndAppsProfile())
			}
		case o.opts&PCRProfileOptionPermitNoSecureBootPolicyProfile == 0:
			// PCR 7 usage is not ok and the user hasn't opted into permitting configurations without it
			return nil, fmt.Errorf("cannot create a valid configuration without secure boot policy and the "+
				"PCRProfileOptionPermitNoSecureBootPolicyProfile option was not supplied: %w",
				newUnsupportedRequiredPCRsError(tpm2.HandleList{7}, o.result.Flags))
		default:
			// PCR 7 usage is not ok and the user has opted into permitting configutations without it. We must include PCRs
			// 1, 2, 3, 4 and 5 - none of these can be omitted.
			// - PCR1 is required because we have to depend on platform config rather relying on security-relevant firmware
			//   setting such as DMA protection changing the value of PCR7.
			// - PCR2 is required to include all non-platform value-added-retailer supplied drivers that execute.
			// - PCR3 is required for the same reason as PCR1, but for value-added-retailer driver configuration.
			// - PCR4 is required for all system preparation applications and boot manager code that execute.
			// - PCR5 is required for the same reason as PCR1, but for boot manager configuration.
			const mask = NoPlatformConfigProfileSupport |
				NoDriversAndAppsProfileSupport |
				NoDriversAndAppsConfigProfileSupport |
				NoBootManagerCodeProfileSupport |
				NoBootManagerConfigProfileSupport
			if o.result.Flags&mask > 0 {
				return nil, fmt.Errorf("cannot create a valid configuration without secure boot policy: %w", newUnsupportedRequiredPCRsError(tpm2.HandleList{1, 2, 3, 4, 5}, o.result.Flags))
			}

			// TODO: remove this once the secboot_efi package implements support for the remaining PCRs
			return nil, fmt.Errorf("cannot create a configuration without secure boot policy because this is currently unsupported: %w",
				newUnsupportedRequiredPCRsError(tpm2.HandleList{1, 2, 3, 4, 5}, NoPlatformConfigProfileSupport|NoDriversAndAppsConfigProfileSupport|NoBootManagerConfigProfileSupport))
			//			opts = append(opts,
			//				//secboot_efi.WithPlatformConfigProfile(), // TODO: implement in efi package
			//				secboot_efi.WithDriversAndAppsProfile(),
			//				//secboot_efi.WithDriversAndAppsConfigProfile(), // TODO: implement in efi package
			//				secboot_efi.WithBootManagerCodeProfile(),
			//				//secboot_efi.WithBootManagerConfigProfile(), // TODO: implement in efi package
			//			)

		}
		if o.opts&PCRProfileOptionNoPartialDiscreteTPMResetAttackMitigation == 0 && o.result.Flags&RequestPartialDiscreteTPMResetAttackMitigation > 0 {
			// Enable reset attack mitigations by including PCR0, because the startup locality
			// is protected making it impossible to reconstruct PCR0 from software if the TPM is
			// reset indepdendently of the host platform. Note that it is still possible for an
			// adversary with physical access to reconstruct PCR0 by manipulating the bus between
			// the host CPU and the discrete TPM directly, as this will allow them access to all
			// localities.
			opts = append(opts, secboot_efi.WithPlatformFirmwareProfile())
		}
		return opts, nil
	}
}

// ApplyOptionTo implements [secboot_efi.PCRProfileOption].
func (o *pcrProfileAutoSetPcrsOption) ApplyOptionTo(visitor internal_efi.PCRProfileOptionVisitor) error {
	pcrOpts, err := o.pcrOptions()
	if err != nil {
		return fmt.Errorf("cannot select an appropriate set of TCG defined PCRs with the current options: %w", err)
	}
	for i, pcrOpt := range pcrOpts {
		if err := pcrOpt.ApplyOptionTo(visitor); err != nil {
			return fmt.Errorf("cannot add PCR profile option %d: %w", i, err)
		}
	}
	if o.result.Flags&InsufficientDMAProtectionDetected != 0 {
		if err := secboot_efi.WithAllowInsufficientDmaProtection().ApplyOptionTo(visitor); err != nil {
			return fmt.Errorf("cannot add DMA allow insufficient protection profile option: %w", err)
		}
	}
	return nil
}

func (o *pcrProfileAutoSetPcrsOption) Options(opts PCRProfileOptionsFlags) PCRProfileAutoEnablePCRsOption {
	return WithAutoTCGPCRProfile(o.result, opts)
}

// PCRs implements [secboot_efi.PCRProfileEnablePCRsOption.PCRs].
func (o *pcrProfileAutoSetPcrsOption) PCRs() (tpm2.HandleList, error) {
	pcrOpts, err := o.pcrOptions()
	if err != nil {
		return nil, fmt.Errorf("cannot select an appropriate set of TCG defined PCRs with the current options: %w", err)
	}

	var out tpm2.HandleList
	for i, pcrOpt := range pcrOpts {
		pcrs, err := pcrOpt.PCRs()
		if err != nil {
			return nil, fmt.Errorf("cannot add PCRs from profile option %d: %w", i, err)
		}
		out = append(out, pcrs...)
	}
	return out, nil
}<|MERGE_RESOLUTION|>--- conflicted
+++ resolved
@@ -138,19 +138,13 @@
 	// makes an explicit decision that they don't want the additional PCR fragility caused by
 	// this mitigation, perhaps because they consider that discrete TPMs still have other
 	// weaknesses to anyone with physical access to the device without any of their own
-<<<<<<< HEAD
 	// mitigations. See the RequestPartialDiscreteTPMResetAttackMitigation CheckResultFlags
 	// flag description for more information.
 	PCRProfileOptionNoPartialDiscreteTPMResetAttackMitigation
-=======
-	// mitigations. See the DiscreteTPMDetected CheckResultFlags flag description for more
-	// information.
-	PCRProfileOptionNoDiscreteTPMResetMitigation
 
 	// PCRProfileOptionsDefault is the default PCR configuration. WithAutoTCGPCRProfile
 	// will select the most appropriate configuration depending on the CheckResult.
 	PCRProfileOptionsDefault PCRProfileOptionsFlags = 0
->>>>>>> e67750cd
 )
 
 func (o PCRProfileOptionsFlags) toStringSlice() []string {
@@ -173,8 +167,8 @@
 			str = "distrust-var-supplied-nonhost-code"
 		case PCRProfileOptionPermitNoSecureBootPolicyProfile:
 			str = "permit-no-secure-boot-policy-profile"
-		case PCRProfileOptionNoDiscreteTPMResetMitigation:
-			str = "no-discrete-tpm-reset-mitigation"
+		case PCRProfileOptionNoPartialDiscreteTPMResetAttackMitigation:
+			str = "no-partial-dtpm-reset-attack-mitigation"
 		default:
 			str = fmt.Sprintf("%#08x", uint32(flag))
 		}
@@ -212,8 +206,8 @@
 			val = PCRProfileOptionDistrustVARSuppliedNonHostCode
 		case "permit-no-secure-boot-policy-profile":
 			val = PCRProfileOptionPermitNoSecureBootPolicyProfile
-		case "no-discrete-tpm-reset-mitigation":
-			val = PCRProfileOptionNoDiscreteTPMResetMitigation
+		case "no-partial-dtpm-reset-attack-mitigation":
+			val = PCRProfileOptionNoPartialDiscreteTPMResetAttackMitigation
 		default:
 			v, err := strconv.ParseUint(flag, 0, 32)
 			switch {
