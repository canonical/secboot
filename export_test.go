// go:build test
// -*- Mode: Go; indent-tabs-mode: t -*-

/*
 * Copyright (C) 2021 Canonical Ltd
 *
 * This program is free software: you can redistribute it and/or modify
 * it under the terms of the GNU General Public License version 3 as
 * published by the Free Software Foundation.
 *
 * This program is distributed in the hope that it will be useful,
 * but WITHOUT ANY WARRANTY; without even the implied warranty of
 * MERCHANTABILITY or FITNESS FOR A PARTICULAR PURPOSE.  See the
 * GNU General Public License for more details.
 *
 * You should have received a copy of the GNU General Public License
 * along with this program.  If not, see <http://www.gnu.org/licenses/>.
 *
 */

package secboot

import (
	"context"
	"crypto"
	"io"
	"math/big"
	"time"

	"golang.org/x/sys/unix"

	"github.com/snapcore/secboot/internal/keyring"
	"github.com/snapcore/secboot/internal/luks2"
	"github.com/snapcore/secboot/internal/luksview"
	"github.com/snapcore/secboot/internal/paths"
)

const (
	AuthRequestorKey                = authRequestorKey
	AuthRequestorUserVisibleNameKey = authRequestorUserVisibleNameKey
	ExternalKeyDataKey              = externalKeyDataKey
	KeyringDescPrefixKey            = keyringDescPrefixKey
	KeyringKeyPurposeAuxiliary      = keyringKeyPurposeAuxiliary
	LegacyKeyringKeyDescPathsKey    = legacyKeyringKeyDescPathsKey
	NilHash                         = nilHash
	RecoveryKeyTriesKey             = recoveryKeyTriesKey
	StderrLoggerKey                 = stderrLoggerKey
)

var (
	AcquireArgon2OutOfProcessHandlerSystemLock    = acquireArgon2OutOfProcessHandlerSystemLock
	AddKeyToUserKeyring                           = addKeyToUserKeyring
	AddKeyToUserKeyringLegacy                     = addKeyToUserKeyringLegacy
	ErrArgon2OutOfProcessHandlerSystemLockTimeout = errArgon2OutOfProcessHandlerSystemLockTimeout
	FormatKeyringKeyDesc                          = formatKeyringKeyDesc
	ParseKeyringKeyDesc                           = parseKeyringKeyDesc
	StorageContainerHandlers                      = storageContainerHandlers
	UnmarshalV1KeyPayload                         = unmarshalV1KeyPayload
	UnmarshalProtectedKeys                        = unmarshalProtectedKeys
)

type (
	ActivateConfigImpl = activateConfig
	ActivateConfigKey  = activateConfigKey
	KdfParams          = kdfParams
	ProtectedKeys      = protectedKeys
)

func KDFOptionsKdfParams(opts KDFOptions, defaultTargetDuration time.Duration, keyLen uint32) (*KdfParams, error) {
	return opts.kdfParams(defaultTargetDuration, keyLen)
}

<<<<<<< HEAD
func (o *Argon2Options) KdfParams(defaultTargetDuration time.Duration, keyLen uint32) (*KdfParams, error) {
	return o.kdfParams(defaultTargetDuration, keyLen)
=======
func (c activateConfig) Len() int {
	return len(c)
}

// XXX: This will eventually be part of the ActivateContext API.
func (c *ActivateContext) State() *ActivateState {
	return c.state
}

func (c *ActivateContext) Config() ActivateConfigGetter {
	return c.cfg
}

func (c *ActivateContext) PrimaryKey() PrimaryKey {
	return c.primaryKey
}

func (s *ActivateState) Copy() *ActivateState {
	out := &ActivateState{
		PrimaryKeyID: s.PrimaryKeyID,
	}
	if s.Activations != nil {
		out.Activations = make(map[string]*ContainerActivateState)
	}
	for k, v := range s.Activations {
		vc := *v
		out.Activations[k] = &vc
	}
	return out
}

func (o *Argon2Options) KdfParams(keyLen uint32) (*KdfParams, error) {
	return o.kdfParams(keyLen)
>>>>>>> 34b77324
}

func (o *PBKDF2Options) KdfParams(defaultTargetDuration time.Duration, keyLen uint32) (*KdfParams, error) {
	return o.kdfParams(defaultTargetDuration, keyLen)
}

func MockAddKeyToUserKeyring(fn func([]byte, StorageContainer, KeyringKeyPurpose, string) (keyring.KeyID, error)) (restore func()) {
	orig := addKeyToUserKeyring
	addKeyToUserKeyring = fn
	return func() {
		addKeyToUserKeyring = orig
	}
}

func MockArgon2OutOfProcessHandlerSystemLockPath(path string) (restore func()) {
	orig := paths.Argon2OutOfProcessHandlerSystemLockPath
	paths.Argon2OutOfProcessHandlerSystemLockPath = path
	return func() {
		paths.Argon2OutOfProcessHandlerSystemLockPath = orig
	}
}

func MockAcquireArgon2OutOfProcessHandlerSystemLockAcquiredCheckpoint(fn func()) (restore func()) {
	orig := acquireArgon2OutOfProcessHandlerSystemLockAcquiredCheckpoint
	acquireArgon2OutOfProcessHandlerSystemLockAcquiredCheckpoint = fn
	return func() {
		acquireArgon2OutOfProcessHandlerSystemLockAcquiredCheckpoint = orig
	}
}

func MockArgon2SysLockStderr(w io.Writer) (restore func()) {
	orig := argon2SysLockStderr
	argon2SysLockStderr = w
	return func() {
		argon2SysLockStderr = orig
	}
}

func MockKeyringAddKey(fn func([]byte, keyring.KeyType, string, keyring.KeyID) (keyring.KeyID, error)) (restore func()) {
	orig := keyringAddKey
	keyringAddKey = fn
	return func() {
		keyringAddKey = orig
	}
}

func MockLUKS2Activate(fn func(string, string, []byte, int) error) (restore func()) {
	origActivate := luks2Activate
	luks2Activate = fn
	return func() {
		luks2Activate = origActivate
	}
}

func MockLUKS2AddKey(fn func(string, []byte, []byte, *luks2.AddKeyOptions) error) (restore func()) {
	origAddKey := luks2AddKey
	luks2AddKey = fn
	return func() {
		luks2AddKey = origAddKey
	}
}

func MockLUKS2Deactivate(fn func(string) error) (restore func()) {
	origDeactivate := luks2Deactivate
	luks2Deactivate = fn
	return func() {
		luks2Deactivate = origDeactivate
	}
}

func MockLUKS2Format(fn func(string, string, []byte, *luks2.FormatOptions) error) (restore func()) {
	origFormat := luks2Format
	luks2Format = fn
	return func() {
		luks2Format = origFormat
	}
}

func MockLUKS2ImportToken(fn func(string, luks2.Token, *luks2.ImportTokenOptions) error) (restore func()) {
	origImportToken := luks2ImportToken
	luks2ImportToken = fn
	return func() {
		luks2ImportToken = origImportToken
	}
}

func MockLUKS2KillSlot(fn func(string, int) error) (restore func()) {
	origKillSlot := luks2KillSlot
	luks2KillSlot = fn
	return func() {
		luks2KillSlot = origKillSlot
	}
}

func MockLUKS2RemoveToken(fn func(string, int) error) (restore func()) {
	origRemoveToken := luks2RemoveToken
	luks2RemoveToken = fn
	return func() {
		luks2RemoveToken = origRemoveToken
	}
}

func MockLUKS2SetSlotPriority(fn func(string, int, luks2.SlotPriority) error) (restore func()) {
	origSetSlotPriority := luks2SetSlotPriority
	luks2SetSlotPriority = fn
	return func() {
		luks2SetSlotPriority = origSetSlotPriority
	}
}

func MockNewLUKSView(fn func(context.Context, string) (*luksview.View, error)) (restore func()) {
	origNewLUKSView := newLUKSView
	newLUKSView = fn
	return func() {
		newLUKSView = origNewLUKSView
	}
}

func MockPBKDF2Benchmark(fn func(time.Duration, crypto.Hash) (uint, error)) (restore func()) {
	orig := pbkdf2Benchmark
	pbkdf2Benchmark = fn
	return func() {
		pbkdf2Benchmark = orig
	}
}

func MockRuntimeNumCPU(n int) (restore func()) {
	orig := runtimeNumCPU
	runtimeNumCPU = func() int {
		return n
	}
	return func() {
		runtimeNumCPU = orig
	}
}

func MockStderr(w io.Writer) (restore func()) {
	orig := osStderr
	osStderr = w
	return func() {
		osStderr = orig
	}
}

func MockKeyDataGeneration(n int) (restore func()) {
	orig := KeyDataGeneration
	KeyDataGeneration = n
	return func() {
		KeyDataGeneration = orig
	}
}

func MockHashAlgAvailable() (restore func()) {
	orig := hashAlgAvailable
	hashAlgAvailable = func(*HashAlg) bool {
		return false
	}
	return func() {
		hashAlgAvailable = orig
	}
}

func (d *KeyData) DerivePassphraseKeys(passphrase string) (key, iv, auth []byte, err error) {
	return d.derivePassphraseKeys(passphrase)
}

func MockUnixStat(f func(devicePath string, st *unix.Stat_t) error) (restore func()) {
	old := unixStat
	unixStat = f
	return func() {
		unixStat = old
	}
}

func MakePIN(length int, data []byte) PIN {
	val := new(big.Int).SetBytes(data)
	return PIN{
		length: uint8(length - 1),
		value:  *val,
	}
}<|MERGE_RESOLUTION|>--- conflicted
+++ resolved
@@ -70,10 +70,6 @@
 	return opts.kdfParams(defaultTargetDuration, keyLen)
 }
 
-<<<<<<< HEAD
-func (o *Argon2Options) KdfParams(defaultTargetDuration time.Duration, keyLen uint32) (*KdfParams, error) {
-	return o.kdfParams(defaultTargetDuration, keyLen)
-=======
 func (c activateConfig) Len() int {
 	return len(c)
 }
@@ -105,9 +101,8 @@
 	return out
 }
 
-func (o *Argon2Options) KdfParams(keyLen uint32) (*KdfParams, error) {
-	return o.kdfParams(keyLen)
->>>>>>> 34b77324
+func (o *Argon2Options) KdfParams(defaultTargetDuration time.Duration, keyLen uint32) (*KdfParams, error) {
+	return o.kdfParams(defaultTargetDuration, keyLen)
 }
 
 func (o *PBKDF2Options) KdfParams(defaultTargetDuration time.Duration, keyLen uint32) (*KdfParams, error) {
