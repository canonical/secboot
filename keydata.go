// -*- Mode: Go; indent-tabs-mode: t -*-

/*
 * Copyright (C) 2021 Canonical Ltd
 *
 * This program is free software: you can redistribute it and/or modify
 * it under the terms of the GNU General Public License version 3 as
 * published by the Free Software Foundation.
 *
 * This program is distributed in the hope that it will be useful,
 * but WITHOUT ANY WARRANTY; without even the implied warranty of
 * MERCHANTABILITY or FITNESS FOR A PARTICULAR PURPOSE.  See the
 * GNU General Public License for more details.
 *
 * You should have received a copy of the GNU General Public License
 * along with this program.  If not, see <http://www.gnu.org/licenses/>.
 *
 */

package secboot

import (
	"bytes"
	"crypto"
<<<<<<< HEAD
=======
	"crypto/aes"
	"crypto/cipher"
>>>>>>> 9e215beb
	"crypto/rand"
	"encoding/binary"
	"encoding/json"
	"errors"
	"fmt"
	"io"

	"github.com/canonical/go-sp800.90a-drbg"

	"golang.org/x/xerrors"
)

const (
	kdfType                 = "argon2i"
	passphraseDerivedKeyLen = 32
	passphraseEncryption    = "aes-cfb"
)

// ErrNoPlatformHandlerRegistered is returned from KeyData methods if no
// appropriate platform handler is registered using the
// RegisterPlatformKeyDataHandler API.
var ErrNoPlatformHandlerRegistered = errors.New("no appropriate platform handler is registered")

// ErrInvalidPassphrase is returned from KeyData methods that require
// knowledge of a passphrase is the supplied passphrase is incorrect.
var ErrInvalidPassphrase = errors.New("the supplied passphrase is incorrect")

// InvalidKeyDataError is returned from KeyData methods if the key data
// is invalid in some way.
type InvalidKeyDataError struct {
	err error
}

func (e *InvalidKeyDataError) Error() string {
	return fmt.Sprintf("invalid key data: %v", e.err)
}

func (e *InvalidKeyDataError) Unwrap() error {
	return e.err
}

// PlatformUninitializedError is returned from KeyData methods if the
// platform's secure device has not been initialized properly.
type PlatformUninitializedError struct {
	err error
}

func (e *PlatformUninitializedError) Error() string {
	return fmt.Sprintf("the platform's secure device is not properly initialized: %v", e.err)
}

func (e *PlatformUninitializedError) Unwrap() error {
	return e.err
}

// PlatformDeviceUnavailableError is returned from KeyData methods if the
// platform's secure device is currently unavailable.
type PlatformDeviceUnavailableError struct {
	err error
}

func (e *PlatformDeviceUnavailableError) Error() string {
	return fmt.Sprintf("the platform's secure device is unavailable: %v", e.err)
}

func (e *PlatformDeviceUnavailableError) Unwrap() error {
	return e.err
}

// DiskUnlockKey is the key used to unlock a LUKS volume.
type DiskUnlockKey []byte

// AuxiliaryKey is an additional key used to modify properties of a KeyData
// object without having to create a new object.
type AuxiliaryKey []byte

// KeyPayload is the payload that should be encrypted by a platform's secure device.
type KeyPayload []byte

// Unmarshal obtains the keys from this payload.
func (c KeyPayload) Unmarshal() (key DiskUnlockKey, auxKey AuxiliaryKey, err error) {
	r := bytes.NewReader(c)

	var sz uint16
	if err := binary.Read(r, binary.BigEndian, &sz); err != nil {
		return nil, nil, err
	}

	if sz > 0 {
		key = make(DiskUnlockKey, sz)
		if _, err := r.Read(key); err != nil {
			return nil, nil, err
		}
	}

	if err := binary.Read(r, binary.BigEndian, &sz); err != nil {
		return nil, nil, err
	}

	if sz > 0 {
		auxKey = make(AuxiliaryKey, sz)
		if _, err := r.Read(auxKey); err != nil {
			return nil, nil, err
		}
	}

	if r.Len() > 0 {
		return nil, nil, fmt.Errorf("%v excess byte(s)", r.Len())
	}

	return
}

// AuthMode corresponds to a set of authentication mechanisms.
type AuthMode uint32

const (
	AuthModeNone       AuthMode = 0
	AuthModePassphrase AuthMode = 1 << iota
)

// KeyCreationData is the data required to create a new KeyData object.
// It should be produced by a platform implementation.
type KeyCreationData struct {
	// Handle contains metadata required by the platform in order to recover
	// this key. It is opaque to this go package. It should be a value that can
	// be encoded to JSON using go's encoding/json package, which could be
	// something as simple as binary data stored in a byte slice or a more complex
	// JSON object, depending on the requirements of the implementation. A handle
	// already encoded to JSON can be supplied using the json.RawMessage type.
	Handle interface{}

	EncryptedPayload []byte // The encrypted payload
	PlatformName     string // Name of the platform that produced this data

	// AuxiliaryKey is a key used to authorize changes to the key data.
	// It must match the key protected inside PlatformKeyData.EncryptedPayload.
	AuxiliaryKey AuxiliaryKey

	// SnapModelAuthHash is the digest algorithm used for HMACs of Snap
	// device models, and also the digest algorithm used to produce the
	// key digest.
	SnapModelAuthHash crypto.Hash
}

// KeyID is the unique ID for a KeyData object. It is used to facilitate the
// sharing of state between the early boot environment and OS runtime.
type KeyID []byte

// KeyDataWriter is an interface used by KeyData to write the data to
// persistent storage in an atomic way.
type KeyDataWriter interface {
	io.Writer
	Commit() error
}

// KeyDataReader is an interface used to read and decode a KeyData
// from persistent storage.
type KeyDataReader interface {
	io.Reader
	ReadableName() string
}

type hashAlg struct {
	crypto.Hash
}

func (a hashAlg) MarshalJSON() ([]byte, error) {
	var s string

	switch a.Hash {
	case crypto.SHA1:
		s = "sha1"
	case crypto.SHA224:
		s = "sha224"
	case crypto.SHA256:
		s = "sha256"
	case crypto.SHA384:
		s = "sha384"
	case crypto.SHA512:
		s = "sha512"
	default:
		return nil, fmt.Errorf("unknown has algorithm: %v", a.Hash)
	}

	return json.Marshal(s)
}

func (a *hashAlg) UnmarshalJSON(b []byte) error {
	var s string
	if err := json.Unmarshal(b, &s); err != nil {
		return err
	}

	switch s {
	case "sha1":
		a.Hash = crypto.SHA1
	case "sha224":
		a.Hash = crypto.SHA224
	case "sha256":
		a.Hash = crypto.SHA256
	case "sha384":
		a.Hash = crypto.SHA384
	case "sha512":
		a.Hash = crypto.SHA512
	default:
		a.Hash = crypto.Hash(0)
	}

	return nil
}

type snapModelHMAC []byte

type snapModelHMACList []snapModelHMAC

func (l snapModelHMACList) contains(h snapModelHMAC) bool {
	for _, v := range l {
		if bytes.Equal(v, h) {
			return true
		}
	}
	return false
}

type keyDigest struct {
	Alg    hashAlg `json:"alg"`
	Salt   []byte  `json:"salt"`
	Digest []byte  `json:"digest"`
}

type authorizedSnapModelsRaw struct {
	Alg       hashAlg           `json:"alg"`
	KeyDigest json.RawMessage   `json:"key_digest"`
	Hmacs     snapModelHMACList `json:"hmacs"`
}

type authorizedSnapModels struct {
	alg       hashAlg
	keyDigest keyDigest
	hmacs     snapModelHMACList

	legacyKeyDigest bool
}

// MarshalJSON implements custom marshalling to handle older key data
// objects where the key_digest field was just a base64 encoded key.
func (m authorizedSnapModels) MarshalJSON() ([]byte, error) {
	var digest json.RawMessage
	var err error
	if m.legacyKeyDigest {
		digest, err = json.Marshal(m.keyDigest.Digest)
	} else {
		digest, err = json.Marshal(&m.keyDigest)
	}
	if err != nil {
		return nil, err
	}

	return json.Marshal(&authorizedSnapModelsRaw{
		Alg:       m.alg,
		KeyDigest: digest,
		Hmacs:     m.hmacs})
}

// UnmarshalJSON implements custom unmarshalling to handle older key data
// objects where the key_digest field was just a base64 encoded key.
func (m *authorizedSnapModels) UnmarshalJSON(b []byte) error {
	var raw authorizedSnapModelsRaw
	if err := json.Unmarshal(b, &raw); err != nil {
		return err
	}

	*m = authorizedSnapModels{
		alg:   raw.Alg,
		hmacs: raw.Hmacs}

	token, err := json.NewDecoder(bytes.NewReader(raw.KeyDigest)).Token()
	switch {
	case err == io.EOF:
		// Empty field, ignore
		return nil
	case err != nil:
		return err
	}

	switch t := token.(type) {
	case json.Delim:
		// Newer data, where the KeyDigest field is an object.
		if t != '{' {
			return fmt.Errorf("invalid delim (%v) at start of key_digest field", t)
		}
		if err := json.Unmarshal(raw.KeyDigest, &m.keyDigest); err != nil {
			return err
		}
	case string:
		// Older data, where the KeyDigest field was a base64 encoded key.
		// Convert it to an object.
		_ = t
		m.keyDigest.Alg = raw.Alg
		m.legacyKeyDigest = true
		if err := json.Unmarshal(raw.KeyDigest, &m.keyDigest.Digest); err != nil {
			return err
		}
	default:
		return fmt.Errorf("invalid token (%v) at start of key_digest field", token)
	}

	return nil
}

type kdfData struct {
	Type   string `json:"type"`
	Salt   []byte `json:"salt"`
	Time   int    `json:"time"`
	Memory int    `json:"memory"`
	CPUs   int    `json:"cpus"`
}

type passphraseData struct {
	KDF              kdfData `json:"kdf"`
	Encryption       string  `json:"encryption"`
	KeySize          int     `json:"key_size"`
	EncryptedPayload []byte  `json:"encrypted_payload"`
}

type keyData struct {
	PlatformName   string          `json:"platform_name"`
	PlatformHandle json.RawMessage `json:"platform_handle"`

	EncryptedPayload           []byte          `json:"encrypted_payload,omitempty"`
	PassphraseProtectedPayload *passphraseData `json:"passphrase_protected_payload,omitempty"`

	AuthorizedSnapModels authorizedSnapModels `json:"authorized_snap_models"`
}

func processPlatformHandlerError(err error) error {
	var pe *PlatformHandlerError
	if xerrors.As(err, &pe) {
		switch pe.Type {
		case PlatformHandlerErrorInvalidData:
			return &InvalidKeyDataError{pe.Err}
		case PlatformHandlerErrorUninitialized:
			return &PlatformUninitializedError{pe.Err}
		case PlatformHandlerErrorUnavailable:
			return &PlatformDeviceUnavailableError{pe.Err}
		case PlatformHandlerErrorInvalidAuthKey:
			return ErrInvalidPassphrase
		}
	}

	return xerrors.Errorf("cannot perform action because of an unexpected error: %w", err)
}

// KeyData represents a disk unlock key and auxiliary key protected by a platform's
// secure device.
type KeyData struct {
	readableName string
	data         keyData
}

func (d *KeyData) snapModelAuthKey(auxKey AuxiliaryKey) ([]byte, error) {
	rng, err := drbg.NewCTRWithExternalEntropy(32, auxKey, nil, []byte("SNAP-MODEL-HMAC"), nil)
	if err != nil {
		return nil, xerrors.Errorf("cannot instantiate DRBG: %w", err)
	}

	alg := d.data.AuthorizedSnapModels.alg
	if alg.Hash == crypto.Hash(0) {
		return nil, errors.New("invalid digest algorithm")
	}

	hmacKey := make([]byte, alg.Size())
	if _, err := rng.Read(hmacKey); err != nil {
		return nil, xerrors.Errorf("cannot derive key: %w", err)
	}

	return hmacKey, nil
}

func (d *KeyData) updatePassphrase(payload, oldKey []byte, passphrase string, kdfOptions *KDFOptions, kdf KDF) error {
	handler := handlers[d.data.PlatformName]
	if handler == nil {
		return ErrNoPlatformHandlerRegistered
	}

	if kdfOptions == nil {
		var defaultOptions KDFOptions
		kdfOptions = &defaultOptions
	}

	// Derive both a key and an IV from the passphrase in a single pass.
	keyLen := passphraseDerivedKeyLen + aes.BlockSize

	params, err := kdfOptions.deriveCostParams(keyLen, kdf)
	if err != nil {
		return xerrors.Errorf("cannot derive KDF cost parameters: %w", err)
	}

	var salt [16]byte
	if _, err := rand.Read(salt[:]); err != nil {
		return xerrors.Errorf("cannot read salt for new passphrase: %w", err)
	}

	key, err := kdf.Derive(passphrase, salt[:], params, uint32(keyLen))
	if err != nil {
		return xerrors.Errorf("cannot derive key for new passphrase: %w", err)
	}
	if len(key) != keyLen {
		return errors.New("KDF returned unexpected key length")
	}

	handle, err := handler.ChangeAuthKey(d.data.PlatformHandle, oldKey, key)
	if err != nil {
		return err
	}

	c, err := aes.NewCipher(key[:passphraseDerivedKeyLen])
	if err != nil {
		return xerrors.Errorf("cannot create cipher: %w", err)
	}

	d.data.PlatformHandle = handle
	d.data.PassphraseProtectedPayload = &passphraseData{
		KDF: kdfData{
			Type:   kdfType,
			Salt:   salt[:],
			Time:   int(params.Time),
			Memory: int(params.MemoryKiB),
			CPUs:   int(params.Threads)},
		Encryption:       passphraseEncryption,
		KeySize:          passphraseDerivedKeyLen,
		EncryptedPayload: make([]byte, len(payload))}

	stream := cipher.NewCFBEncrypter(c, key[passphraseDerivedKeyLen:])
	stream.XORKeyStream(d.data.PassphraseProtectedPayload.EncryptedPayload, payload)

	return nil
}

func (d *KeyData) openWithPassphrase(passphrase string, kdf KDF) (payload []byte, key []byte, err error) {
	if d.AuthMode()&AuthModePassphrase == 0 {
		return nil, nil, errors.New("passphrase is not enabled")
	}

	data := d.data.PassphraseProtectedPayload
	if data.KDF.Type != kdfType {
		// Only Argon2i is supported
		return nil, nil, fmt.Errorf("unexpected KDF type \"%s\"", data.KDF.Type)
	}
	if data.Encryption != passphraseEncryption {
		// Only AES-256-CFB is supported
		return nil, nil, fmt.Errorf("unexpected encryption algorithm \"%s\"", data.Encryption)
	}

	keyLen := data.KeySize + aes.BlockSize

	params := &KDFCostParams{
		Time:      uint32(data.KDF.Time),
		MemoryKiB: uint32(data.KDF.Memory),
		Threads:   uint8(data.KDF.CPUs)}
	key, err = kdf.Derive(passphrase, data.KDF.Salt, params, uint32(keyLen))
	if err != nil {
		return nil, nil, xerrors.Errorf("cannot derive key from passphrase: %w", err)
	}
	if len(key) != keyLen {
		return nil, nil, errors.New("KDF returned unexpected key length")
	}

	payload = make([]byte, len(data.EncryptedPayload))

	c, err := aes.NewCipher(key[:passphraseDerivedKeyLen])
	if err != nil {
		return nil, nil, xerrors.Errorf("cannot create cipher: %w", err)
	}
	stream := cipher.NewCFBDecrypter(c, key[passphraseDerivedKeyLen:])
	stream.XORKeyStream(payload, data.EncryptedPayload)

	return payload, key, nil
}

// ReadableName returns a human-readable name for this key data, useful for
// including in errors.
func (d *KeyData) ReadableName() string {
	return d.readableName
}

// UniqueID returns the unique ID for this key data.
func (d *KeyData) UniqueID() (KeyID, error) {
	h := crypto.SHA256.New()
	enc := json.NewEncoder(h)
	if err := enc.Encode(&d.data); err != nil {
		return nil, xerrors.Errorf("cannot compute ID: %w", err)
	}
	return KeyID(h.Sum(nil)), nil
}

// AuthMode indicates the authentication mechanisms enabled for this key data.
func (d *KeyData) AuthMode() (out AuthMode) {
	if len(d.data.EncryptedPayload) > 0 {
		return AuthModeNone
	}

	if d.data.PassphraseProtectedPayload != nil {
		out |= AuthModePassphrase
	}

	return out
}

// UnmarshalPlatformHandle unmarshals the JSON platform handle payload into the
// supplied handle, which must be a non-nil pointer.
func (d *KeyData) UnmarshalPlatformHandle(handle interface{}) error {
	if err := json.Unmarshal(d.data.PlatformHandle, handle); err != nil {
		return &InvalidKeyDataError{err}
	}
	return nil
}

// MarshalAndUpdatePlatformHandle marshals the supplied platform handle to JSON and updates
// this KeyData object. The changes will need to persisted afterwards using
// WriteAtomic.
func (d *KeyData) MarshalAndUpdatePlatformHandle(handle interface{}) error {
	b, err := json.Marshal(handle)
	if err != nil {
		return err
	}

	d.data.PlatformHandle = b
	return nil
}

// RecoverKeys recovers the disk unlock key and auxiliary key associated with this
// key data from the platform's secure device, for key data that doesn't have any
// additional authentication modes enabled (AuthMode returns AuthModeNone).
//
// If AuthMode returns anything other than AuthModeNone, then this will return an error.
//
// If no platform handler has been registered for this key data, an
// ErrNoPlatformHandlerRegistered error will be returned.
//
// If the keys cannot be recovered because the key data is invalid, a *InvalidKeyDataError
// error will be returned.
//
// If the keys cannot be recovered because the platform's secure device is not
// properly initialized, a *PlatformUninitializedError error will be returned.
//
// If the keys cannot be recovered because the platform's secure device is not
// available, a *PlatformDeviceUnavailableError error will be returned.
func (d *KeyData) RecoverKeys() (DiskUnlockKey, AuxiliaryKey, error) {
	if d.AuthMode() != AuthModeNone {
		return nil, nil, errors.New("cannot recover key without authorization")
	}

	handler := handlers[d.data.PlatformName]
	if handler == nil {
		return nil, nil, ErrNoPlatformHandlerRegistered
	}

	c, err := handler.RecoverKeys(&PlatformKeyData{
		EncodedHandle:    d.data.PlatformHandle,
		EncryptedPayload: d.data.EncryptedPayload})
	if err != nil {
		return nil, nil, processPlatformHandlerError(err)
	}

	key, auxKey, err := c.Unmarshal()
	if err != nil {
		return nil, nil, &InvalidKeyDataError{xerrors.Errorf("cannot unmarshal cleartext key payload: %w", err)}
	}

	return key, auxKey, nil
}

func (d *KeyData) RecoverKeysWithPassphrase(passphrase string, kdf KDF) (DiskUnlockKey, AuxiliaryKey, error) {
	if d.AuthMode()&AuthModePassphrase == 0 {
		return nil, nil, errors.New("no passphrase is set")
	}

	handler := handlers[d.data.PlatformName]
	if handler == nil {
		return nil, nil, ErrNoPlatformHandlerRegistered
	}

	payload, key, err := d.openWithPassphrase(passphrase, kdf)
	if err != nil {
		return nil, nil, err
	}

	data := &PlatformKeyData{
		EncodedHandle:    d.data.PlatformHandle,
		EncryptedPayload: payload}
	c, err := handler.RecoverKeysWithAuthKey(data, key)
	if err != nil {
		return nil, nil, processPlatformHandlerError(err)
	}

	key, auxKey, err := c.Unmarshal()
	if err != nil {
		return nil, nil, &InvalidKeyDataError{xerrors.Errorf("cannot unmarshal cleartext key payload: %w", err)}
	}

	return key, auxKey, nil
}

// IsSnapModelAuthorized indicates whether the supplied Snap device model is trusted to
// access the data on the encrypted volume protected by this key data.
//
// The supplied auxKey is obtained using one of the RecoverKeys* functions.
func (d *KeyData) IsSnapModelAuthorized(auxKey AuxiliaryKey, model SnapModel) (bool, error) {
	hmacKey, err := d.snapModelAuthKey(auxKey)
	if err != nil {
		return false, xerrors.Errorf("cannot obtain auth key: %w", err)
	}

	alg := d.data.AuthorizedSnapModels.alg
	if !alg.Available() {
		return false, errors.New("invalid digest algorithm")
	}

	h, err := computeSnapModelHMAC(alg.Hash, hmacKey, model)
	if err != nil {
		return false, xerrors.Errorf("cannot compute HMAC of model: %w", err)
	}

	return d.data.AuthorizedSnapModels.hmacs.contains(h), nil
}

// SetAuthorizedSnapModels marks the supplied Snap device models as trusted to access
// the data on the encrypted volume protected by this key data. This function replaces all
// previously trusted models.
//
// This makes changes to the key data, which will need to persisted afterwards using
// WriteAtomic.
//
// The supplied auxKey is obtained using one of the RecoverKeys* functions. If the
// supplied auxKey is incorrect, then an error will be returned.
func (d *KeyData) SetAuthorizedSnapModels(auxKey AuxiliaryKey, models ...SnapModel) error {
	hmacKey, err := d.snapModelAuthKey(auxKey)
	if err != nil {
		return xerrors.Errorf("cannot obtain auth key: %w", err)
	}

	alg := d.data.AuthorizedSnapModels.keyDigest.Alg
	if !alg.Available() {
		return errors.New("invalid digest algorithm")
	}

	h := alg.New()
	h.Write(hmacKey)
	h.Write(d.data.AuthorizedSnapModels.keyDigest.Salt)
	if !bytes.Equal(h.Sum(nil), d.data.AuthorizedSnapModels.keyDigest.Digest) {
		return errors.New("incorrect key supplied")
	}

	alg = d.data.AuthorizedSnapModels.alg
	if !alg.Available() {
		return errors.New("invalid digest algorithm")
	}

	var modelHMACs snapModelHMACList

	for _, model := range models {
		h, err := computeSnapModelHMAC(alg.Hash, hmacKey, model)
		if err != nil {
			return xerrors.Errorf("cannot compute HMAC of model: %w", err)
		}

		modelHMACs = append(modelHMACs, h)
	}

	d.data.AuthorizedSnapModels.hmacs = modelHMACs
	return nil
}

// SetPassphrase sets a passphrase on this key data, which can be used to recover
// the keys via the KeyData.RecoverKeysWithPassphrase API. This can only be called when
// KeyData.AuthMode returns AuthModeNone. Once a passphrase has been set, the
// KeyData.RecoverKeys API can no longer be used.
//
// The kdfOptions argument configures the Argon2 KDF settings. The kdf argument
// provides the Argon2 KDF implementation that will be used - this should ultimately
// execute the implementation returned by the Argon2iKDF function, but the caller
// can choose to execute this in a short-lived utility process.
func (d *KeyData) SetPassphrase(passphrase string, kdfOptions *KDFOptions, kdf KDF) error {
	if d.AuthMode() != AuthModeNone {
		return errors.New("cannot set passphrase without authorization")
	}

	if err := d.updatePassphrase(d.data.EncryptedPayload, nil, passphrase, kdfOptions, kdf); err != nil {
		return err
	}

	d.data.EncryptedPayload = nil
	return nil
}

// ChangePassphrase updates the passphrase used to recover the keys from this key data
// via the KeyData.RecoverKeysWithPassphraseAPI. This can only be called if a passhphrase
// has been set previously (KeyData.AuthMode returns AuthModePassphrase).
//
// The current passphrase must be supplied via the oldPassphrase argument.
//
// The kdfOptions argument configures the Argon2 KDF settings. The kdf argument
// provides the Argon2 KDF implementation that will be used - this should ultimately
// execute the implementation returned by the Argon2iKDF function, but the caller
// can choose to execute this in a short-lived utility process.
func (d *KeyData) ChangePassphrase(oldPassphrase, newPassphrase string, kdfOptions *KDFOptions, kdf KDF) error {
	if d.AuthMode()&AuthModePassphrase == 0 {
		return errors.New("cannot change passphrase without setting an initial passphrase")
	}

	payload, oldKey, err := d.openWithPassphrase(oldPassphrase, kdf)
	if err != nil {
		return err
	}

	if err := d.updatePassphrase(payload, oldKey, newPassphrase, kdfOptions, kdf); err != nil {
		return processPlatformHandlerError(err)
	}

	return nil
}

// ClearPassphraseWithPassphrase clears the passphrase from this key data so that the
// keys can be recovered via the KeyData.RecoverKeys API. This can only be called if a
// passhphrase has been set previously (KeyData.AuthMode returns AuthModePassphrase).
//
// The current passphrase must be supplied.
//
// The kdf argument provides the Argon2 KDF implementation that will be used - this
// should ultimately execute the implementation returned by the Argon2iKDF function,
// but the caller can choose to execute this in a short-lived utility process.
func (d *KeyData) ClearPassphraseWithPassphrase(passphrase string, kdf KDF) error {
	if d.AuthMode()&AuthModePassphrase == 0 {
		return errors.New("no passphrase is set")
	}

	handler := handlers[d.data.PlatformName]
	if handler == nil {
		return ErrNoPlatformHandlerRegistered
	}

	payload, key, err := d.openWithPassphrase(passphrase, kdf)
	if err != nil {
		return err
	}

	handle, err := handler.ChangeAuthKey(d.data.PlatformHandle, key, nil)
	if err != nil {
		return processPlatformHandlerError(err)
	}

	d.data.PlatformHandle = handle
	d.data.EncryptedPayload = payload
	d.data.PassphraseProtectedPayload = nil
	return nil
}

// WriteAtomic saves this key data to the supplied KeyDataWriter.
func (d *KeyData) WriteAtomic(w KeyDataWriter) error {
	enc := json.NewEncoder(w)
	if err := enc.Encode(d.data); err != nil {
		return xerrors.Errorf("cannot encode keydata: %w", err)
	}

	if err := w.Commit(); err != nil {
		return xerrors.Errorf("cannot commit keydata: %w", err)
	}

	return nil
}

// ReadKeyData reads the key data from the supplied KeyDataReader, returning a
// new KeyData object.
func ReadKeyData(r KeyDataReader) (*KeyData, error) {
	d := &KeyData{readableName: r.ReadableName()}
	dec := json.NewDecoder(r)
	if err := dec.Decode(&d.data); err != nil {
		return nil, xerrors.Errorf("cannot decode key data: %w", err)
	}

	return d, nil
}

// NewKeyData creates a new KeyData object using the supplied KeyCreationData, which
// should be created by a platform-specific package, containing a payload encrypted by
// the platform's secure device and the associated handle required for subsequent
// recovery of the keys.
func NewKeyData(creationData *KeyCreationData) (*KeyData, error) {
	encodedHandle, err := json.Marshal(creationData.Handle)
	if err != nil {
		return nil, xerrors.Errorf("cannot encode platform handle: %w", err)
	}

	rng, err := drbg.NewCTRWithExternalEntropy(32, creationData.AuxiliaryKey, nil, []byte("SNAP-MODEL-HMAC"), nil)
	if err != nil {
		return nil, xerrors.Errorf("cannot instantiate DRBG: %w", err)
	}

	var salt [32]byte
	if _, err := rand.Read(salt[:]); err != nil {
		return nil, xerrors.Errorf("cannot read salt: %w", err)
	}

	h := creationData.SnapModelAuthHash.New()
	if _, err := io.CopyN(h, rng, int64(creationData.SnapModelAuthHash.Size())); err != nil {
		return nil, xerrors.Errorf("cannot create hash of snap model auth key: %w", err)
	}
	h.Write(salt[:])

	return &KeyData{
		data: keyData{
			PlatformName:     creationData.PlatformName,
			PlatformHandle:   json.RawMessage(encodedHandle),
			EncryptedPayload: creationData.EncryptedPayload,
			AuthorizedSnapModels: authorizedSnapModels{
				alg: hashAlg{creationData.SnapModelAuthHash},
				keyDigest: keyDigest{
					Alg:    hashAlg{creationData.SnapModelAuthHash},
					Salt:   salt[:],
					Digest: h.Sum(nil)}}}}, nil
}

// MarshalKeys serializes the supplied disk unlock key and auxiliary key in
// to a format that is ready to be encrypted by a platform's secure device.
func MarshalKeys(key DiskUnlockKey, auxKey AuxiliaryKey) KeyPayload {
	w := new(bytes.Buffer)
	binary.Write(w, binary.BigEndian, uint16(len(key)))
	w.Write(key)
	binary.Write(w, binary.BigEndian, uint16(len(auxKey)))
	w.Write(auxKey)
	return w.Bytes()
}<|MERGE_RESOLUTION|>--- conflicted
+++ resolved
@@ -22,11 +22,8 @@
 import (
 	"bytes"
 	"crypto"
-<<<<<<< HEAD
-=======
 	"crypto/aes"
 	"crypto/cipher"
->>>>>>> 9e215beb
 	"crypto/rand"
 	"encoding/binary"
 	"encoding/json"
