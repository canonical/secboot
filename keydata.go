// -*- Mode: Go; indent-tabs-mode: t -*-

/*
 * Copyright (C) 2021 Canonical Ltd
 *
 * This program is free software: you can redistribute it and/or modify
 * it under the terms of the GNU General Public License version 3 as
 * published by the Free Software Foundation.
 *
 * This program is distributed in the hope that it will be useful,
 * but WITHOUT ANY WARRANTY; without even the implied warranty of
 * MERCHANTABILITY or FITNESS FOR A PARTICULAR PURPOSE.  See the
 * GNU General Public License for more details.
 *
 * You should have received a copy of the GNU General Public License
 * along with this program.  If not, see <http://www.gnu.org/licenses/>.
 *
 */

package secboot

import (
	"crypto"
	"crypto/aes"
	"crypto/cipher"
	"crypto/rand"
	"encoding/asn1"
	"encoding/json"
	"errors"
	"fmt"
	"hash"
	"io"
	"time"

	"github.com/snapcore/secboot/internal/pbkdf2"
	"golang.org/x/crypto/cryptobyte"
	cryptobyte_asn1 "golang.org/x/crypto/cryptobyte/asn1"
	"golang.org/x/crypto/hkdf"
	"golang.org/x/xerrors"
)

const (
	nilHash                    HashAlg = 0
	passphraseKeyLen                   = 32
	passphraseEncryptionKeyLen         = 32
	passphraseEncryption               = "aes-cfb"
)

var (
	sha1Oid   = asn1.ObjectIdentifier{1, 3, 14, 3, 2, 26}
	sha224Oid = asn1.ObjectIdentifier{2, 16, 840, 1, 101, 3, 4, 2, 4}
	sha256Oid = asn1.ObjectIdentifier{2, 16, 840, 1, 101, 3, 4, 2, 1}
	sha384Oid = asn1.ObjectIdentifier{2, 16, 840, 1, 101, 3, 4, 2, 2}
	sha512Oid = asn1.ObjectIdentifier{2, 16, 840, 1, 101, 3, 4, 2, 3}
)

var (
	// KeyDataGeneration describes the generation number of new keys created by NewKeyData.
	// This will be supplied via PlatformKeyDataHandler and should generally be
	// authenticated by the platform code in order to protect against future key format
	// changes that might have security relevant implications.
	KeyDataGeneration = 2

	// ErrNoPlatformHandlerRegistered is returned from KeyData methods if no
	// appropriate platform handler is registered using the
	// RegisterPlatformKeyDataHandler API.
	ErrNoPlatformHandlerRegistered = errors.New("no appropriate platform handler is registered")

	// ErrInvalidPassphrase is returned from KeyData methods that require
	// knowledge of a passphrase and the supplied passphrase is incorrect.
	ErrInvalidPassphrase = errors.New("the supplied passphrase is incorrect")

	// ErrInvalidPIN is returned from KeyData methods that require
	// knowledge of a PIN and the supplied passphrase is incorrect.
	ErrInvalidPIN = errors.New("the supplied PIN is incorrect")
)

// InvalidKeyDataError is returned from KeyData methods if the key data
// is invalid in some way.
type InvalidKeyDataError struct {
	err error
}

func (e *InvalidKeyDataError) Error() string {
	return fmt.Sprintf("invalid key data: %v", e.err)
}

func (e *InvalidKeyDataError) Unwrap() error {
	return e.err
}

// IncompatibleKeyDataRoleParamsError is returned from KeyData methods when
// trying to recover keys if the data that associates the metadata with
// a role is invalid or incompatible with the current boot settings.
type IncompatibleKeyDataRoleParamsError struct {
	err error
}

func (e *IncompatibleKeyDataRoleParamsError) Error() string {
	return fmt.Sprintf("incompatible key data role params: %v", e.err)
}

func (e *IncompatibleKeyDataRoleParamsError) Unwrap() error {
	return e.err
}

// PlatformUninitializedError is returned from KeyData methods if the
// platform's secure device has not been initialized properly.
type PlatformUninitializedError struct {
	err error
}

func (e *PlatformUninitializedError) Error() string {
	return fmt.Sprintf("the platform's secure device is not properly initialized: %v", e.err)
}

func (e *PlatformUninitializedError) Unwrap() error {
	return e.err
}

// PlatformDeviceUnavailableError is returned from KeyData methods if the
// platform's secure device is currently unavailable.
type PlatformDeviceUnavailableError struct {
	err error
}

func (e *PlatformDeviceUnavailableError) Error() string {
	return fmt.Sprintf("the platform's secure device is unavailable: %v", e.err)
}

func (e *PlatformDeviceUnavailableError) Unwrap() error {
	return e.err
}

// DiskUnlockKey is the key used to unlock a LUKS volume.
type DiskUnlockKey []byte

// PrimaryKey is an additional key used to modify properties of a KeyData
// object without having to create a new object.
type PrimaryKey []byte

// AuthMode corresponds to an authentication mechanism supported by
// a KeyData. Only one mode is supported at a time.
type AuthMode uint8

const (
	AuthModeNone AuthMode = iota
	AuthModePassphrase
	AuthModePIN
)

// String implements [fmt.Stringer].
func (m AuthMode) String() string {
	switch m {
	case AuthModeNone:
		return "none"
	case AuthModePassphrase:
		return "passphrase"
	case AuthModePIN:
		return "PIN"
	default:
		return fmt.Sprintf("unknown(%d)", int(m))
	}
}

// keyDataError is used to wrap errors in order to identify errors that occur
// because of invalid key metadata.
type keyDataError struct {
	err error
}

func (e keyDataError) Error() string {
	return e.err.Error()
}

func (e keyDataError) Unwrap() error {
	return e.err
}

func isKeyDataError(err error) bool {
	var e keyDataError
	return errors.As(err, &e)
}

// KeyParams provides parameters required to create a new KeyData object.
// It should be produced by a platform implementation.
type KeyParams struct {
	// Handle contains metadata required by the platform in order to recover
	// this key. It is opaque to this go package. It should be a value that can
	// be encoded to JSON using go's encoding/json package, which could be
	// something as simple as binary data stored in a byte slice or a more complex
	// JSON object, depending on the requirements of the implementation. A handle
	// already encoded to JSON can be supplied using the json.RawMessage type.
	Handle interface{}

	Role string

	// EncryptedPayload contains the encrypted and authenticated payload. The
	// plaintext payload should be created with [MakeDiskUnlockKey].
	EncryptedPayload []byte

	PlatformName string // Name of the platform that produced this data

	// KDFAlg is the digest algorithm used to derive additional keys during
	// the use of the created KeyData. It must match the algorithm passed to
	// [MakeDiskUnlockKey]. The zero value here has a special meaning which
	// is reserved to support legacy TPM2 key data files, and tells the
	// KeyData to use the unique key as the unlock key rather than using it
	// to derive the unlock key.
	KDFAlg crypto.Hash
}

// KeyWithPassphraseParams provides parameters required to create a new KeyData
// object with a passphrase enabled. It should be produced by a platform
// implementation.
type KeyWithPassphraseParams struct {
	KeyParams
	KDFOptions KDFOptions // The passphrase KDF options

	// AuthKeySize is the size of key to derive from the passphrase for
	// use by the platform implementation.
	AuthKeySize int

	// ChangeAuthKeyContext can be set to the caller to any arbitrary value
	// that should be passed to the initial call to
	// [PlatformKeyDataHandler.ChangeAuthKey]. The main use for this is to
	// permit the tpm2 package to supply an open TPM connection.
	ChangeAuthKeyContext any
}

// KeyWithPINParams provides parameters required to create a new KeyData object
// with a PIN enabled. It should be produced by a platform implementation.
type KeyWithPINParams struct {
	KeyParams
	KDFOptions *PBKDF2Options // The PIN KDF options

	// AuthKeySize is the size of key to derive from the PIN for
	// use by the platform implementation.
	AuthKeySize int

	// ChangeAuthKeyContext can be set to the caller to any arbitrary value
	// that should be passed to the initial call to
	// [PlatformKeyDataHandler.ChangeAuthKey]. The main use for this is to
	// permit the tpm2 package to supply an open TPM connection.
	ChangeAuthKeyContext any
}

// KeyID is the unique ID for a KeyData object. It is used to facilitate the
// sharing of state between the early boot environment and OS runtime.
type KeyID []byte

// KeyDataWriter is an interface used by KeyData to write the data to
// persistent storage in an atomic way.
type KeyDataWriter interface {
	io.Writer
	Commit() error
}

// KeyDataReader is an interface used to read and decode a KeyData
// from persistent storage.
//
// XXX: This will eventually be removed when the legacy activation API
// is removed.
type KeyDataReader interface {
	io.Reader
	ReadableName() string
}

// HashAlg provides an abstraction for crypto.Hash that can be serialized to JSON and DER.
type HashAlg crypto.Hash

var hashAlgAvailable = (*HashAlg).Available

func (a HashAlg) Available() bool {
	return crypto.Hash(a).Available()
}

func (a HashAlg) New() hash.Hash {
	return crypto.Hash(a).New()
}

func (a HashAlg) HashFunc() crypto.Hash {
	return crypto.Hash(a)
}

func (a HashAlg) Size() int {
	return crypto.Hash(a).Size()
}

func (a HashAlg) MarshalJSON() ([]byte, error) {
	var s string

	switch crypto.Hash(a) {
	case crypto.SHA1:
		s = "sha1"
	case crypto.SHA224:
		s = "sha224"
	case crypto.SHA256:
		s = "sha256"
	case crypto.SHA384:
		s = "sha384"
	case crypto.SHA512:
		s = "sha512"
	case crypto.Hash(nilHash):
		s = "null"
	default:
		return nil, fmt.Errorf("unknown hash algorithm: %v", crypto.Hash(a))
	}

	return json.Marshal(s)
}

func (a *HashAlg) UnmarshalJSON(b []byte) error {
	var s string
	if err := json.Unmarshal(b, &s); err != nil {
		return err
	}

	switch s {
	case "sha1":
		*a = HashAlg(crypto.SHA1)
	case "sha224":
		*a = HashAlg(crypto.SHA224)
	case "sha256":
		*a = HashAlg(crypto.SHA256)
	case "sha384":
		*a = HashAlg(crypto.SHA384)
	case "sha512":
		*a = HashAlg(crypto.SHA512)
	default:
		// be permissive here and allow everything to be
		// unmarshalled.
		*a = nilHash
	}

	return nil
}

func (a HashAlg) MarshalASN1(b *cryptobyte.Builder) {
	b.AddASN1(cryptobyte_asn1.SEQUENCE, func(b *cryptobyte.Builder) { // AlgorithmIdentifier ::= SEQUENCE {
		var oid asn1.ObjectIdentifier

		switch crypto.Hash(a) {
		case crypto.SHA1:
			oid = sha1Oid
		case crypto.SHA224:
			oid = sha224Oid
		case crypto.SHA256:
			oid = sha256Oid
		case crypto.SHA384:
			oid = sha384Oid
		case crypto.SHA512:
			oid = sha512Oid
		default:
			b.SetError(fmt.Errorf("unknown hash algorithm: %v", crypto.Hash(a)))
			return
		}
		b.AddASN1ObjectIdentifier(oid) // algorithm OBJECT IDENTIFIER
		b.AddASN1NULL()                // parameters ANY DEFINED BY algorithm OPTIONAL
	})
}

type kdfParams struct {
	Type string `json:"type"` // The KDF algorithm

	// Time is the time cost, which specifies the number of
	// iterations of the KDF. Used for both argon2 and
	// pbkdf2.
	Time int `json:"time"`

	// Memory is the memory cost, used only by argon2.
	Memory int `json:"memory"`

	// CPUs is the number of threads for argon2 only.
	CPUs int `json:"cpus"`

	// Hash is the digest algorithm to use, used only
	// by pbkdf2.
	Hash HashAlg `json:"hash"`
}

// kdfData corresponds to the arguments to a KDF and matches the
// corresponding object in the LUKS2 specification.
type kdfData struct {
	Salt []byte `json:"salt"`
	kdfParams
}

// passphraseParams contains parameters for passphrase authentication.
type passphraseParams struct {
	// KDF contains the key derivation parameters used to derive
	// an intermediate key from an input passphrase.
	KDF kdfData `json:"kdf"`

	Encryption        string `json:"encryption"`          // Encryption algorithm - currently only aes-cfb
	DerivedKeySize    int    `json:"derived_key_size"`    // Size of key to derive from passphrase using the parameters of the KDF field.
	EncryptionKeySize int    `json:"encryption_key_size"` // Size of encryption key to derive from passphrase derived key
	AuthKeySize       int    `json:"auth_key_size"`       // Size of auth key to derive from passphrase derived key
}

// pinParams contains parameters for PIN authentication.
type pinParams struct {
	// KDF contains the key derivation parameters used to derive
	// a user auth key from an input PIN
	KDF         kdfData `json:"kdf"`
	AuthKeySize int     `json:"auth_key_size"` // Size of auth key to derive from PIN
}

type keyData struct {
	// Generation is a number used to differentiate between different key formats.
	// i.e Gen1 keys are binary serialized and include a primary and an unlock key while
	// Gen2 keys are DER encoded and include a primary key and a unique key which is
	// used to derive the unlock key.
	Generation int `json:"generation,omitempty"`

	PlatformName string `json:"platform_name"` // used to identify a PlatformKeyDataHandler

	// PlatformHandle is an opaque blob of data used by the associated
	// PlatformKeyDataHandler to recover the cleartext keys from one of
	// the encrypted payloads.
	PlatformHandle json.RawMessage `json:"platform_handle"`

	// Role describes the role of this key, and is used to restrict the
	// scope of authorizations associated with it (such as PCR policies).
	// XXX: It's a bit strange having it here because it's not used by
	//  this package, but it does allow the configuration manager to filter
	//  keys by role without having to decode the platform specific part.
	//  Maybe in the future, KeyData should be an interface implemented
	//  entirely by each platform with some shared helpers rather than
	//  what we have now (a concrete KeyData implementation with an
	//  opaque blob).
	Role string `json:"role"`

	// KDFAlg is the algorithm that is used to derive the unlock key from a primary key.
	// It is also used to derive additional keys from the passphrase derived key in
	// derivePassphraseKeys.
	KDFAlg HashAlg `json:"kdf_alg,omitempty"`

	// EncryptedPayload is the platform protected key payload.
	EncryptedPayload []byte `json:"encrypted_payload"`

	PassphraseParams *passphraseParams `json:"passphrase_params,omitempty"`
	PINParams        *pinParams        `json:"pin_params,omitempty"`

	// AuthorizedSnapModels contains information about the Snap models
	// that have been authorized to access the data protected by this key.
	// This field is only used by gen 1 keys. Gen 2 keys handle authorized
	// snap models differently depending on the platform implementation.
	AuthorizedSnapModels *authorizedSnapModels `json:"authorized_snap_models,omitempty"`
}

func processPlatformHandlerError(err error, authMode AuthMode) error {
	var pe *PlatformHandlerError
	if xerrors.As(err, &pe) {
		switch pe.Type {
		case PlatformHandlerErrorInvalidData:
			return &InvalidKeyDataError{pe.Err}
		case PlatformHandlerErrorUninitialized:
			return &PlatformUninitializedError{pe.Err}
		case PlatformHandlerErrorUnavailable:
			return &PlatformDeviceUnavailableError{pe.Err}
		case PlatformHandlerErrorInvalidAuthKey:
<<<<<<< HEAD
			switch authMode {
			case AuthModePassphrase:
				return ErrInvalidPassphrase
			case AuthModePIN:
				return ErrInvalidPIN
			}
=======
			return ErrInvalidPassphrase
		case PlatformHandlerErrorIncompatibleRole:
			return &IncompatibleKeyDataRoleParamsError{pe.Err}
>>>>>>> 19dbc346
		}
	}

	return xerrors.Errorf("cannot perform action because of an unexpected error: %w", err)
}

// KeyData represents a disk unlock key and auxiliary key protected by a platform's
// secure device.
type KeyData struct {
	readableName string
	data         keyData
}

func (d *KeyData) derivePassphraseKeys(passphrase string) (key, iv, auth []byte, err error) {
	if d.data.PassphraseParams == nil {
		return nil, nil, nil, keyDataError{errors.New("no passphrase params")}
	}

	params := d.data.PassphraseParams
	if params.DerivedKeySize < 0 {
		return nil, nil, nil, keyDataError{fmt.Errorf("invalid derived key size (%d bytes)", params.DerivedKeySize)}
	}
	if params.EncryptionKeySize < 0 || params.EncryptionKeySize > 32 {
		// The key size can't be larger than 32 with the supported cipher
		return nil, nil, nil, keyDataError{fmt.Errorf("invalid encryption key size (%d bytes)", params.EncryptionKeySize)}
	}
	if params.AuthKeySize < 0 {
		return nil, nil, nil, keyDataError{fmt.Errorf("invalid auth key size (%d bytes)", params.AuthKeySize)}
	}
	if params.KDF.Time < 0 {
		return nil, nil, nil, keyDataError{fmt.Errorf("invalid KDF time (%d)", params.KDF.Time)}
	}

	kdfAlg := d.data.KDFAlg
	if kdfAlg == nilHash {
		return nil, nil, nil, keyDataError{errors.New("invalid leaf KDF digest algorithm")}
	}
	if !hashAlgAvailable(&kdfAlg) {
		return nil, nil, nil, fmt.Errorf("unavailable leaf KDF digest algorithm %v", kdfAlg)
	}

	// Include derivation parameters in the KDF salt in order to protect them.
	// Ideally the extra parameters would be part of Argon2's additional data, but
	// the go package doesn't expose this.
	builder := cryptobyte.NewBuilder(nil)
	builder.AddASN1(cryptobyte_asn1.SEQUENCE, func(b *cryptobyte.Builder) { // SEQUENCE {
		b.AddASN1OctetString(params.KDF.Salt)                               // salt OCTET STRING
		kdfAlg.MarshalASN1(b)                                               // kdfAlgorithm AlgorithmIdentifier
		b.AddASN1(cryptobyte_asn1.UTF8String, func(b *cryptobyte.Builder) { // encryption UTF8String
			b.AddBytes([]byte(params.Encryption))
		})
		b.AddASN1Int64(int64(params.EncryptionKeySize)) // encryptionKeySize INTEGER
		b.AddASN1Int64(int64(params.AuthKeySize))       // authKeySize INTEGER
	})
	salt, err := builder.Bytes()
	if err != nil {
		return nil, nil, nil, keyDataError{xerrors.Errorf("cannot serialize salt: %w", err)}
	}

	var derived []byte

	switch params.KDF.Type {
	case string(Argon2i), string(Argon2id):
		if params.KDF.Memory < 0 {
			return nil, nil, nil, keyDataError{fmt.Errorf("invalid argon2 memory (%d)", params.KDF.Memory)}
		}
		if params.KDF.CPUs < 0 {
			return nil, nil, nil, keyDataError{fmt.Errorf("invalid argon2 threads (%d)", params.KDF.CPUs)}
		}

		mode := Argon2Mode(params.KDF.Type)
		costParams := &Argon2CostParams{
			Time:      uint32(params.KDF.Time),
			MemoryKiB: uint32(params.KDF.Memory),
			Threads:   uint8(params.KDF.CPUs)}
		derived, err = argon2KDF().Derive(passphrase, salt, mode, costParams, uint32(params.DerivedKeySize))
		if err != nil {
			return nil, nil, nil, xerrors.Errorf("cannot derive key from passphrase: %w", err)
		}
		if len(derived) != params.DerivedKeySize {
			return nil, nil, nil, errors.New("KDF returned unexpected key length")
		}
	case pbkdf2Type:
		pbkdfParams := &pbkdf2.Params{
			Iterations: uint(params.KDF.Time),
			HashAlg:    crypto.Hash(params.KDF.Hash),
		}
		derived, err = pbkdf2.Key(passphrase, salt, pbkdfParams, uint(params.DerivedKeySize))
		if err != nil {
			return nil, nil, nil, xerrors.Errorf("cannot derive key from passphrase: %w", err)
		}
	default:
		return nil, nil, nil, keyDataError{fmt.Errorf("unexpected intermediate KDF type \"%s\"", params.KDF.Type)}
	}

	key = make([]byte, params.EncryptionKeySize)
	r := hkdf.Expand(func() hash.Hash { return kdfAlg.New() }, derived, []byte("PASSPHRASE-ENC"))
	if _, err := io.ReadFull(r, key); err != nil {
		return nil, nil, nil, xerrors.Errorf("cannot derive encryption key: %w", err)
	}

	iv = make([]byte, aes.BlockSize)
	r = hkdf.Expand(func() hash.Hash { return kdfAlg.New() }, derived, []byte("PASSPHRASE-IV"))
	if _, err := io.ReadFull(r, iv); err != nil {
		return nil, nil, nil, xerrors.Errorf("cannot derive IV: %w", err)
	}

	auth = make([]byte, params.AuthKeySize)
	r = hkdf.Expand(func() hash.Hash { return kdfAlg.New() }, derived, []byte("PASSPHRASE-AUTH"))
	if _, err := io.ReadFull(r, auth); err != nil {
		return nil, nil, nil, xerrors.Errorf("cannot derive auth key: %w", err)
	}

	return key, iv, auth, nil
}

func (d *KeyData) derivePINAuthKey(pin PIN) ([]byte, error) {
	if d.data.PINParams == nil {
		return nil, errors.New("no PIN params")
	}

	params := d.data.PINParams
	if params.AuthKeySize < 0 {
		return nil, fmt.Errorf("invalid auth key size (%d bytes)", params.AuthKeySize)
	}
	if params.KDF.Time < 0 {
		return nil, fmt.Errorf("invalid KDF time (%d)", params.KDF.Time)
	}
	if params.KDF.Type != pbkdf2Type {
		return nil, fmt.Errorf("unexpected KDF type \"%s\"", params.KDF.Type)
	}

	pbkdfParams := &pbkdf2.Params{
		Iterations: uint(params.KDF.Time),
		HashAlg:    crypto.Hash(params.KDF.Hash),
	}
	if !hashAlgAvailable(&params.KDF.Hash) {
		return nil, fmt.Errorf("unavailable pbkdf2 digest algorithm %v", params.KDF.Hash)
	}
	key, err := pbkdf2.Key(string(pin.Bytes()), params.KDF.Salt, pbkdfParams, uint(params.AuthKeySize))
	if err != nil {
		return nil, xerrors.Errorf("cannot derive auth key from PIN: %w", err)
	}
	return key, nil
}

func (d *KeyData) updatePassphrase(payload, oldAuthKey []byte, passphrase string, platformContext any) error {
	handlerInfo, exists := keyDataHandlers[d.data.PlatformName]
	if !exists {
		return ErrNoPlatformHandlerRegistered
	}

	key, iv, authKey, err := d.derivePassphraseKeys(passphrase)
	if err != nil {
		return err
	}

	if d.data.PassphraseParams.Encryption != passphraseEncryption {
		// Only AES-CFB is supported
		return keyDataError{fmt.Errorf("unexpected encryption algorithm \"%s\"", d.data.PassphraseParams.Encryption)}
	}

	handle, err := handlerInfo.handler.ChangeAuthKey(d.platformKeyData(), oldAuthKey, authKey, platformContext)
	if err != nil {
		return processPlatformHandlerError(err)
	}

	c, err := aes.NewCipher(key)
	if err != nil {
		err = xerrors.Errorf("cannot create cipher: %w", err)
		var kse aes.KeySizeError
		if errors.As(err, &kse) {
			err = keyDataError{err}
		}
		return err
	}

	d.data.PlatformHandle = handle
	d.data.EncryptedPayload = make([]byte, len(payload))

	stream := cipher.NewCFBEncrypter(c, iv)
	stream.XORKeyStream(d.data.EncryptedPayload, payload)

	return nil
}

func (d *KeyData) updatePIN(oldAuthKey []byte, pin PIN, platformContext any) error {
	handlerInfo, exists := keyDataHandlers[d.data.PlatformName]
	if !exists {
		return ErrNoPlatformHandlerRegistered
	}

	authKey, err := d.derivePINAuthKey(pin)
	if err != nil {
		return err
	}

	handle, err := handlerInfo.handler.ChangeAuthKey(d.platformKeyData(), oldAuthKey, authKey, platformContext)
	if err != nil {
		return err
	}

	d.data.PlatformHandle = handle
	return nil
}

func (d *KeyData) openWithPassphrase(passphrase string) (payload []byte, authKey []byte, err error) {
	key, iv, authKey, err := d.derivePassphraseKeys(passphrase)
	if err != nil {
		return nil, nil, err
	}

	if d.data.PassphraseParams.Encryption != passphraseEncryption {
		// Only AES-CFB is supported
		return nil, nil, keyDataError{fmt.Errorf("unexpected encryption algorithm \"%s\"", d.data.PassphraseParams.Encryption)}
	}

	payload = make([]byte, len(d.data.EncryptedPayload))

	c, err := aes.NewCipher(key)
	if err != nil {
		err = xerrors.Errorf("cannot create cipher: %w", err)
		var kse aes.KeySizeError
		if errors.As(err, &kse) {
			err = keyDataError{err}
		}
		return nil, nil, err
	}
	stream := cipher.NewCFBDecrypter(c, iv)
	stream.XORKeyStream(payload, d.data.EncryptedPayload)

	return payload, authKey, nil
}

func (d *KeyData) platformKeyData() *PlatformKeyData {
	return &PlatformKeyData{
		Generation:    d.Generation(),
		EncodedHandle: d.data.PlatformHandle,
		Role:          d.data.Role,
		KDFAlg:        crypto.Hash(d.data.KDFAlg),
		AuthMode:      d.AuthMode(),
	}
}

func (d *KeyData) recoverKeysCommon(data []byte) (DiskUnlockKey, PrimaryKey, error) {
	switch d.Generation() {
	case 1:
		unlockKey, primaryKey, err := unmarshalV1KeyPayload(data)
		if err != nil {
			return nil, nil, &InvalidKeyDataError{xerrors.Errorf("cannot unmarshal cleartext key payload: %w", err)}
		}
		return unlockKey, primaryKey, nil
	case 2:
		if d.data.KDFAlg != nilHash && !d.data.KDFAlg.Available() {
			return nil, nil, fmt.Errorf("unavailable KDF digest algorithm %v", d.data.KDFAlg)
		}
		pk, err := unmarshalProtectedKeys(data)
		if err != nil {
			return nil, nil, &InvalidKeyDataError{xerrors.Errorf("cannot unmarshal cleartext key payload: %w", err)}
		}
		return pk.unlockKey(crypto.Hash(d.data.KDFAlg)), pk.Primary, nil
	default:
		return nil, nil, &InvalidKeyDataError{fmt.Errorf("invalid keydata generation %d", d.Generation())}
	}
}

// Generation returns this keydata's generation. Since the generation field didn't exist
// for older keydata with generation < 2, we fake the generation returned to 1.
func (d *KeyData) Generation() int {
	switch d.data.Generation {
	case 0:
		// This field was missing in gen1
		return 1
	default:
		return d.data.Generation
	}
}

// PlatformName returns the name of the platform that handles this key data.
func (d *KeyData) PlatformName() string {
	return d.data.PlatformName
}

// ReadableName returns a human-readable name for this key data, useful for
// including in errors.
//
// XXX: This is only used by the legacy activation API and will eventuall be
// removed along with it and [KeyDataReader].
func (d *KeyData) ReadableName() string {
	return d.readableName
}

// UniqueID returns the unique ID for this key data.
func (d *KeyData) UniqueID() (KeyID, error) {
	h := crypto.SHA256.New()
	enc := json.NewEncoder(h)
	if err := enc.Encode(&d.data); err != nil {
		return nil, xerrors.Errorf("cannot compute ID: %w", err)
	}
	return KeyID(h.Sum(nil)), nil
}

// AuthMode indicates the authentication mechanism enabled for this key data.
func (d *KeyData) AuthMode() (out AuthMode) {
	switch {
	case d.data.PassphraseParams != nil:
		return AuthModePassphrase
	case d.data.PINParams != nil:
		return AuthModePIN
	default:
		return AuthModeNone
	}
}

func (d *KeyData) Role() string {
	return d.data.Role
}

// UnmarshalPlatformHandle unmarshals the JSON platform handle payload into the
// supplied handle, which must be a non-nil pointer.
func (d *KeyData) UnmarshalPlatformHandle(handle interface{}) error {
	if err := json.Unmarshal(d.data.PlatformHandle, handle); err != nil {
		return &InvalidKeyDataError{err}
	}
	return nil
}

// MarshalAndUpdatePlatformHandle marshals the supplied platform handle to JSON and updates
// this KeyData object. The changes will need to persisted afterwards using
// WriteAtomic.
func (d *KeyData) MarshalAndUpdatePlatformHandle(handle interface{}) error {
	b, err := json.Marshal(handle)
	if err != nil {
		return err
	}

	d.data.PlatformHandle = b
	return nil
}

// RecoverKeys recovers the disk unlock key and primary key associated with this
// key data from the platform's secure device, for key data that doesn't have any
// additional authentication modes enabled (AuthMode returns AuthModeNone).
//
// If AuthMode returns anything other than AuthModeNone, then this will return an error.
//
// If no platform handler has been registered for this key data, an
// ErrNoPlatformHandlerRegistered error will be returned.
//
// If the keys cannot be recovered because the key data is invalid, a *InvalidKeyDataError
// error will be returned.
//
// If the keys cannot be recovered because the platform's secure device is not
// properly initialized, a *PlatformUninitializedError error will be returned.
//
// If the keys cannot be recovered because the platform's secure device is not
// available, a *PlatformDeviceUnavailableError error will be returned.
func (d *KeyData) RecoverKeys() (DiskUnlockKey, PrimaryKey, error) {
	if d.AuthMode() != AuthModeNone {
		return nil, nil, fmt.Errorf("cannot recover key without user authorization - user auth required: %s", d.AuthMode())
	}

	handlerInfo, exists := keyDataHandlers[d.data.PlatformName]
	if !exists {
		return nil, nil, ErrNoPlatformHandlerRegistered
	}

	c, err := handlerInfo.handler.RecoverKeys(d.platformKeyData(), d.data.EncryptedPayload)
	if err != nil {
		return nil, nil, processPlatformHandlerError(err, AuthModeNone)
	}

	return d.recoverKeysCommon(c)
}

// RecoverKeysWithPassphrase recovers the disk unlock key and primary key associated
// with this key data from the platform's secure device, for key data that has been
// configured with a passphrase (AuthMode returns AuthModeNone). The correct passphrase
// has to be supplied.
//
// If AuthMode returns anything other than AuthModePassphrase, then this will return an
// error.
//
// If no platform handler has been registered for this key data, an
// ErrNoPlatformHandlerRegistered error will be returned.
//
// If the keys cannot be recovered because the key data is invalid, a *InvalidKeyDataError
// error will be returned.
//
// If the keys cannot be recovered because the platform's secure device is not
// properly initialized, a *PlatformUninitializedError error will be returned.
//
// If the keys cannot be recovered because the platform's secure device is not
// available, a *PlatformDeviceUnavailableError error will be returned.
//
// If the key cannot be recovered because the wrong passphrase is supplied, an
// ErrInvalidPassphrase error will be returned.
func (d *KeyData) RecoverKeysWithPassphrase(passphrase string) (DiskUnlockKey, PrimaryKey, error) {
	if d.AuthMode() != AuthModePassphrase {
		return nil, nil, fmt.Errorf("cannot recover key with passphrase - user auth required: %s", d.AuthMode())
	}

	handlerInfo, exists := keyDataHandlers[d.data.PlatformName]
	if !exists {
		return nil, nil, ErrNoPlatformHandlerRegistered
	}

	payload, key, err := d.openWithPassphrase(passphrase)
	if err != nil {
		if isKeyDataError(err) {
			return nil, nil, &InvalidKeyDataError{err}
		}
		return nil, nil, err
	}

	c, err := handlerInfo.handler.RecoverKeysWithAuthKey(d.platformKeyData(), payload, key)
	if err != nil {
		return nil, nil, processPlatformHandlerError(err, AuthModePassphrase)
	}

	return d.recoverKeysCommon(c)
}

// RecoverKeysWithPIN recovers the disk unlock key and primary key associated with this
// key data from the platform's secure device, for key data that has been configured with
// a PIN (AuthMode returns AuthModePIN). The correct PIN has to be supplied.
//
// If AuthMode returns anything other than AuthModePIN, then this will return an
// error.
//
// If no platform handler has been registered for this key data, an
// ErrNoPlatformHandlerRegistered error will be returned.
//
// If the keys cannot be recovered because the key data is invalid, a *InvalidKeyDataError
// error will be returned.
//
// If the keys cannot be recovered because the platform's secure device is not
// properly initialized, a *PlatformUninitializedError error will be returned.
//
// If the keys cannot be recovered because the platform's secure device is not
// available, a *PlatformDeviceUnavailableError error will be returned.
//
// If the key cannot be recovered because the wrong PIN is supplied, an ErrInvalidPIN
// error will be returned.
func (d *KeyData) RecoverKeysWithPIN(pin PIN) (DiskUnlockKey, PrimaryKey, error) {
	if d.AuthMode() != AuthModePIN {
		return nil, nil, fmt.Errorf("cannot recover key with PIN - user auth required: %s", d.AuthMode())
	}

	handlerInfo, exists := keyDataHandlers[d.data.PlatformName]
	if !exists {
		return nil, nil, ErrNoPlatformHandlerRegistered
	}

	key, err := d.derivePINAuthKey(pin)
	if err != nil {
		return nil, nil, err
	}

	c, err := handlerInfo.handler.RecoverKeysWithAuthKey(d.platformKeyData(), d.data.EncryptedPayload, key)
	if err != nil {
		return nil, nil, processPlatformHandlerError(err, AuthModePIN)
	}

	return d.recoverKeysCommon(c)
}

// ChangePassphrase updates the passphrase used to recover the keys from this key data
// via the KeyData.RecoverKeysWithPassphrase API. This can only be called if a passhphrase
// has been set previously (KeyData.AuthMode returns AuthModePassphrase).
//
// The current passphrase must be supplied via the oldPassphrase argument.
func (d *KeyData) ChangePassphrase(oldPassphrase, newPassphrase string) error {
	if d.AuthMode()&AuthModePassphrase == 0 {
		return fmt.Errorf("cannot change passphrase - user auth configured: %s", d.AuthMode())
	}

	payload, oldKey, err := d.openWithPassphrase(oldPassphrase)
	if err != nil {
		if isKeyDataError(err) {
			return &InvalidKeyDataError{err}
		}
		return err
	}

	if err := d.updatePassphrase(payload, oldKey, newPassphrase, nil); err != nil {
<<<<<<< HEAD
		return processPlatformHandlerError(err, AuthModePassphrase)
	}

	return nil
}

// ChangePIN updates the PIN used to recover the keys from this key data via the
// KeyData.RecoverKeysWithPIN API. This can only be called if a PIN has been set
// previously (KeyData.AuthMode returns AuthModePIN).
//
// The current PIN must be supplied via the oldPIN argument.
func (d *KeyData) ChangePIN(oldPIN, newPIN PIN) error {
	if d.AuthMode() != AuthModePIN {
		return fmt.Errorf("cannot change PIN - user auth configured: %s", d.AuthMode())
	}

	oldKey, err := d.derivePINAuthKey(oldPIN)
	if err != nil {
		return err
	}

	if err := d.updatePIN(oldKey, newPIN, nil); err != nil {
		return processPlatformHandlerError(err, AuthModePIN)
=======
		if isKeyDataError(err) {
			return &InvalidKeyDataError{err}
		}
		return err
>>>>>>> 19dbc346
	}

	return nil
}

// WriteAtomic saves this key data to the supplied KeyDataWriter.
func (d *KeyData) WriteAtomic(w KeyDataWriter) error {
	enc := json.NewEncoder(w)
	if err := enc.Encode(d.data); err != nil {
		return xerrors.Errorf("cannot encode keydata: %w", err)
	}

	if err := w.Commit(); err != nil {
		return xerrors.Errorf("cannot commit keydata: %w", err)
	}

	return nil
}

// ReadKeyData reads the key data from the supplied KeyDataReader, returning a
// new KeyData object.
//
// XXX: This API will take eventually take a [io.Reader] type instead when
// [KeyDataReader] is removed along with the legacy activation API.
func ReadKeyData(r KeyDataReader) (*KeyData, error) {
	d := &KeyData{readableName: r.ReadableName()}
	dec := json.NewDecoder(r)
	if err := dec.Decode(&d.data); err != nil {
		return nil, xerrors.Errorf("cannot decode key data: %w", err)
	}

	return d, nil
}

// NewKeyData creates a new KeyData object using the supplied KeyParams, which
// should be created by a platform-specific package, containing a payload encrypted by
// the platform's secure device and the associated handle required for subsequent
// recovery of the keys.
func NewKeyData(params *KeyParams) (*KeyData, error) {
	if params == nil {
		return nil, errors.New("nil params")
	}

	encodedHandle, err := json.Marshal(params.Handle)
	if err != nil {
		return nil, xerrors.Errorf("cannot encode platform handle: %w", err)
	}

	kd := &KeyData{
		data: keyData{
			Generation:       KeyDataGeneration,
			PlatformName:     params.PlatformName,
			Role:             params.Role,
			PlatformHandle:   json.RawMessage(encodedHandle),
			KDFAlg:           HashAlg(params.KDFAlg),
			EncryptedPayload: params.EncryptedPayload,
		},
	}

	return kd, nil
}

// NewKeyDataWithPassphrase is similar to NewKeyData but creates KeyData objects that are supported
// by a passphrase, which is passed as an extra argument. The supplied KeyWithPassphraseParams include
// in addition to the KeyParams fields, the KDFOptions and AuthKeySize fields which are used in the key
// derivation process.
func NewKeyDataWithPassphrase(params *KeyWithPassphraseParams, passphrase string) (*KeyData, error) {
	if params == nil {
		return nil, errors.New("nil params")
	}

	kd, err := NewKeyData(&params.KeyParams)
	if err != nil {
		return nil, err
	}

	kdfOptions := params.KDFOptions
	if kdfOptions == nil {
		var defaultOptions Argon2Options
		kdfOptions = &defaultOptions
	}

	kdfParams, err := kdfOptions.kdfParams(2*time.Second, passphraseKeyLen)
	if err != nil {
		return nil, xerrors.Errorf("cannot derive KDF cost parameters: %w", err)
	}

	var salt [16]byte
	if _, err := rand.Read(salt[:]); err != nil {
		return nil, xerrors.Errorf("cannot read salt: %w", err)
	}

	kd.data.PassphraseParams = &passphraseParams{
		KDF: kdfData{
			Salt:      salt[:],
			kdfParams: *kdfParams,
		},
		Encryption:        passphraseEncryption,
		DerivedKeySize:    passphraseKeyLen,
		EncryptionKeySize: passphraseEncryptionKeyLen,
		AuthKeySize:       params.AuthKeySize,
	}

	if err := kd.updatePassphrase(kd.data.EncryptedPayload, make([]byte, params.AuthKeySize), passphrase, params.ChangeAuthKeyContext); err != nil {
		return nil, xerrors.Errorf("cannot set passphrase: %w", err)
	}

	return kd, nil
}

// NewKeyDataWithPIN is similar to NewKeyData but creates KeyData objects that are supported
// by a PIN, which is passed as an extra argument. The supplied KeyWithPINParams include
// in addition to the KeyParams fields, the KDFOptions and AuthKeySize fields which are used
// in the key derivation process.
func NewKeyDataWithPIN(params *KeyWithPINParams, pin PIN) (*KeyData, error) {
	if params == nil {
		return nil, errors.New("nil params")
	}

	kd, err := NewKeyData(&params.KeyParams)
	if err != nil {
		return nil, err
	}

	kdfOptions := params.KDFOptions
	if kdfOptions == nil {
		var defaultOptions PBKDF2Options
		kdfOptions = &defaultOptions
	}

	if params.AuthKeySize < 0 {
		return nil, errors.New("invalid auth key size")
	}

	kdfParams, err := kdfOptions.kdfParams(200*time.Millisecond, uint32(params.AuthKeySize))
	if err != nil {
		return nil, xerrors.Errorf("cannot derive KDF cost parameters: %w", err)
	}

	var salt [16]byte
	if _, err := rand.Read(salt[:]); err != nil {
		return nil, xerrors.Errorf("cannot read salt: %w", err)
	}

	kd.data.PINParams = &pinParams{
		KDF: kdfData{
			Salt:      salt[:],
			kdfParams: *kdfParams,
		},
		AuthKeySize: params.AuthKeySize,
	}

	if err := kd.updatePIN(make([]byte, params.AuthKeySize), pin, params.ChangeAuthKeyContext); err != nil {
		return nil, xerrors.Errorf("cannot set PIN: %w", err)
	}

	return kd, nil
}

// protectedKeys is used to pack a primary key and a unique value from which
// an unlock key is derived.
type protectedKeys struct {
	Primary PrimaryKey
	Unique  []byte
}

func unmarshalProtectedKeys(data []byte) (*protectedKeys, error) {
	s := cryptobyte.String(data)
	if !s.ReadASN1(&s, cryptobyte_asn1.SEQUENCE) {
		return nil, errors.New("malformed input")
	}

	pk := new(protectedKeys)

	if !s.ReadASN1Bytes((*[]byte)(&pk.Primary), cryptobyte_asn1.OCTET_STRING) {
		return nil, errors.New("malformed primary key")
	}
	if !s.ReadASN1Bytes(&pk.Unique, cryptobyte_asn1.OCTET_STRING) {
		return nil, errors.New("malformed unique key")
	}

	return pk, nil
}

func (k *protectedKeys) unlockKey(alg crypto.Hash) DiskUnlockKey {
	if alg == crypto.Hash(nilHash) {
		// This is to support the legacy TPM key data created
		// via tpm2.NewKeyDataFromSealedKeyObjectFile.
		return k.Unique
	}

	unlockKey := make([]byte, len(k.Primary))
	r := hkdf.New(func() hash.Hash { return alg.New() }, k.Primary, k.Unique, []byte("UNLOCK"))
	if _, err := io.ReadFull(r, unlockKey); err != nil {
		panic(err)
	}
	return unlockKey
}

func (k *protectedKeys) marshalASN1(builder *cryptobyte.Builder) {
	builder.AddASN1(cryptobyte_asn1.SEQUENCE, func(b *cryptobyte.Builder) { // ProtectedKeys ::= SEQUENCE {
		b.AddASN1OctetString(k.Primary) // primary OCTETSTRING
		b.AddASN1OctetString(k.Unique)  // unique OCTETSTRING
	})
}

// MakeDiskUnlockKey derives a disk unlock key from a passed primary key and
// a random salt. It returns that key as well as a payload in cleartext containing
// the primary key and the generated salt.
func MakeDiskUnlockKey(rand io.Reader, alg crypto.Hash, primaryKey PrimaryKey) (unlockKey DiskUnlockKey, cleartextPayload []byte, err error) {
	unique := make([]byte, len(primaryKey))
	if _, err := io.ReadFull(rand, unique); err != nil {
		return nil, nil, xerrors.Errorf("cannot make unique ID: %w", err)
	}

	pk := &protectedKeys{
		Primary: primaryKey,
		Unique:  unique,
	}

	builder := cryptobyte.NewBuilder(nil)
	pk.marshalASN1(builder)
	cleartextPayload, err = builder.Bytes()
	if err != nil {
		return nil, nil, xerrors.Errorf("cannot marshal cleartext payload: %w", err)
	}

	return pk.unlockKey(alg), cleartextPayload, nil
}<|MERGE_RESOLUTION|>--- conflicted
+++ resolved
@@ -460,18 +460,14 @@
 		case PlatformHandlerErrorUnavailable:
 			return &PlatformDeviceUnavailableError{pe.Err}
 		case PlatformHandlerErrorInvalidAuthKey:
-<<<<<<< HEAD
 			switch authMode {
 			case AuthModePassphrase:
 				return ErrInvalidPassphrase
 			case AuthModePIN:
 				return ErrInvalidPIN
 			}
-=======
-			return ErrInvalidPassphrase
 		case PlatformHandlerErrorIncompatibleRole:
 			return &IncompatibleKeyDataRoleParamsError{pe.Err}
->>>>>>> 19dbc346
 		}
 	}
 
@@ -590,18 +586,18 @@
 
 func (d *KeyData) derivePINAuthKey(pin PIN) ([]byte, error) {
 	if d.data.PINParams == nil {
-		return nil, errors.New("no PIN params")
+		return nil, keyDataError{errors.New("no PIN params")}
 	}
 
 	params := d.data.PINParams
 	if params.AuthKeySize < 0 {
-		return nil, fmt.Errorf("invalid auth key size (%d bytes)", params.AuthKeySize)
+		return nil, keyDataError{fmt.Errorf("invalid auth key size (%d bytes)", params.AuthKeySize)}
 	}
 	if params.KDF.Time < 0 {
-		return nil, fmt.Errorf("invalid KDF time (%d)", params.KDF.Time)
+		return nil, keyDataError{fmt.Errorf("invalid KDF time (%d)", params.KDF.Time)}
 	}
 	if params.KDF.Type != pbkdf2Type {
-		return nil, fmt.Errorf("unexpected KDF type \"%s\"", params.KDF.Type)
+		return nil, keyDataError{fmt.Errorf("unexpected KDF type \"%s\"", params.KDF.Type)}
 	}
 
 	pbkdfParams := &pbkdf2.Params{
@@ -636,7 +632,7 @@
 
 	handle, err := handlerInfo.handler.ChangeAuthKey(d.platformKeyData(), oldAuthKey, authKey, platformContext)
 	if err != nil {
-		return processPlatformHandlerError(err)
+		return processPlatformHandlerError(err, AuthModePassphrase)
 	}
 
 	c, err := aes.NewCipher(key)
@@ -671,7 +667,7 @@
 
 	handle, err := handlerInfo.handler.ChangeAuthKey(d.platformKeyData(), oldAuthKey, authKey, platformContext)
 	if err != nil {
-		return err
+		return processPlatformHandlerError(err, AuthModePIN)
 	}
 
 	d.data.PlatformHandle = handle
@@ -958,8 +954,10 @@
 	}
 
 	if err := d.updatePassphrase(payload, oldKey, newPassphrase, nil); err != nil {
-<<<<<<< HEAD
-		return processPlatformHandlerError(err, AuthModePassphrase)
+		if isKeyDataError(err) {
+			return &InvalidKeyDataError{err}
+		}
+		return err
 	}
 
 	return nil
@@ -977,17 +975,17 @@
 
 	oldKey, err := d.derivePINAuthKey(oldPIN)
 	if err != nil {
-		return err
-	}
-
-	if err := d.updatePIN(oldKey, newPIN, nil); err != nil {
-		return processPlatformHandlerError(err, AuthModePIN)
-=======
 		if isKeyDataError(err) {
 			return &InvalidKeyDataError{err}
 		}
 		return err
->>>>>>> 19dbc346
+	}
+
+	if err := d.updatePIN(oldKey, newPIN, nil); err != nil {
+		if isKeyDataError(err) {
+			return &InvalidKeyDataError{err}
+		}
+		return err
 	}
 
 	return nil
