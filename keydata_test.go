--- conflicted
+++ resolved
@@ -68,14 +68,9 @@
 )
 
 type mockPlatformKeyDataHandler struct {
-<<<<<<< HEAD
 	state           int
 	userAuthSupport bool
-=======
-	state             int
-	passphraseSupport bool
-	permittedRoles    []string
->>>>>>> 34b77324
+	permittedRoles  []string
 }
 
 func (h *mockPlatformKeyDataHandler) checkState() error {
@@ -327,12 +322,8 @@
 
 func (s *keyDataTestBase) SetUpTest(c *C) {
 	s.handler.state = mockPlatformDeviceStateOK
-<<<<<<< HEAD
 	s.handler.userAuthSupport = false
-=======
-	s.handler.passphraseSupport = false
 	s.handler.permittedRoles = nil
->>>>>>> 34b77324
 	s.origArgon2KDF = SetArgon2KDF(&testutil.MockArgon2KDF{})
 	s.restorePBKDF2Benchmark = MockPBKDF2Benchmark(func(duration time.Duration, hashAlg crypto.Hash) (uint, error) {
 		if hashAlg != s.expectedPBKDF2Hash {
@@ -380,13 +371,10 @@
 		ExpectedAuthMode:   AuthModeNone,
 	}
 
-<<<<<<< HEAD
-=======
 	h := hmac.New(crypto.SHA256.New, handle.Key)
 	h.Write(make([]byte, 32))
 	handle.AuthKeyHMAC = h.Sum(nil)
 
->>>>>>> 34b77324
 	b, err := aes.NewCipher(handle.Key)
 	c.Assert(err, IsNil)
 	stream := cipher.NewCFBEncrypter(b, handle.IV)
@@ -450,9 +438,16 @@
 	return kpp, unlockKey
 }
 
-<<<<<<< HEAD
-func (s *keyDataTestBase) mockProtectKeysWithPIN(c *C, primaryKey PrimaryKey, role string, kdfOptions *PBKDF2Options, authKeySize int, kdfAlg crypto.Hash) (out *KeyWithPINParams, unlockKey DiskUnlockKey) {
-	kp, unlockKey := s.mockProtectKeys(c, primaryKey, role, kdfAlg)
+func (s *keyDataTestBase) mockProtectKeysWithPassphraseRand(c *C, primaryKey PrimaryKey, role string, kdfOptions KDFOptions, authKeySize int, kdfAlg crypto.Hash) (out *KeyWithPassphraseParams, unlockKey DiskUnlockKey) {
+	unique := make([]byte, len(primaryKey))
+	_, err := rand.Read(unique)
+	c.Assert(err, IsNil)
+
+	return s.mockProtectKeysWithPassphrase(c, primaryKey, unique, role, kdfOptions, authKeySize, kdfAlg)
+}
+
+func (s *keyDataTestBase) mockProtectKeysWithPIN(c *C, primaryKey PrimaryKey, uniqueKey []byte, role string, kdfOptions *PBKDF2Options, authKeySize int, kdfAlg crypto.Hash) (out *KeyWithPINParams, unlockKey DiskUnlockKey) {
+	kp, unlockKey := s.mockProtectKeys(c, primaryKey, uniqueKey, role, kdfAlg)
 
 	handle, ok := kp.Handle.(*mockPlatformKeyDataHandle)
 	c.Assert(ok, testutil.IsTrue)
@@ -486,14 +481,14 @@
 	}
 
 	return kpp, unlockKey
-=======
-func (s *keyDataTestBase) mockProtectKeysWithPassphraseRand(c *C, primaryKey PrimaryKey, role string, kdfOptions KDFOptions, authKeySize int, kdfAlg crypto.Hash) (out *KeyWithPassphraseParams, unlockKey DiskUnlockKey) {
+}
+
+func (s *keyDataTestBase) mockProtectKeysWithPINRand(c *C, primaryKey PrimaryKey, role string, kdfOptions *PBKDF2Options, authKeySize int, kdfAlg crypto.Hash) (out *KeyWithPINParams, unlockKey DiskUnlockKey) {
 	unique := make([]byte, len(primaryKey))
 	_, err := rand.Read(unique)
 	c.Assert(err, IsNil)
 
-	return s.mockProtectKeysWithPassphrase(c, primaryKey, unique, role, kdfOptions, authKeySize, kdfAlg)
->>>>>>> 34b77324
+	return s.mockProtectKeysWithPIN(c, primaryKey, unique, role, kdfOptions, authKeySize, kdfAlg)
 }
 
 func (s *keyDataTestBase) checkKeyDataJSONDecodedLegacyFields(c *C, j map[string]interface{}, creationParams *KeyParams, nmodels int) {
@@ -1009,7 +1004,7 @@
 
 func (s *keyDataSuite) TestNewKeyDataDifferentRole(c *C) {
 	primaryKey := s.newPrimaryKey(c, 32)
-	protected, _ := s.mockProtectKeys(c, primaryKey, "bar", crypto.SHA256)
+	protected, _ := s.mockProtectKeysRand(c, primaryKey, "bar", crypto.SHA256)
 	keyData, err := NewKeyData(protected)
 	c.Check(err, IsNil)
 	c.Assert(keyData, NotNil)
@@ -1019,7 +1014,7 @@
 
 func (s *keyDataSuite) TestNewKeyDataDifferentKDFAlg(c *C) {
 	primaryKey := s.newPrimaryKey(c, 32)
-	protected, _ := s.mockProtectKeys(c, primaryKey, "foo", crypto.SHA384)
+	protected, _ := s.mockProtectKeysRand(c, primaryKey, "foo", crypto.SHA384)
 	keyData, err := NewKeyData(protected)
 	c.Check(err, IsNil)
 	c.Assert(keyData, NotNil)
@@ -1031,7 +1026,7 @@
 	s.handler.userAuthSupport = true
 
 	primaryKey := s.newPrimaryKey(c, 32)
-	protected, _ := s.mockProtectKeysWithPassphrase(c, primaryKey, "foo", nil, 32, crypto.SHA256)
+	protected, _ := s.mockProtectKeysWithPassphraseRand(c, primaryKey, "foo", nil, 32, crypto.SHA256)
 	keyData, err := NewKeyDataWithPassphrase(protected, "passphrase")
 	c.Check(err, IsNil)
 	c.Assert(keyData, NotNil)
@@ -1043,7 +1038,7 @@
 	s.handler.userAuthSupport = true
 
 	primaryKey := s.newPrimaryKey(c, 32)
-	protected, _ := s.mockProtectKeysWithPassphrase(c, primaryKey, "foo", nil, 32, crypto.SHA256)
+	protected, _ := s.mockProtectKeysWithPassphraseRand(c, primaryKey, "foo", nil, 32, crypto.SHA256)
 	keyData, err := NewKeyDataWithPassphrase(protected, "secret")
 	c.Check(err, IsNil)
 	c.Assert(keyData, NotNil)
@@ -1055,7 +1050,7 @@
 	s.handler.userAuthSupport = true
 
 	primaryKey := s.newPrimaryKey(c, 32)
-	protected, _ := s.mockProtectKeysWithPassphrase(c, primaryKey, "foo", new(Argon2Options), 32, crypto.SHA256)
+	protected, _ := s.mockProtectKeysWithPassphraseRand(c, primaryKey, "foo", new(Argon2Options), 32, crypto.SHA256)
 	keyData, err := NewKeyDataWithPassphrase(protected, "passphrase")
 	c.Check(err, IsNil)
 	c.Assert(keyData, NotNil)
@@ -1067,7 +1062,7 @@
 	s.handler.userAuthSupport = true
 
 	primaryKey := s.newPrimaryKey(c, 32)
-	protected, _ := s.mockProtectKeysWithPassphrase(c, primaryKey, "foo", &Argon2Options{TargetDuration: 500 * time.Millisecond}, 32, crypto.SHA256)
+	protected, _ := s.mockProtectKeysWithPassphraseRand(c, primaryKey, "foo", &Argon2Options{TargetDuration: 500 * time.Millisecond}, 32, crypto.SHA256)
 	keyData, err := NewKeyDataWithPassphrase(protected, "passphrase")
 	c.Check(err, IsNil)
 	c.Assert(keyData, NotNil)
@@ -1079,7 +1074,7 @@
 	s.handler.userAuthSupport = true
 
 	primaryKey := s.newPrimaryKey(c, 32)
-	protected, _ := s.mockProtectKeysWithPassphrase(c, primaryKey, "foo", &Argon2Options{ForceIterations: 3, MemoryKiB: 32 * 1024}, 32, crypto.SHA256)
+	protected, _ := s.mockProtectKeysWithPassphraseRand(c, primaryKey, "foo", &Argon2Options{ForceIterations: 3, MemoryKiB: 32 * 1024}, 32, crypto.SHA256)
 	keyData, err := NewKeyDataWithPassphrase(protected, "passphrase")
 	c.Check(err, IsNil)
 	c.Assert(keyData, NotNil)
@@ -1091,7 +1086,7 @@
 	s.handler.userAuthSupport = true
 
 	primaryKey := s.newPrimaryKey(c, 32)
-	protected, _ := s.mockProtectKeysWithPassphrase(c, primaryKey, "foo", new(PBKDF2Options), 32, crypto.SHA256)
+	protected, _ := s.mockProtectKeysWithPassphraseRand(c, primaryKey, "foo", new(PBKDF2Options), 32, crypto.SHA256)
 	keyData, err := NewKeyDataWithPassphrase(protected, "passphrase")
 	c.Check(err, IsNil)
 	c.Assert(keyData, NotNil)
@@ -1103,29 +1098,19 @@
 	s.handler.userAuthSupport = true
 
 	primaryKey := s.newPrimaryKey(c, 32)
-	protected, _ := s.mockProtectKeysWithPassphrase(c, primaryKey, "foo", nil, 48, crypto.SHA256)
+	protected, _ := s.mockProtectKeysWithPassphraseRand(c, primaryKey, "foo", nil, 48, crypto.SHA256)
 	keyData, err := NewKeyDataWithPassphrase(protected, "passphrase")
 	c.Check(err, IsNil)
 	c.Assert(keyData, NotNil)
 
 	s.checkKeyDataJSONAuthModePassphrase(c, keyData, protected, "passphrase")
-}
-
-func (s *keyDataSuite) TestNewKeyDataWithPassphraseNotSupported(c *C) {
-	// Test that creation of a new key data with passphrase fails when the
-	// platform handler doesn't have user auth support.
-	primaryKey := s.newPrimaryKey(c, 32)
-	passphraseParams, _ := s.mockProtectKeysWithPassphrase(c, primaryKey, "", nil, 32, crypto.SHA256)
-
-	_, err := NewKeyDataWithPassphrase(passphraseParams, "passphrase")
-	c.Check(err, ErrorMatches, "cannot set passphrase: not supported")
 }
 
 func (s *keyDataSuite) TestNewKeyDataWithPIN(c *C) {
 	s.handler.userAuthSupport = true
 
 	primaryKey := s.newPrimaryKey(c, 32)
-	protected, _ := s.mockProtectKeysWithPIN(c, primaryKey, "foo", nil, 32, crypto.SHA256)
+	protected, _ := s.mockProtectKeysWithPINRand(c, primaryKey, "foo", nil, 32, crypto.SHA256)
 	keyData, err := NewKeyDataWithPIN(protected, makePIN(c, "1234"))
 	c.Check(err, IsNil)
 	c.Assert(keyData, NotNil)
@@ -1137,7 +1122,7 @@
 	s.handler.userAuthSupport = true
 
 	primaryKey := s.newPrimaryKey(c, 32)
-	protected, _ := s.mockProtectKeysWithPIN(c, primaryKey, "foo", nil, 32, crypto.SHA256)
+	protected, _ := s.mockProtectKeysWithPINRand(c, primaryKey, "foo", nil, 32, crypto.SHA256)
 	keyData, err := NewKeyDataWithPIN(protected, makePIN(c, "87654321"))
 	c.Check(err, IsNil)
 	c.Assert(keyData, NotNil)
@@ -1149,7 +1134,7 @@
 	s.handler.userAuthSupport = true
 
 	primaryKey := s.newPrimaryKey(c, 32)
-	protected, _ := s.mockProtectKeysWithPIN(c, primaryKey, "foo", &PBKDF2Options{TargetDuration: 500 * time.Millisecond}, 32, crypto.SHA256)
+	protected, _ := s.mockProtectKeysWithPINRand(c, primaryKey, "foo", &PBKDF2Options{TargetDuration: 500 * time.Millisecond}, 32, crypto.SHA256)
 	keyData, err := NewKeyDataWithPIN(protected, makePIN(c, "1234"))
 	c.Check(err, IsNil)
 	c.Assert(keyData, NotNil)
@@ -1161,7 +1146,7 @@
 	s.handler.userAuthSupport = true
 
 	primaryKey := s.newPrimaryKey(c, 32)
-	protected, _ := s.mockProtectKeysWithPIN(c, primaryKey, "foo", nil, 48, crypto.SHA256)
+	protected, _ := s.mockProtectKeysWithPINRand(c, primaryKey, "foo", nil, 48, crypto.SHA256)
 	keyData, err := NewKeyDataWithPIN(protected, makePIN(c, "1234"))
 	c.Check(err, IsNil)
 	c.Assert(keyData, NotNil)
@@ -1173,7 +1158,7 @@
 	// Test that creation of a new key data with PIN fails when the
 	// platform handler doesn't have user auth support.
 	primaryKey := s.newPrimaryKey(c, 32)
-	pinParams, _ := s.mockProtectKeysWithPIN(c, primaryKey, "", nil, 32, crypto.SHA256)
+	pinParams, _ := s.mockProtectKeysWithPINRand(c, primaryKey, "", nil, 32, crypto.SHA256)
 
 	_, err := NewKeyDataWithPIN(pinParams, makePIN(c, "0000"))
 	c.Check(err, ErrorMatches, "cannot set PIN: not supported")
@@ -1189,7 +1174,7 @@
 
 func (s *keyDataSuite) TestKeyDataRole(c *C) {
 	primaryKey := s.newPrimaryKey(c, 32)
-	protected, _ := s.mockProtectKeys(c, primaryKey, "foo", crypto.SHA256)
+	protected, _ := s.mockProtectKeysRand(c, primaryKey, "foo", crypto.SHA256)
 	keyData, err := NewKeyData(protected)
 	c.Assert(err, IsNil)
 	c.Check(keyData.Role(), Equals, "foo")
@@ -1280,11 +1265,7 @@
 	}
 
 	primaryKey := s.newPrimaryKey(c, 32)
-<<<<<<< HEAD
-	protected, unlockKey := s.mockProtectKeysWithPassphrase(c, primaryKey, "foo", params.kdfOptions, authKeySize, crypto.SHA256)
-=======
-	protected, unlockKey := s.mockProtectKeysWithPassphraseRand(c, primaryKey, "foo", nil, 32, crypto.SHA256)
->>>>>>> 34b77324
+	protected, unlockKey := s.mockProtectKeysWithPassphraseRand(c, primaryKey, "foo", params.kdfOptions, authKeySize, crypto.SHA256)
 
 	keyData, err := NewKeyDataWithPassphrase(protected, params.passphrase)
 	c.Assert(err, IsNil)
@@ -1336,14 +1317,8 @@
 	}
 
 	primaryKey := s.newPrimaryKey(c, 32)
-<<<<<<< HEAD
-	protected, unlockKey := s.mockProtectKeysWithPIN(c, primaryKey, "foo", params.kdfOptions, authKeySize, crypto.SHA256)
-
+	protected, unlockKey := s.mockProtectKeysWithPINRand(c, primaryKey, "foo", params.kdfOptions, authKeySize, crypto.SHA256)
 	keyData, err := NewKeyDataWithPIN(protected, params.pin)
-=======
-	protected, unlockKey := s.mockProtectKeysWithPassphraseRand(c, primaryKey, "foo", &PBKDF2Options{}, 32, crypto.SHA256)
-	keyData, err := NewKeyDataWithPassphrase(protected, "passphrase")
->>>>>>> 34b77324
 	c.Assert(err, IsNil)
 
 	recoveredUnlockKey, recoveredPrimaryKey, err := keyData.RecoverKeysWithPIN(params.pin)
@@ -1512,7 +1487,7 @@
 	s.handler.userAuthSupport = true
 
 	primaryKey := s.newPrimaryKey(c, 32)
-	protected, _ := s.mockProtectKeysWithPassphrase(c, primaryKey, "foo", nil, 32, crypto.SHA256)
+	protected, _ := s.mockProtectKeysWithPassphraseRand(c, primaryKey, "foo", nil, 32, crypto.SHA256)
 
 	keyData, err := NewKeyDataWithPassphrase(protected, "passphrase")
 	c.Assert(err, IsNil)
@@ -1536,12 +1511,22 @@
 	c.Check(recoveredAuxKey, IsNil)
 }
 
+func (s *keyDataSuite) TestNewKeyDataWithPassphraseNotSupported(c *C) {
+	// Test that creation of a new key data with passphrase fails when the
+	// platform handler doesn't have passphrase support.
+	primaryKey := s.newPrimaryKey(c, 32)
+	passphraseParams, _ := s.mockProtectKeysWithPassphraseRand(c, primaryKey, "", nil, 32, crypto.SHA256)
+
+	_, err := NewKeyDataWithPassphrase(passphraseParams, "passphrase")
+	c.Check(err, ErrorMatches, "cannot set passphrase: not supported")
+}
+
 func (s *keyDataSuite) TestRecoverKeysWithPassphraseAuthModePIN(c *C) {
 	// Test that RecoverKeysWithPassphrase for a key with a PIN set failsa
 	s.handler.userAuthSupport = true
 
 	auxKey := s.newPrimaryKey(c, 32)
-	protected, _ := s.mockProtectKeysWithPIN(c, auxKey, "", nil, 32, crypto.SHA256)
+	protected, _ := s.mockProtectKeysWithPINRand(c, auxKey, "", nil, 32, crypto.SHA256)
 
 	keyData, err := NewKeyDataWithPIN(protected, makePIN(c, "1234"))
 	c.Assert(err, IsNil)
@@ -1640,11 +1625,7 @@
 	s.handler.userAuthSupport = true
 
 	primaryKey := s.newPrimaryKey(c, 32)
-<<<<<<< HEAD
-	protected, _ := s.mockProtectKeysWithPIN(c, primaryKey, "foo", nil, 32, crypto.SHA256)
-=======
-	passphraseParams, _ := s.mockProtectKeysWithPassphraseRand(c, primaryKey, "", nil, 32, crypto.SHA256)
->>>>>>> 34b77324
+	protected, _ := s.mockProtectKeysWithPINRand(c, primaryKey, "foo", nil, 32, crypto.SHA256)
 
 	keyData, err := NewKeyDataWithPIN(protected, makePIN(c, "1234"))
 	c.Assert(err, IsNil)
@@ -1658,7 +1639,7 @@
 func (s *keyDataSuite) TestRecoverKeysWithPINAuthModeNone(c *C) {
 	// Test that RecoverKeysWithPIN for a key without a pin set fails
 	auxKey := s.newPrimaryKey(c, 32)
-	protected, _ := s.mockProtectKeys(c, auxKey, "", crypto.SHA256)
+	protected, _ := s.mockProtectKeysRand(c, auxKey, "", crypto.SHA256)
 
 	keyData, err := NewKeyData(protected)
 	c.Assert(err, IsNil)
@@ -1673,7 +1654,7 @@
 	s.handler.userAuthSupport = true
 
 	auxKey := s.newPrimaryKey(c, 32)
-	protected, _ := s.mockProtectKeysWithPassphrase(c, auxKey, "", nil, 32, crypto.SHA256)
+	protected, _ := s.mockProtectKeysWithPassphraseRand(c, auxKey, "", nil, 32, crypto.SHA256)
 
 	keyData, err := NewKeyDataWithPassphrase(protected, "passphrase")
 	c.Assert(err, IsNil)
@@ -1687,7 +1668,7 @@
 	s.handler.userAuthSupport = true
 
 	primaryKey := s.newPrimaryKey(c, 32)
-	protected, _ := s.mockProtectKeysWithPIN(c, primaryKey, "foo", nil, 32, crypto.SHA256)
+	protected, _ := s.mockProtectKeysWithPINRand(c, primaryKey, "foo", nil, 32, crypto.SHA256)
 
 	keyData, err := NewKeyDataWithPIN(protected, makePIN(c, "1234"))
 	c.Assert(err, IsNil)
@@ -1796,11 +1777,7 @@
 	}
 
 	primaryKey := s.newPrimaryKey(c, 32)
-<<<<<<< HEAD
-	protected, _ := s.mockProtectKeysWithPassphrase(c, primaryKey, "foo", data.kdfOptions, authKeySize, crypto.SHA256)
-=======
-	protected, _ := s.mockProtectKeysWithPassphraseRand(c, primaryKey, "foo", data.kdfOptions, 32, crypto.SHA256)
->>>>>>> 34b77324
+	protected, _ := s.mockProtectKeysWithPassphraseRand(c, primaryKey, "foo", data.kdfOptions, authKeySize, crypto.SHA256)
 
 	keyData, err := NewKeyDataWithPassphrase(protected, data.passphrase1)
 	c.Check(err, IsNil)
@@ -1943,7 +1920,7 @@
 	}
 
 	primaryKey := s.newPrimaryKey(c, 32)
-	protected, _ := s.mockProtectKeysWithPIN(c, primaryKey, "foo", params.kdfOptions, authKeySize, crypto.SHA256)
+	protected, _ := s.mockProtectKeysWithPINRand(c, primaryKey, "foo", params.kdfOptions, authKeySize, crypto.SHA256)
 
 	keyData, err := NewKeyDataWithPIN(protected, params.pin1)
 	c.Check(err, IsNil)
@@ -1979,7 +1956,7 @@
 	s.handler.userAuthSupport = true
 
 	primaryKey := s.newPrimaryKey(c, 32)
-	protected, _ := s.mockProtectKeysWithPIN(c, primaryKey, "foo", nil, 32, crypto.SHA256)
+	protected, _ := s.mockProtectKeysWithPINRand(c, primaryKey, "foo", nil, 32, crypto.SHA256)
 
 	keyData, err := NewKeyDataWithPIN(protected, makePIN(c, "1234"))
 	c.Check(err, IsNil)
