// -*- Mode: Go; indent-tabs-mode: t -*-

/*
 * Copyright (C) 2019 Canonical Ltd
 *
 * This program is free software: you can redistribute it and/or modify
 * it under the terms of the GNU General Public License version 3 as
 * published by the Free Software Foundation.
 *
 * This program is distributed in the hope that it will be useful,
 * but WITHOUT ANY WARRANTY; without even the implied warranty of
 * MERCHANTABILITY or FITNESS FOR A PARTICULAR PURPOSE.  See the
 * GNU General Public License for more details.
 *
 * You should have received a copy of the GNU General Public License
 * along with this program.  If not, see <http://www.gnu.org/licenses/>.
 *
 */

package secboot_test

import (
	"bytes"
	"math/rand"
	"testing"

	"github.com/canonical/go-tpm2"
	. "github.com/snapcore/secboot"
	"github.com/snapcore/secboot/internal/tcg"
	"github.com/snapcore/secboot/internal/testutil"

	. "gopkg.in/check.v1"
)

func TestPerformPinChange(t *testing.T) {
	tpm := openTPMForTesting(t)
	defer closeTPM(t, tpm)

<<<<<<< HEAD
	key, err := ecdsa.GenerateKey(elliptic.P256(), testutil.RandReader)
	if err != nil {
		t.Fatalf("GenerateKey failed: %v", err)
	}
	keyPublic := CreateTPMPublicAreaForECDSAKey(&key.PublicKey)
	keyName, err := keyPublic.Name()
	if err != nil {
		t.Fatalf("Cannot compute key name: %v", err)
=======
	if err := ProvisionTPM(tpm, ProvisionModeFull, nil); err != nil {
		t.Errorf("Failed to provision TPM for test: %v", err)
>>>>>>> 27f1a2f0
	}

	srk, err := tpm.CreateResourceContextFromTPM(tcg.SRKHandle)
	if err != nil {
		t.Fatalf("CreateResourceContextFromTPM failed: %v", err)
	}

	sensitive := tpm2.SensitiveCreate{Data: []byte("foo")}
	template := tpm2.Public{
		Type:    tpm2.ObjectTypeKeyedHash,
		NameAlg: tpm2.HashAlgorithmSHA256,
		Attrs:   tpm2.AttrFixedTPM | tpm2.AttrFixedParent | tpm2.AttrUserWithAuth,
		Params:  tpm2.PublicParamsU{Data: &tpm2.KeyedHashParams{Scheme: tpm2.KeyedHashScheme{Scheme: tpm2.KeyedHashSchemeNull}}}}

<<<<<<< HEAD
	key, err := ecdsa.GenerateKey(elliptic.P256(), testutil.RandReader)
	if err != nil {
		t.Fatalf("GenerateKey failed: %v", err)
	}
	keyPublic := CreateTPMPublicAreaForECDSAKey(&key.PublicKey)
	keyName, err := keyPublic.Name()
=======
	priv, pub, _, _, _, err := tpm.Create(srk, &sensitive, &template, nil, nil, nil)
>>>>>>> 27f1a2f0
	if err != nil {
		t.Fatalf("Create failed: %v", err)
	}

	key, err := tpm.Load(srk, priv, pub, nil)
	if err != nil {
		t.Fatalf("Load failed: %v", err)
	}
	defer flushContext(t, tpm, key)

	pin := "1234"

	newPriv, err := PerformPinChange(tpm.TPMContext, priv, pub, "", pin, tpm.HmacSession())
	if err != nil {
		t.Fatalf("PerformPinChange failed: %v", err)
	}

	// Verify that the PIN change succeeded by loading the new private area and trying to unseal it
	newKey, err := tpm.Load(srk, newPriv, pub, nil)
	if err != nil {
		t.Fatalf("Load failed: %v", err)
	}
	defer flushContext(t, tpm, newKey)

	newKey.SetAuthValue([]byte(pin))

	data, err := tpm.Unseal(newKey, nil)
	if err != nil {
		t.Errorf("Unseal failed: %v", err)
	}

	if !bytes.Equal(data, sensitive.Data) {
		t.Errorf("Unexpected data")
	}
}

type pinSuite struct {
	testutil.TPMTestBase
	key                    []byte
	pcrPolicyCounterHandle tpm2.Handle
	keyFile                string
}

var _ = Suite(&pinSuite{})

func (s *pinSuite) SetUpSuite(c *C) {
	s.key = make([]byte, 64)
	rand.Read(s.key)
	s.pcrPolicyCounterHandle = tpm2.Handle(0x0181fff0)
}

func (s *pinSuite) SetUpTest(c *C) {
	s.TPMTestBase.SetUpTest(c)
	c.Assert(ProvisionTPM(s.TPM, ProvisionModeFull, nil), IsNil)

	dir := c.MkDir()
	s.keyFile = dir + "/keydata"

<<<<<<< HEAD
	_, err := SealKeyToTPM(s.TPM, s.key, s.keyFile, &KeyCreationParams{PCRProfile: getTestPCRProfile(), PINHandle: s.pinHandle})
	c.Assert(err, IsNil)
	pinIndex, err := s.TPM.CreateResourceContextFromTPM(s.pinHandle)
=======
	c.Assert(SealKeyToTPM(s.TPM, s.key, s.keyFile, "", &KeyCreationParams{PCRProfile: getTestPCRProfile(), PCRPolicyCounterHandle: s.pcrPolicyCounterHandle}), IsNil)
	policyCounter, err := s.TPM.CreateResourceContextFromTPM(s.pcrPolicyCounterHandle)
>>>>>>> 27f1a2f0
	c.Assert(err, IsNil)
	s.AddCleanupNVSpace(c, s.TPM.OwnerHandleContext(), policyCounter)
}

func (s *pinSuite) checkPIN(c *C, pin string) {
	k, err := ReadSealedKeyObject(s.keyFile)
	c.Assert(err, IsNil)
	if pin == "" {
		c.Check(k.AuthMode2F(), Equals, AuthModeNone)
	} else {
		c.Check(k.AuthMode2F(), Equals, AuthModePIN)
	}

	key, err := k.UnsealFromTPM(s.TPM, pin)
	c.Check(err, IsNil)
	c.Check(key, DeepEquals, s.key)
}

func (s *pinSuite) TestSetAndClearPIN(c *C) {
	testPIN := "1234"
	c.Check(ChangePIN(s.TPM, s.keyFile, "", testPIN), IsNil)
	s.checkPIN(c, testPIN)

	c.Check(ChangePIN(s.TPM, s.keyFile, testPIN, ""), IsNil)
	s.checkPIN(c, "")
}

type testChangePINErrorHandlingData struct {
	keyFile        string
	errChecker     Checker
	errCheckerArgs []interface{}
}

func (s *pinSuite) testChangePINErrorHandling(c *C, data *testChangePINErrorHandlingData) {
	c.Check(ChangePIN(s.TPM, data.keyFile, "", "1234"), data.errChecker, data.errCheckerArgs...)
}

func (s *pinSuite) TestChangePINErrorHandling1(c *C) {
	// Put the TPM in DA lockout mode
	c.Assert(s.TPM.DictionaryAttackParameters(s.TPM.LockoutHandleContext(), 0, 7200, 86400, nil), IsNil)
	s.testChangePINErrorHandling(c, &testChangePINErrorHandlingData{
		keyFile:        s.keyFile,
		errChecker:     Equals,
		errCheckerArgs: []interface{}{ErrTPMLockout},
	})
}

func (s *pinSuite) TestChangePINErrorHandling2(c *C) {
	c.Assert(ChangePIN(s.TPM, s.keyFile, "", "1234"), IsNil)
	s.testChangePINErrorHandling(c, &testChangePINErrorHandlingData{
		keyFile:        s.keyFile,
		errChecker:     Equals,
		errCheckerArgs: []interface{}{ErrPINFail},
	})
}

func (s *pinSuite) TestChangePINErrorHandling3(c *C) {
	s.testChangePINErrorHandling(c, &testChangePINErrorHandlingData{
		keyFile:        "/path/to/nothing",
		errChecker:     ErrorMatches,
		errCheckerArgs: []interface{}{"cannot open key data file: open /path/to/nothing: no such file or directory"},
	})
}<|MERGE_RESOLUTION|>--- conflicted
+++ resolved
@@ -36,19 +36,8 @@
 	tpm := openTPMForTesting(t)
 	defer closeTPM(t, tpm)
 
-<<<<<<< HEAD
-	key, err := ecdsa.GenerateKey(elliptic.P256(), testutil.RandReader)
-	if err != nil {
-		t.Fatalf("GenerateKey failed: %v", err)
-	}
-	keyPublic := CreateTPMPublicAreaForECDSAKey(&key.PublicKey)
-	keyName, err := keyPublic.Name()
-	if err != nil {
-		t.Fatalf("Cannot compute key name: %v", err)
-=======
 	if err := ProvisionTPM(tpm, ProvisionModeFull, nil); err != nil {
 		t.Errorf("Failed to provision TPM for test: %v", err)
->>>>>>> 27f1a2f0
 	}
 
 	srk, err := tpm.CreateResourceContextFromTPM(tcg.SRKHandle)
@@ -63,16 +52,7 @@
 		Attrs:   tpm2.AttrFixedTPM | tpm2.AttrFixedParent | tpm2.AttrUserWithAuth,
 		Params:  tpm2.PublicParamsU{Data: &tpm2.KeyedHashParams{Scheme: tpm2.KeyedHashScheme{Scheme: tpm2.KeyedHashSchemeNull}}}}
 
-<<<<<<< HEAD
-	key, err := ecdsa.GenerateKey(elliptic.P256(), testutil.RandReader)
-	if err != nil {
-		t.Fatalf("GenerateKey failed: %v", err)
-	}
-	keyPublic := CreateTPMPublicAreaForECDSAKey(&key.PublicKey)
-	keyName, err := keyPublic.Name()
-=======
 	priv, pub, _, _, _, err := tpm.Create(srk, &sensitive, &template, nil, nil, nil)
->>>>>>> 27f1a2f0
 	if err != nil {
 		t.Fatalf("Create failed: %v", err)
 	}
@@ -131,14 +111,9 @@
 	dir := c.MkDir()
 	s.keyFile = dir + "/keydata"
 
-<<<<<<< HEAD
-	_, err := SealKeyToTPM(s.TPM, s.key, s.keyFile, &KeyCreationParams{PCRProfile: getTestPCRProfile(), PINHandle: s.pinHandle})
+	_, err := SealKeyToTPM(s.TPM, s.key, s.keyFile, &KeyCreationParams{PCRProfile: getTestPCRProfile(), PCRPolicyCounterHandle: s.pcrPolicyCounterHandle})
 	c.Assert(err, IsNil)
-	pinIndex, err := s.TPM.CreateResourceContextFromTPM(s.pinHandle)
-=======
-	c.Assert(SealKeyToTPM(s.TPM, s.key, s.keyFile, "", &KeyCreationParams{PCRProfile: getTestPCRProfile(), PCRPolicyCounterHandle: s.pcrPolicyCounterHandle}), IsNil)
 	policyCounter, err := s.TPM.CreateResourceContextFromTPM(s.pcrPolicyCounterHandle)
->>>>>>> 27f1a2f0
 	c.Assert(err, IsNil)
 	s.AddCleanupNVSpace(c, s.TPM.OwnerHandleContext(), policyCounter)
 }
@@ -152,7 +127,7 @@
 		c.Check(k.AuthMode2F(), Equals, AuthModePIN)
 	}
 
-	key, err := k.UnsealFromTPM(s.TPM, pin)
+	key, _, err := k.UnsealFromTPM(s.TPM, pin)
 	c.Check(err, IsNil)
 	c.Check(key, DeepEquals, s.key)
 }
