// -*- Mode: Go; indent-tabs-mode: t -*-

/*
 * Copyright (C) 2019 Canonical Ltd
 *
 * This program is free software: you can redistribute it and/or modify
 * it under the terms of the GNU General Public License version 3 as
 * published by the Free Software Foundation.
 *
 * This program is distributed in the hope that it will be useful,
 * but WITHOUT ANY WARRANTY; without even the implied warranty of
 * MERCHANTABILITY or FITNESS FOR A PARTICULAR PURPOSE.  See the
 * GNU General Public License for more details.
 *
 * You should have received a copy of the GNU General Public License
 * along with this program.  If not, see <http://www.gnu.org/licenses/>.
 *
 */

package tpm2

import (
	"bytes"
	"crypto"
	"errors"
	"fmt"
	"hash"
	"io"
	"os"

	"github.com/canonical/go-tpm2"
	"github.com/canonical/go-tpm2/mu"
	"github.com/snapcore/snapd/osutil"
	"github.com/snapcore/snapd/osutil/sys"

	"golang.org/x/xerrors"

	"maze.io/x/crypto/afis"

	"github.com/snapcore/secboot"
	"github.com/snapcore/secboot/internal/tcg"
)

const (
	currentMetadataVersion uint32 = 2
	keyDataHeader          uint32 = 0x55534b24
)

// PolicyAuthKey corresponds to the private part of the key used for signing updates to the authorization policy for a sealed key.
type PolicyAuthKey []byte

type sealedData struct {
	Key            []byte
	AuthPrivateKey PolicyAuthKey
}

type keyDataError struct {
	err error
}

func (e keyDataError) Error() string {
	return e.err.Error()
}

func (e keyDataError) Unwrap() error {
	return e.err
}

func isKeyDataError(err error) bool {
	var e keyDataError
	return xerrors.As(err, &e)
}

// keyData represents the actual data for a SealedKeyObject.
type keyData interface {
	// Version is the metadata version. Note that the keyData
	// implementation is not responsible for serializing this.
	Version() uint32

	Private() tpm2.Private // Private area of sealed key object
	Public() *tpm2.Public  // Public area of sealed key object

	// ImportSymSeed is the encrypted seed used for importing the
	// sealed key object. This will be nil if the sealed object does
	// not need to be imported.
	ImportSymSeed() tpm2.EncryptedSecret

	// Imported indicates that the sealed key object has been imported,
	// and that the keyData implementation should update its private
	// area and clear the encrypted import seed.
	Imported(priv tpm2.Private)

	// ValidateData performs consistency checks on the key data,
	// returning a validated context for the PCR policy counter, if
	// one is defined.
	ValidateData(tpm *tpm2.TPMContext, session tpm2.SessionContext) (tpm2.ResourceContext, error)

	// Write serializes the key data to w
	Write(w io.Writer) error

	// XXX: Everything below here is temporary and is going to be replaced
	// in a follow-up PR which provides an abstraction for the code in
	// policy.go.

	PcrPolicyCounterHandle() tpm2.Handle // Handle of PCR policy counter, or HandleNull

	// ValidateAuthKey verifies that the supplied private key is
	// associated with this key data.
	ValidateAuthKey(key crypto.PrivateKey) error

	StaticPolicy() *staticPolicyData
	DynamicPolicy() *dynamicPolicyData
	SetDynamicPolicy(data *dynamicPolicyData)
}

func readKeyData(r io.Reader, version uint32) (keyData, error) {
	switch version {
	case 0:
		return readKeyDataV0(r)
	case 1:
		return readKeyDataV1(r)
	case 2:
		return readKeyDataV2(r)
	default:
		return nil, fmt.Errorf("unexpected version number (%d)", version)
	}
}

// SealedKeyObject corresponds to a sealed key data file.
type SealedKeyObject struct {
	data keyData
}

func newSealedKeyObject(data keyData) *SealedKeyObject {
	return &SealedKeyObject{data: data}
}

// ensureImported will import the sealed key object into the TPM's storage hierarchy if
// required, as indicated by an import symmetric seed of non-zero length. The tpmKeyData
// structure will be updated with the newly imported private area and the import
// symmetric seed will be cleared.
<<<<<<< HEAD
func (k *SealedKeyObject) ensureImported(tpm *tpm2.TPMContext, session tpm2.SessionContext) error {
	if len(k.data.ImportSymSeed()) == 0 {
=======
func (k *SealedKeyObject) ensureImported(tpm *tpm2.TPMContext, parent tpm2.ResourceContext, session tpm2.SessionContext) error {
	if len(k.data.importSymSeed) == 0 {
>>>>>>> b50be038
		return nil
	}

	priv, err := tpm.Import(parent, nil, k.data.keyPublic, k.data.keyPrivate, k.data.importSymSeed, nil, session)
	if err != nil {
<<<<<<< HEAD
		return xerrors.Errorf("cannot create context for SRK: %w", err)
	}

	priv, err := tpm.Import(srkContext, nil, k.data.Public(), k.data.Private(), k.data.ImportSymSeed(), nil, session)
	if err != nil {
		if tpm2.IsTPMParameterError(err, tpm2.AnyErrorCode, tpm2.CommandImport, tpm2.AnyParameterIndex) {
			return keyDataError{errors.New("cannot import sealed key object in to TPM: bad sealed key object, invalid symmetric seed, TPM owner changed or wrong TPM")}
		}
		return xerrors.Errorf("cannot import sealed key object in to TPM: %w", err)
=======
		return err
>>>>>>> b50be038
	}

	k.data.Imported(priv)
	return nil
}

// load loads the TPM sealed object associated with this keyData in to the storage hierarchy of the TPM, and returns the newly
// created tpm2.ResourceContext.
func (k *SealedKeyObject) load(tpm *tpm2.TPMContext, parent tpm2.ResourceContext, session tpm2.SessionContext) (tpm2.ResourceContext, error) {
	if err := k.ensureImported(tpm, parent, session); err != nil {
		return nil, err
	}

<<<<<<< HEAD
	srkContext, err := tpm.CreateResourceContextFromTPM(tcg.SRKHandle)
	if err != nil {
		return nil, xerrors.Errorf("cannot create context for SRK: %w", err)
	}

	keyContext, err := tpm.Load(srkContext, k.data.Private(), k.data.Public(), session)
	if err != nil {
		invalidObject := false
		switch {
		case tpm2.IsTPMParameterError(err, tpm2.AnyErrorCode, tpm2.CommandLoad, tpm2.AnyParameterIndex):
			invalidObject = true
		case tpm2.IsTPMError(err, tpm2.ErrorSensitive, tpm2.CommandLoad):
			invalidObject = true
		}
		if invalidObject {
			return nil, keyDataError{errors.New("cannot load sealed key object in to TPM: bad sealed key object or TPM owner changed")}
		}
		return nil, xerrors.Errorf("cannot load sealed key object in to TPM: %w", err)
	}

	return keyContext, nil
=======
	return tpm.Load(parent, k.data.keyPrivate, k.data.keyPublic, session)
>>>>>>> b50be038
}

// validateData performs correctness checks on this object.
func (k *SealedKeyObject) validateData(tpm *tpm2.TPMContext, session tpm2.SessionContext) (*tpm2.NVPublic, error) {
	sealedKeyTemplate := makeImportableSealedKeyTemplate()

	// Perform some initial checks on the sealed data object's public area to
	// make sure it's a sealed data object.
	if k.data.Public().Type != sealedKeyTemplate.Type {
		return nil, keyDataError{errors.New("sealed key object has the wrong type")}
	}
	if k.data.Public().Attrs&^(tpm2.AttrFixedTPM|tpm2.AttrFixedParent) != sealedKeyTemplate.Attrs {
		return nil, keyDataError{errors.New("sealed key object has the wrong attributes")}
	}

<<<<<<< HEAD
	// Load the sealed data object in to the TPM for integrity checking.
	keyContext, err := k.load(tpm, session)
=======
	srk, err := tpm.CreateResourceContextFromTPM(tcg.SRKHandle)
>>>>>>> b50be038
	if err != nil {
		return nil, xerrors.Errorf("cannot create context for SRK: %w", err)
	}

	// Load the sealed data object in to the TPM for integrity checking
	keyContext, err := k.load(tpm, srk, session)
	switch {
	case isLoadInvalidParamError(err) || isImportInvalidParamError(err):
		return nil, keyDataError{xerrors.Errorf("cannot load sealed key object into TPM (sealed key object is bad or TPM owner has changed): %w", err)}
	case err != nil:
		return nil, xerrors.Errorf("cannot load sealed key object into TPM: %w", err)
	}
	// It's loaded ok, so we know that the private and public parts are consistent.
	tpm.FlushContext(keyContext)

	// Version specific validation.
	pcrPolicyCounter, err := k.data.ValidateData(tpm, session)
	if err != nil {
		return nil, err
	}

	if pcrPolicyCounter == nil {
		return nil, nil
	}

	// Read the public area of the PCR policy counter.
	pcrPolicyCounterPub, name, err := tpm.NVReadPublic(pcrPolicyCounter)
	if err != nil {
		return nil, xerrors.Errorf("cannot read public area of PCR policy counter: %w", err)
	}
	if !bytes.Equal(name, pcrPolicyCounter.Name()) {
		return nil, errors.New("invalid PCR policy counter public area")
	}

	return pcrPolicyCounterPub, nil
}

// validateAuthKey checks that the supplied auth key is correct for this object.
func (k *SealedKeyObject) validateAuthKey(key crypto.PrivateKey) error {
	return k.data.ValidateAuthKey(key)
}

// Version returns the version number that this sealed key object was created with.
func (k *SealedKeyObject) Version() uint32 {
	return k.data.Version()
}

// PCRPolicyCounterHandle indicates the handle of the NV counter used for PCR policy revocation for this sealed key object (and for
// PIN integration for version 0 key files).
func (k *SealedKeyObject) PCRPolicyCounterHandle() tpm2.Handle {
	return k.data.PcrPolicyCounterHandle()
}

// WriteAtomic will serialize this SealedKeyObject to the supplied writer.
func (k *SealedKeyObject) WriteAtomic(w secboot.KeyDataWriter) error {
	if _, err := mu.MarshalToWriter(w, k.data.Version()); err != nil {
		return err
	}
	if err := k.data.Write(w); err != nil {
		return err
	}
	return w.Commit()
}

// ReadSealedKeyObject reads a SealedKeyObject from the supplied io.Reader. If it
// cannot be correctly decoded, an InvalidKeyDataError error will be returned.
func ReadSealedKeyObject(r io.Reader) (*SealedKeyObject, error) {
	var version uint32
	if _, err := mu.UnmarshalFromReader(r, &version); err != nil {
		return nil, InvalidKeyDataError{err.Error()}
	}

	data, err := readKeyData(r, version)
	if err != nil {
		return nil, InvalidKeyDataError{err.Error()}
	}

	return newSealedKeyObject(data), nil
}

type fileKeyDataHdr struct {
	Magic   uint32
	Version uint32
}

type stripedFileKeyDataHdr struct {
	Stripes uint32
	HashAlg tpm2.HashAlgorithmId
	Size    uint32
}

// NewFileSealedKeyObjectReader creates an io.Reader from the file at the specified
// path that can be passed to ReadSealedKeyObject. The file will have been previously
// created by SealKeyToTPM. If the file cannot be opened, an *os.PathError error will
// be returned.
//
// This function decodes part of the metadata specific to key files. If this fails,
// an InvalidKeyDataError error will be returned.
func NewFileSealedKeyObjectReader(path string) (io.Reader, error) {
	f, err := os.Open(path)
	if err != nil {
		return nil, err
	}
	defer f.Close()

	// v0 files contain the following structure:
	//  magic   uint32 // 0x55534b24
	//  version uint32 // 0
	//  data    []byte
	//
	// post-v0 files contain the following structure:
	//  magic	uint32 // 0x55534b24
	//  version	uint32
	//  stripes	uint32
	//  hashAlg	tpm2.HashAlgorithmId
	//  size	uint32
	//  stripedData [size]byte
	//
	// We want to use the version field to encode the keyData structure
	// version for all sources, but we only want to use the AF splitter
	// for files. Ideally the key data version would be after the afis
	// header, but it isn't. We do some manipulation here to move it so
	// that the keyData unmarshaller can access it.

	var hdr fileKeyDataHdr
	if _, err := mu.UnmarshalFromReader(f, &hdr); err != nil {
		return nil, InvalidKeyDataError{fmt.Sprintf("cannot unmarshal file header: %v", err)}
	}

	if hdr.Magic != keyDataHeader {
		return nil, InvalidKeyDataError{fmt.Sprintf("unexpected magic (%d)", hdr.Magic)}
	}

	// Prepare a buffer for unmarshalling keyData.
	buf := new(bytes.Buffer)
	mu.MarshalToWriter(buf, hdr.Version)

	if hdr.Version == 0 {
		if _, err := io.Copy(buf, f); err != nil {
			return nil, InvalidKeyDataError{fmt.Sprintf("cannot read data: %v", err)}
		}
		return buf, nil
	}

	var afisHdr stripedFileKeyDataHdr
	if _, err := mu.UnmarshalFromReader(f, &afisHdr); err != nil {
		return nil, InvalidKeyDataError{fmt.Sprintf("cannot unmarshal AFIS header: %v", err)}
	}

	if afisHdr.Stripes == 0 {
		return nil, InvalidKeyDataError{"invalid number of stripes"}
	}
	if !afisHdr.HashAlg.Available() {
		return nil, InvalidKeyDataError{"digest algorithm unavailable"}
	}

	data := make([]byte, afisHdr.Size)
	if _, err := io.ReadFull(f, data); err != nil {
		return nil, InvalidKeyDataError{fmt.Sprintf("cannot read striped data: %v", err)}
	}

	merged, err := afis.MergeHash(data, int(afisHdr.Stripes), func() hash.Hash { return afisHdr.HashAlg.NewHash() })
	if err != nil {
		return nil, InvalidKeyDataError{fmt.Sprintf("cannot merge data: %v", err)}
	}

	if _, err := buf.Write(merged); err != nil {
		return nil, err
	}

	return buf, nil
}

type FileSealedKeyObjectWriter struct {
	*bytes.Buffer
	path string
}

func (w *FileSealedKeyObjectWriter) Commit() (err error) {
	f, err := osutil.NewAtomicFile(w.path, 0600, 0, sys.UserID(osutil.NoChown), sys.GroupID(osutil.NoChown))
	if err != nil {
		return err
	}
	defer func() {
		if err != nil {
			f.Cancel()
		} else {
			err = f.Commit()
		}
	}()

	hdr := fileKeyDataHdr{Magic: keyDataHeader}
	if _, err := mu.UnmarshalFromReader(w, &hdr.Version); err != nil {
		return err
	}

	if _, err := mu.MarshalToWriter(f, &hdr); err != nil {
		return err
	}

	if hdr.Version == 0 {
		if _, err := io.Copy(f, w); err != nil {
			return err
		}

		return nil
	}

	stripes := uint32((128 * 1024 / w.Len()) + 1)

	data, err := afis.SplitHash(w.Bytes(), int(stripes), func() hash.Hash { return crypto.SHA256.New() })
	if err != nil {
		return err
	}

	afisHdr := stripedFileKeyDataHdr{
		Stripes: stripes,
		HashAlg: tpm2.HashAlgorithmSHA256,
		Size:    uint32(len(data))}
	if _, err := mu.MarshalToWriter(f, &afisHdr); err != nil {
		return err
	}

	if _, err := f.Write(data); err != nil {
		return err
	}

	return nil
}

// NewFileSealedKeyObjectWriter creates a new writer for atomically updating a sealed key
// data file using SealedKeyObject.WriteAtomic.
func NewFileSealedKeyObjectWriter(path string) *FileSealedKeyObjectWriter {
	return &FileSealedKeyObjectWriter{new(bytes.Buffer), path}
}

// ReadSealedKeyObjectFromFile reads a SealedKeyObject from the file created by SealKeyToTPM at the specified path.
// If the file cannot be opened, an *os.PathError error is returned. If the file cannot be deserialized successfully,
// an InvalidKeyDataError error will be returned.
func ReadSealedKeyObjectFromFile(path string) (*SealedKeyObject, error) {
	r, err := NewFileSealedKeyObjectReader(path)
	if err != nil {
		return nil, err
	}
	return ReadSealedKeyObject(r)
}<|MERGE_RESOLUTION|>--- conflicted
+++ resolved
@@ -139,31 +139,14 @@
 // required, as indicated by an import symmetric seed of non-zero length. The tpmKeyData
 // structure will be updated with the newly imported private area and the import
 // symmetric seed will be cleared.
-<<<<<<< HEAD
-func (k *SealedKeyObject) ensureImported(tpm *tpm2.TPMContext, session tpm2.SessionContext) error {
+func (k *SealedKeyObject) ensureImported(tpm *tpm2.TPMContext, parent tpm2.ResourceContext, session tpm2.SessionContext) error {
 	if len(k.data.ImportSymSeed()) == 0 {
-=======
-func (k *SealedKeyObject) ensureImported(tpm *tpm2.TPMContext, parent tpm2.ResourceContext, session tpm2.SessionContext) error {
-	if len(k.data.importSymSeed) == 0 {
->>>>>>> b50be038
 		return nil
 	}
 
-	priv, err := tpm.Import(parent, nil, k.data.keyPublic, k.data.keyPrivate, k.data.importSymSeed, nil, session)
-	if err != nil {
-<<<<<<< HEAD
-		return xerrors.Errorf("cannot create context for SRK: %w", err)
-	}
-
-	priv, err := tpm.Import(srkContext, nil, k.data.Public(), k.data.Private(), k.data.ImportSymSeed(), nil, session)
-	if err != nil {
-		if tpm2.IsTPMParameterError(err, tpm2.AnyErrorCode, tpm2.CommandImport, tpm2.AnyParameterIndex) {
-			return keyDataError{errors.New("cannot import sealed key object in to TPM: bad sealed key object, invalid symmetric seed, TPM owner changed or wrong TPM")}
-		}
-		return xerrors.Errorf("cannot import sealed key object in to TPM: %w", err)
-=======
-		return err
->>>>>>> b50be038
+	priv, err := tpm.Import(parent, nil, k.data.Public(), k.data.Private(), k.data.ImportSymSeed(), nil, session)
+	if err != nil {
+		return err
 	}
 
 	k.data.Imported(priv)
@@ -177,31 +160,7 @@
 		return nil, err
 	}
 
-<<<<<<< HEAD
-	srkContext, err := tpm.CreateResourceContextFromTPM(tcg.SRKHandle)
-	if err != nil {
-		return nil, xerrors.Errorf("cannot create context for SRK: %w", err)
-	}
-
-	keyContext, err := tpm.Load(srkContext, k.data.Private(), k.data.Public(), session)
-	if err != nil {
-		invalidObject := false
-		switch {
-		case tpm2.IsTPMParameterError(err, tpm2.AnyErrorCode, tpm2.CommandLoad, tpm2.AnyParameterIndex):
-			invalidObject = true
-		case tpm2.IsTPMError(err, tpm2.ErrorSensitive, tpm2.CommandLoad):
-			invalidObject = true
-		}
-		if invalidObject {
-			return nil, keyDataError{errors.New("cannot load sealed key object in to TPM: bad sealed key object or TPM owner changed")}
-		}
-		return nil, xerrors.Errorf("cannot load sealed key object in to TPM: %w", err)
-	}
-
-	return keyContext, nil
-=======
-	return tpm.Load(parent, k.data.keyPrivate, k.data.keyPublic, session)
->>>>>>> b50be038
+	return tpm.Load(parent, k.data.Private(), k.data.Public(), session)
 }
 
 // validateData performs correctness checks on this object.
@@ -217,12 +176,7 @@
 		return nil, keyDataError{errors.New("sealed key object has the wrong attributes")}
 	}
 
-<<<<<<< HEAD
-	// Load the sealed data object in to the TPM for integrity checking.
-	keyContext, err := k.load(tpm, session)
-=======
 	srk, err := tpm.CreateResourceContextFromTPM(tcg.SRKHandle)
->>>>>>> b50be038
 	if err != nil {
 		return nil, xerrors.Errorf("cannot create context for SRK: %w", err)
 	}
