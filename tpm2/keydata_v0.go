--- conflicted
+++ resolved
@@ -101,15 +101,11 @@
 	panic("not supported")
 }
 
-<<<<<<< HEAD
-func (d *keyData_v0) ValidateData(tpm *tpm2.TPMContext) (tpm2.ResourceContext, error) {
-=======
-func (d *keyData_v0) ValidateData(tpm *tpm2.TPMContext, role []byte, session tpm2.SessionContext) (tpm2.ResourceContext, error) {
+func (d *keyData_v0) ValidateData(tpm *tpm2.TPMContext, role []byte) (tpm2.ResourceContext, error) {
 	if len(role) > 0 {
 		return nil, errors.New("unexpected role")
 	}
 
->>>>>>> 54378e6a
 	// Obtain the name of the legacy lock NV index.
 	lockNV, err := tpm.CreateResourceContextFromTPM(lockNVHandle)
 	if err != nil {
