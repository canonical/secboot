// -*- Mode: Go; indent-tabs-mode: t -*-

/*
 * Copyright (C) 2019-2023 Canonical Ltd
 *
 * This program is free software: you can redistribute it and/or modify
 * it under the terms of the GNU General Public License version 3 as
 * published by the Free Software Foundation.
 *
 * This program is distributed in the hope that it will be useful,
 * but WITHOUT ANY WARRANTY; without even the implied warranty of
 * MERCHANTABILITY or FITNESS FOR A PARTICULAR PURPOSE.  See the
 * GNU General Public License for more details.
 *
 * You should have received a copy of the GNU General Public License
 * along with this program.  If not, see <http://www.gnu.org/licenses/>.
 *
 */

package tpm2

import (
	"bytes"
	"crypto/aes"
	"crypto/cipher"
	"errors"
	"io"

	"github.com/canonical/go-tpm2"
	"github.com/canonical/go-tpm2/mu"
	"github.com/canonical/go-tpm2/util"
	"github.com/snapcore/secboot"

	"golang.org/x/xerrors"
)

type additionalData_v3 struct {
	Generation uint32
	KDFAlg     tpm2.HashAlgorithmId
	AuthMode   secboot.AuthMode
}

func (d additionalData_v3) Marshal(w io.Writer) error {
	_, err := mu.MarshalToWriter(w,
		uint32(3), // The TPM2 platform keydata version
		d.Generation, d.KDFAlg, d.AuthMode)
	return err
}

func (d *additionalData_v3) Unmarshal(r io.Reader) error {
	return errors.New("not supported")
}

// keyData_v3 represents version 3 of keyData.
type keyData_v3 struct {
	KeyPrivate       tpm2.Private
	KeyPublic        *tpm2.Public
	KeyImportSymSeed tpm2.EncryptedSecret
	PolicyData       *keyDataPolicy_v3
}

func readKeyDataV3(r io.Reader) (keyData, error) {
	var d *keyData_v3
	if _, err := mu.UnmarshalFromReader(r, &d); err != nil {
		return nil, err
	}
	return d, nil
}

func (d *keyData_v3) Version() uint32 {
	return 3
}

func (d *keyData_v3) Private() tpm2.Private {
	return d.KeyPrivate
}

func (d *keyData_v3) SetPrivate(priv tpm2.Private) {
	d.KeyPrivate = priv
}

func (d *keyData_v3) Public() *tpm2.Public {
	return d.KeyPublic
}

func (d *keyData_v3) ImportSymSeed() tpm2.EncryptedSecret {
	return d.KeyImportSymSeed
}

func (d *keyData_v3) Imported(priv tpm2.Private) {
	if d.KeyImportSymSeed == nil {
		panic("does not need to be imported")
	}
	d.KeyPrivate = priv
	d.KeyImportSymSeed = nil
}

<<<<<<< HEAD
func (d *keyData_v3) ValidateData(tpm *tpm2.TPMContext) (tpm2.ResourceContext, error) {
=======
func (d *keyData_v3) ValidateData(tpm *tpm2.TPMContext, role []byte, session tpm2.SessionContext) (tpm2.ResourceContext, error) {
>>>>>>> 54378e6a
	if d.KeyImportSymSeed != nil {
		return nil, errors.New("cannot validate importable key data")
	}

	// Validate the type and scheme of the dynamic authorization policy signing key.
	authPublicKey := d.PolicyData.StaticData.AuthPublicKey
	authKeyName, err := authPublicKey.ComputeName()
	if err != nil {
		return nil, keyDataError{xerrors.Errorf("cannot compute name of dynamic authorization policy key: %w", err)}
	}
	if authPublicKey.Type != tpm2.ObjectTypeECC {
		return nil, keyDataError{errors.New("public area of dynamic authorization policy signing key has the wrong type")}
	}
	authKeyScheme := authPublicKey.Params.AsymDetail(authPublicKey.Type).Scheme
	if authKeyScheme.Scheme != tpm2.AsymSchemeNull {
		if authKeyScheme.Scheme != tpm2.AsymSchemeECDSA {
			return nil, keyDataError{errors.New("dynamic authorization policy signing key has unexpected scheme")}
		}
		if authKeyScheme.Details.Any(authKeyScheme.Scheme).HashAlg != authPublicKey.NameAlg {
			return nil, keyDataError{errors.New("dynamic authorization policy signing key algorithm must match name algorithm")}
		}
	}

	// Create a context for the PCR policy counter.
	pcrPolicyCounterHandle := d.PolicyData.StaticData.PCRPolicyCounterHandle
	var pcrPolicyCounter tpm2.ResourceContext
	switch {
	case pcrPolicyCounterHandle != tpm2.HandleNull && pcrPolicyCounterHandle.Type() != tpm2.HandleTypeNVIndex:
		return nil, keyDataError{errors.New("PCR policy counter handle is invalid")}
	case pcrPolicyCounterHandle != tpm2.HandleNull:
		pcrPolicyCounter, err = tpm.CreateResourceContextFromTPM(pcrPolicyCounterHandle)
		if err != nil {
			if tpm2.IsResourceUnavailableError(err, pcrPolicyCounterHandle) {
				return nil, keyDataError{errors.New("PCR policy counter is unavailable")}
			}
			return nil, xerrors.Errorf("cannot create context for PCR policy counter: %w", err)
		}
	}

	// Make sure the saved PCR policy ref matches what we expect
	pcrPolicyRef := computeV3PcrPolicyRefFromCounterContext(authPublicKey.NameAlg, role, pcrPolicyCounter)
	if !bytes.Equal(pcrPolicyRef, d.PolicyData.StaticData.PCRPolicyRef) {
		return nil, keyDataError{errors.New("unexpected PCR policy ref")}
	}

	// Make sure that the static authorization policy data is consistent with the sealed key object's policy.
	if !d.KeyPublic.NameAlg.Available() {
		return nil, keyDataError{errors.New("cannot determine if static authorization policy matches sealed key object: algorithm unavailable")}
	}
	trial := util.ComputeAuthPolicy(d.KeyPublic.NameAlg)
	trial.PolicyAuthorize(d.PolicyData.StaticData.PCRPolicyRef, authKeyName)
	if d.PolicyData.StaticData.RequireAuthValue {
		trial.PolicyAuthValue()
	}

	if !bytes.Equal(trial.GetDigest(), d.KeyPublic.AuthPolicy) {
		return nil, keyDataError{errors.New("the sealed key object's authorization policy is inconsistent with the associated metadata or persistent TPM resources")}
	}

	return pcrPolicyCounter, nil
}

func (d *keyData_v3) Write(w io.Writer) error {
	_, err := mu.MarshalToWriter(w, d)
	return err
}

func (d *keyData_v3) Policy() keyDataPolicy {
	return d.PolicyData
}

func (d *keyData_v3) Decrypt(key, payload []byte, generation uint32, kdfAlg tpm2.HashAlgorithmId, authMode secboot.AuthMode) ([]byte, error) {
	// We only support AES-256-GCM with a 12-byte nonce, so we expect 44 bytes here
	if len(key) != 32+12 {
		return nil, errors.New("invalid symmetric key size")
	}

	aad, err := mu.MarshalToBytes(&additionalData_v3{
		Generation: generation,
		KDFAlg:     kdfAlg,
		AuthMode:   authMode,
	})
	if err != nil {
		return nil, xerrors.Errorf("cannot create AAD: %w", err)
	}

	b, err := aes.NewCipher(key[:32])
	if err != nil {
		return nil, xerrors.Errorf("cannot create cipher: %w", err)
	}

	aead, err := cipher.NewGCM(b)
	if err != nil {
		return nil, xerrors.Errorf("cannot create AEAD cipher: %w", err)
	}

	return aead.Open(nil, key[32:], payload, aad)
}<|MERGE_RESOLUTION|>--- conflicted
+++ resolved
@@ -95,11 +95,7 @@
 	d.KeyImportSymSeed = nil
 }
 
-<<<<<<< HEAD
-func (d *keyData_v3) ValidateData(tpm *tpm2.TPMContext) (tpm2.ResourceContext, error) {
-=======
-func (d *keyData_v3) ValidateData(tpm *tpm2.TPMContext, role []byte, session tpm2.SessionContext) (tpm2.ResourceContext, error) {
->>>>>>> 54378e6a
+func (d *keyData_v3) ValidateData(tpm *tpm2.TPMContext, role []byte) (tpm2.ResourceContext, error) {
 	if d.KeyImportSymSeed != nil {
 		return nil, errors.New("cannot validate importable key data")
 	}
