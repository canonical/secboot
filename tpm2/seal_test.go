--- conflicted
+++ resolved
@@ -94,8 +94,8 @@
 		_, err := s.TPM().PCREvent(s.TPM().PCRHandleContext(23), []byte("foo"), nil)
 		c.Check(err, IsNil)
 		_, _, err = k.UnsealFromTPM(s.TPM())
-		c.Check(err, ErrorMatches, "invalid key data: cannot complete authorization policy assertions: "+
-			"cannot complete OR assertions: current session digest not found in policy data")
+		c.Check(err, ErrorMatches, "invalid key data: cannot complete authorization policy assertions: cannot execute PCR assertions: " +
+			"cannot execute PolicyOR assertions: current session digest not found in policy data")
 	}
 }
 
@@ -287,8 +287,8 @@
 			c.Assert(err, IsNil)
 
 			_, _, err = k.UnsealFromTPM(s.TPM())
-			c.Check(err, ErrorMatches, "invalid key data: cannot complete authorization policy assertions: "+
-				"cannot complete OR assertions: current session digest not found in policy data")
+			c.Check(err, ErrorMatches, "invalid key data: cannot complete authorization policy assertions: cannot execute PCR assertions: " +
+				"cannot execute PolicyOR assertions: current session digest not found in policy data")
 		}
 	}
 }
@@ -413,45 +413,16 @@
 		c.Check(counter.Name(), DeepEquals, origCounter.Name())
 	}
 
-<<<<<<< HEAD
-		pcrProfile := NewPCRProtectionProfile().
-			AddPCRValueFromTPM(tpm2.HashAlgorithmSHA256, 7).
-			AddProfileOR(
-				NewPCRProtectionProfile(),
-				NewPCRProtectionProfile().AddPCRValueFromTPM(tpm2.HashAlgorithmSHA256, 8))
-		err := run(t, tpm, "", &KeyCreationParams{PCRProfile: pcrProfile, PCRPolicyCounterHandle: 0x01810000})
-		if err == nil {
-			t.Fatalf("Expected an error")
-		}
-		if err.Error() != "cannot create initial PCR policy: cannot compute PCR digests from protection profile: "+
-			"not all branches contain values for the same sets of PCRs" {
-			t.Errorf("Unexpected error: %v", err)
-		}
-	})
-=======
 	return sealErr
 }
->>>>>>> 42173bae
 
 func (s *sealSuite) TestSealKeyToTPMErrorHandlingNilParams(c *C) {
 	c.Check(s.testSealKeyToTPMErrorHandling(c, nil), ErrorMatches, "no KeyCreationParams provided")
 }
 
-<<<<<<< HEAD
-		pcrProfile := NewPCRProtectionProfile().AddPCRValue(tpm2.HashAlgorithmSHA256, 50, make([]byte, tpm2.HashAlgorithmSHA256.Size()))
-		err := run(t, tpm, "", &KeyCreationParams{PCRProfile: pcrProfile, PCRPolicyCounterHandle: 0x01810000})
-		if err == nil {
-			t.Fatalf("Expected an error")
-		}
-		if err.Error() != "cannot create initial PCR policy: PCR protection profile contains digests for unsupported PCRs" {
-			t.Errorf("Unexpected error: %v", err)
-		}
-	})
-=======
 func (s *sealSuite) TestSealKeyToTPMErrorHandlingOwnerAuthFail(c *C) {
 	s.HierarchyChangeAuth(c, tpm2.HandleOwner, []byte("1234"))
 	s.TPM().OwnerHandleContext().SetAuthValue(nil)
->>>>>>> 42173bae
 
 	err := s.testSealKeyToTPMErrorHandling(c, &KeyCreationParams{
 		PCRProfile:             tpm2test.NewPCRProfileFromCurrentValues(tpm2.HashAlgorithmSHA256, []int{7}),
@@ -482,16 +453,15 @@
 				NewPCRProtectionProfile(),
 				NewPCRProtectionProfile().AddPCRValueFromTPM(tpm2.HashAlgorithmSHA256, 8)),
 		PCRPolicyCounterHandle: s.NextAvailableHandle(c, 0x01810000)})
-	c.Check(err, ErrorMatches, "cannot compute dynamic authorization policy: cannot compute PCR "+
-		"digests from protection profile: not all branches contain values for the same sets of PCRs")
+	c.Check(err, ErrorMatches, "cannot create initial PCR policy: cannot compute PCR digests from protection profile: " +
+		"not all branches contain values for the same sets of PCRs")
 }
 
 func (s *sealSuite) TestSealKeyToTPMErrorHandlingInvalidPCRProfileSelection(c *C) {
 	err := s.testSealKeyToTPMErrorHandling(c, &KeyCreationParams{
 		PCRProfile:             NewPCRProtectionProfile().AddPCRValue(tpm2.HashAlgorithmSHA256, 50, make([]byte, tpm2.HashAlgorithmSHA256.Size())),
 		PCRPolicyCounterHandle: s.NextAvailableHandle(c, 0x01810000)})
-	c.Check(err, ErrorMatches, "cannot compute dynamic authorization policy: PCR protection profile "+
-		"contains digests for unsupported PCRs")
+	c.Check(err, ErrorMatches, "cannot create initial PCR policy: PCR protection profile contains digests for unsupported PCRs")
 }
 
 func (s *sealSuite) TestSealKeyToTPMErrorHandlingWrongCurve(c *C) {
@@ -543,8 +513,8 @@
 		_, err := s.TPM().PCREvent(s.TPM().PCRHandleContext(23), []byte("foo"), nil)
 		c.Check(err, IsNil)
 		_, _, err = k.UnsealFromTPM(s.TPM())
-		c.Check(err, ErrorMatches, "invalid key data: cannot complete authorization policy assertions: "+
-			"cannot complete OR assertions: current session digest not found in policy data")
+		c.Check(err, ErrorMatches, "invalid key data: cannot complete authorization policy assertions: cannot execute PCR assertions: " +
+			"cannot execute PolicyOR assertions: current session digest not found in policy data")
 	}
 }
 
@@ -598,47 +568,20 @@
 	err := s.testSealKeyToExternalTPMStorageKeyErrorHandling(c, &KeyCreationParams{
 		PCRProfile:             tpm2test.NewPCRProfileFromCurrentValues(tpm2.HashAlgorithmSHA256, []int{7}),
 		PCRPolicyCounterHandle: tpm2.HandleNull})
-	c.Check(err, ErrorMatches, "cannot compute dynamic authorization policy: cannot compute PCR "+
-		"digests from protection profile: cannot read current value of PCR 7 from bank TPM_ALG_SHA256: "+
-		"no TPM context")
-}
-
-<<<<<<< HEAD
-	t.Run("InvalidPCRProfile", func(t *testing.T) {
-		pcrProfile := NewPCRProtectionProfile().AddPCRValueFromTPM(tpm2.HashAlgorithmSHA256, 7)
-		err := run(t, "", &KeyCreationParams{PCRProfile: pcrProfile, PCRPolicyCounterHandle: tpm2.HandleNull})
-		if err == nil {
-			t.Fatalf("Expected an error")
-		}
-		if err.Error() != "cannot create initial PCR policy: cannot compute PCR digests from protection profile: "+
-			"cannot read current value of PCR 7 from bank TPM_ALG_SHA256: no TPM context" {
-			t.Errorf("Unexpected error: %v", err)
-		}
-	})
-
-	t.Run("InvalidPCRProfileSelection", func(t *testing.T) {
-		pcrProfile := NewPCRProtectionProfile().AddPCRValue(tpm2.HashAlgorithmSHA256, 50, make([]byte, tpm2.HashAlgorithmSHA256.Size()))
-		err := run(t, "", &KeyCreationParams{PCRProfile: pcrProfile, PCRPolicyCounterHandle: tpm2.HandleNull})
-		if err == nil {
-			t.Fatalf("Expected an error")
-		}
-		if err.Error() != "cannot create initial PCR policy: PCR protection profile contains digests for unsupported PCRs" {
-			t.Errorf("Unexpected error: %v", err)
-		}
-	})
-=======
+	c.Check(err, ErrorMatches, "cannot create initial PCR policy: cannot compute PCR digests from protection profile: " +
+		"cannot read current value of PCR 7 from bank TPM_ALG_SHA256: no TPM context")
+}
+
 func (s *sealSuite) TestSealKeyToExternalTPMStorageKeyErrorHandlingInvalidPCRProfileSelection(c *C) {
 	err := s.testSealKeyToExternalTPMStorageKeyErrorHandling(c, &KeyCreationParams{
 		PCRProfile:             NewPCRProtectionProfile().AddPCRValue(tpm2.HashAlgorithmSHA256, 50, make([]byte, tpm2.HashAlgorithmSHA256.Size())),
 		PCRPolicyCounterHandle: tpm2.HandleNull})
-	c.Check(err, ErrorMatches, "cannot compute dynamic authorization policy: PCR protection profile "+
-		"contains digests for unsupported PCRs")
+	c.Check(err, ErrorMatches, "cannot create initial PCR policy: PCR protection profile contains digests for unsupported PCRs")
 }
 
 func (s *sealSuite) TestSealKeyToExternalTPMStorageKeyErrorHandlingWrongCurve(c *C) {
 	authKey, err := ecdsa.GenerateKey(elliptic.P384(), testutil.RandReader)
 	c.Check(err, IsNil)
->>>>>>> 42173bae
 
 	err = s.testSealKeyToExternalTPMStorageKeyErrorHandling(c, &KeyCreationParams{
 		PCRProfile:             tpm2test.NewPCRProfileFromCurrentValues(tpm2.HashAlgorithmSHA256, []int{7}),
@@ -675,8 +618,8 @@
 	_, err = s.TPM().PCREvent(s.TPM().PCRHandleContext(23), []byte("foo"), nil)
 	c.Check(err, IsNil)
 	_, _, err = k.UnsealFromTPM(s.TPM())
-	c.Check(err, ErrorMatches, "invalid key data: cannot complete authorization policy assertions: "+
-		"cannot complete OR assertions: current session digest not found in policy data")
+	c.Check(err, ErrorMatches, "invalid key data: cannot complete authorization policy assertions: cannot execute PCR assertions: " +
+		"cannot execute PolicyOR assertions: current session digest not found in policy data")
 }
 
 func (s *sealSuite) TestUpdatePCRProtectionPolicyWithPCRPolicyCounter(c *C) {
@@ -781,8 +724,8 @@
 
 	for _, k := range keys {
 		_, _, err = k.UnsealFromTPM(s.TPM())
-		c.Check(err, ErrorMatches, "invalid key data: cannot complete authorization policy assertions: "+
-			"cannot complete OR assertions: current session digest not found in policy data")
+		c.Check(err, ErrorMatches, "invalid key data: cannot complete authorization policy assertions: cannot execute PCR assertions: " +
+			"cannot execute PolicyOR assertions: current session digest not found in policy data")
 	}
 }
 
